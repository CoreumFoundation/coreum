--- conflicted
+++ resolved
@@ -9,13 +9,9 @@
 
 	"github.com/CoreumFoundation/coreum-build-tools/pkg/build"
 	"github.com/CoreumFoundation/coreum-build-tools/pkg/libexec"
-<<<<<<< HEAD
 	"github.com/CoreumFoundation/coreum-build-tools/pkg/logger"
 	"github.com/CoreumFoundation/coreum-build-tools/pkg/must"
 	"go.uber.org/zap"
-=======
-	"github.com/CoreumFoundation/coreum-build-tools/pkg/must"
->>>>>>> 3cfc446a
 )
 
 func ensureGo(ctx context.Context) error {
@@ -28,13 +24,9 @@
 
 // goBuildPkg builds go package
 func goBuildPkg(ctx context.Context, pkg, out string) error {
-<<<<<<< HEAD
 	logger.Get(ctx).Info("Building go package", zap.String("package", pkg), zap.String("binary", out))
-	cmd := exec.Command("go", "build", "-trimpath", "-ldflags=-w -s", "-o", out, "./"+pkg)
-=======
 	cmd := exec.Command("go", "build", "-trimpath", "-ldflags=-w -s", "-o", must.String(filepath.Abs(out)), ".")
 	cmd.Dir = pkg
->>>>>>> 3cfc446a
 	cmd.Env = append([]string{"CGO_ENABLED=0"}, os.Environ()...)
 	return libexec.Exec(ctx, cmd)
 }
@@ -71,7 +63,6 @@
 
 func goModTidy(ctx context.Context, deps build.DepsFunc) error {
 	deps(ensureGo)
-<<<<<<< HEAD
 	log := logger.Get(ctx)
 	return onModule(func(path string) error {
 		log.Info("Running go mod tidy", zap.String("path", path))
@@ -88,7 +79,4 @@
 		}
 		return fn(filepath.Dir(path))
 	})
-=======
-	return libexec.Exec(ctx, exec.Command("go", "mod", "tidy", "-compat", "1.17"))
->>>>>>> 3cfc446a
 }