run:
  timeout: 10m
  build-tags:
    - codeanalysis

issues:
  max-issues-per-linter: 0
  max-same-issues: 0
  # disable some excludes that golangci-lint has by default. see https://github.com/golangci/golangci-lint
  exclude-use-default: false
  exclude-rules:
    # many golangci linters enforce stupid rules, so we will add more to the list soon
    - linters:
      - errcheck
      text: "Error return value of `.*\\.Close` is not checked"
    - linters:
      - stylecheck
      text: "at least one file in a package should have a package comment"

linters:
  enable-all: true
  disable:
    # many golangci linters enforce stupid rules, so we will add more to the list soon
    - nlreturn
    - forbidigo
    - wrapcheck
    - gomoddirectives
    - godot
    - gosec
    - gochecknoglobals
    - wsl
    - goerr113
    - gomnd
    - varnamelen
    - godox
    - funlen
    - gocognit
    - lll
    - cyclop
    - gci
    - gochecknoinits
    - exhaustive
    - exhaustivestruct
    - ireturn
    - thelper
    - maintidx
    - gofumpt
    - paralleltest
    - testpackage
    - prealloc
<<<<<<< HEAD
    - errchkjson
    - forcetypeassert
=======
    - nonamedreturns
    - exhaustruct
>>>>>>> 736fc38b
    # deprecated:
    - interfacer
    - golint
    - maligned

linters-settings:
  nakedret:
    # make an issue if func has more lines of code than this setting and it has naked returns; default is 30
    max-func-lines: 1<|MERGE_RESOLUTION|>--- conflicted
+++ resolved
@@ -48,13 +48,10 @@
     - paralleltest
     - testpackage
     - prealloc
-<<<<<<< HEAD
+    - nonamedreturns
+    - exhaustruct
     - errchkjson
     - forcetypeassert
-=======
-    - nonamedreturns
-    - exhaustruct
->>>>>>> 736fc38b
     # deprecated:
     - interfacer
     - golint
