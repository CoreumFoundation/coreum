--- conflicted
+++ resolved
@@ -109,7 +109,6 @@
 		return err
 	}
 
-<<<<<<< HEAD
 	var cc string
 	buildTags := defaultBuildTags
 	envs := make([]string, 0)
@@ -172,28 +171,6 @@
 		envs = append(envs, "CGO_LDFLAGS=-L/lib")
 	default:
 		return errors.Errorf("building is not possible for platform %s", targetPlatform)
-=======
-	binOutputPath := filepath.Join("bin", ".cache", binaryName, targetPlatform.String(), "bin", binaryName)
-	return golang.Build(ctx, deps, golang.BinaryBuildConfig{
-		TargetPlatform: targetPlatform,
-		PackagePath:    "cmd/cored",
-		BinOutputPath:  binOutputPath,
-		CGOEnabled:     true,
-		Flags: append(
-			extraFlags,
-			convertToLdFlags(append(versionFlags, linkStaticallyValue)),
-			tagsFlag+"="+strings.Join(tagsDocker, ","),
-		),
-	})
-}
-
-// buildCoredClientInDocker builds cored binary without the wasm VM and with CGO disabled. The result binary might be
-// used for the CLI on target platform, but can't be used to run the node.
-func buildCoredClientInDocker(ctx context.Context, deps types.DepsFunc, targetPlatform tools.TargetPlatform) error {
-	versionFlags, err := coredVersionLDFlags(ctx, tagsDocker, "")
-	if err != nil {
-		return err
->>>>>>> d13a5041
 	}
 	envs = append(envs, fmt.Sprintf("CC=%s", cc))
 
