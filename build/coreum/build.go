package coreum

import (
	"context"
	"fmt"
	"os"
	"os/exec"
	"path/filepath"
	"strings"

	"github.com/pkg/errors"

	"github.com/CoreumFoundation/coreum-tools/pkg/libexec"
	"github.com/CoreumFoundation/crust/build/git"
	"github.com/CoreumFoundation/crust/build/golang"
	"github.com/CoreumFoundation/crust/build/tools"
	"github.com/CoreumFoundation/crust/build/types"
)

const (
	blockchainName     = "coreum"
	binaryName         = "cored"
	extendedBinaryName = "cored-ext"
	repoPath           = "."

	binaryPath          = "bin/" + binaryName
	extendedBinaryPath  = "bin/" + extendedBinaryName
	integrationTestsDir = repoPath + "/integration-tests"
	cometBFTCommit      = "099b4104e5b00b3cedd2c06ca3b1270baad2f4e9"

	cosmovisorBinaryPath = "bin/cosmovisor"
	goCoverFlag          = "-cover"
)

var defaultBuildTags = []string{"netgo", "ledger"}

// BuildCored builds all the versions of cored binary.
func BuildCored(ctx context.Context, deps types.DepsFunc) error {
	deps(BuildCoredLocally, BuildCoredInDocker)
	return nil
}

// BuildCoredLocally builds cored locally.
func BuildCoredLocally(ctx context.Context, deps types.DepsFunc) error {
	ldFlags, err := coredVersionLDFlags(ctx, defaultBuildTags, "")
	if err != nil {
		return err
	}

	return golang.Build(ctx, deps, golang.BinaryBuildConfig{
		TargetPlatform: tools.TargetPlatformLocal,
		PackagePath:    "cmd/cored",
		BinOutputPath:  binaryPath,
		CGOEnabled:     true,
		Tags:           defaultBuildTags,
		LDFlags:        ldFlags,
	})
}

// BuildCoredInDocker builds cored in docker.
func BuildCoredInDocker(ctx context.Context, deps types.DepsFunc) error {
	return buildCoredInDocker(ctx, deps, tools.TargetPlatformLinuxLocalArchInDocker, []string{goCoverFlag},
		binaryName, "")
}

// BuildExtendedCoredInDocker builds extended cored in docker.
func BuildExtendedCoredInDocker(ctx context.Context, deps types.DepsFunc) error {
	f, err := os.OpenFile("go.mod", os.O_APPEND|os.O_WRONLY, 0o600)
	if err != nil {
		return errors.WithStack(err)
	}
	defer f.Close()

	_, err = f.WriteString("replace github.com/cometbft/cometbft => github.com/CoreumFoundation/cometbft " +
		cometBFTCommit)
	if err != nil {
		return errors.WithStack(err)
	}

	if err := golang.Tidy(ctx, deps); err != nil {
		return err
	}

	err = buildCoredInDocker(ctx, deps, tools.TargetPlatformLinuxLocalArchInDocker, []string{goCoverFlag},
		extendedBinaryName, "ext")
	if err != nil {
		return err
	}

	return git.RollbackChanges(ctx, "go.mod", "go.sum", "go.work.sum")
}

func buildCoredInDocker(
	ctx context.Context,
	deps types.DepsFunc,
	targetPlatform tools.TargetPlatform,
	extraFlags []string,
	binaryName string,
	mod string,
) error {
	if err := tools.Ensure(ctx, tools.LibWASM, targetPlatform); err != nil {
		return err
	}

	ldFlags := make([]string, 0)
	var cc string
	buildTags := defaultBuildTags
	envs := make([]string, 0)
	dockerVolumes := make([]string, 0)
	switch targetPlatform.OS {
	case tools.OSLinux:
		// use cc not installed on the image we use for the build
		if err := tools.Ensure(ctx, tools.MuslCC, targetPlatform); err != nil {
			return err
		}
		buildTags = append(buildTags, "muslc")
		ldFlags = append(ldFlags, "-extldflags '-static'")
		var (
			hostCCDirPath string
			// path inside hostCCDirPath to the CC
			ccRelativePath string

			wasmHostDirPath string
			// path to the wasm lib in the CC
			wasmCCLibRelativeLibPath string
		)
		switch targetPlatform {
		case tools.TargetPlatformLinuxAMD64InDocker:
			hostCCDirPath = filepath.Dir(
				filepath.Dir(tools.Path("bin/x86_64-linux-musl-gcc", targetPlatform)),
			)
			ccRelativePath = "/bin/x86_64-linux-musl-gcc"
			wasmHostDirPath = tools.Path("lib/libwasmvm_muslc.x86_64.a", targetPlatform)
			wasmCCLibRelativeLibPath = "/x86_64-linux-musl/lib/libwasmvm_muslc.x86_64.a"
		case tools.TargetPlatformLinuxARM64InDocker:
			hostCCDirPath = filepath.Dir(
				filepath.Dir(tools.Path("bin/aarch64-linux-musl-gcc", targetPlatform)),
			)
			ccRelativePath = "/bin/aarch64-linux-musl-gcc"
			wasmHostDirPath = tools.Path("lib/libwasmvm_muslc.aarch64.a", targetPlatform)
			wasmCCLibRelativeLibPath = "/aarch64-linux-musl/lib/libwasmvm_muslc.aarch64.a"
		default:
			return errors.Errorf("building is not possible for platform %s", targetPlatform)
		}
		const ccDockerDir = "/musl-gcc"
		dockerVolumes = append(
			dockerVolumes,
			fmt.Sprintf("%s:%s", hostCCDirPath, ccDockerDir),
			// put the libwasmvm to the lib folder of the compiler
			fmt.Sprintf("%s:%s", wasmHostDirPath, fmt.Sprintf("%s%s", ccDockerDir, wasmCCLibRelativeLibPath)),
		)
		cc = fmt.Sprintf("%s%s", ccDockerDir, ccRelativePath)
	case tools.OSDarwin:
		buildTags = append(buildTags, "static_wasm")
		switch targetPlatform {
		case tools.TargetPlatformDarwinAMD64InDocker:
			cc = "o64-clang"
		case tools.TargetPlatformDarwinARM64InDocker:
			cc = "oa64-clang"
		default:
			return errors.Errorf("building is not possible for platform %s", targetPlatform)
		}
		wasmHostDirPath := tools.Path("lib/libwasmvmstatic_darwin.a", targetPlatform)
		dockerVolumes = append(dockerVolumes, fmt.Sprintf("%s:%s", wasmHostDirPath, "/lib/libwasmvmstatic_darwin.a"))
		envs = append(envs, "CGO_LDFLAGS=-L/lib")
	default:
		return errors.Errorf("building is not possible for platform %s", targetPlatform)
	}
	envs = append(envs, fmt.Sprintf("CC=%s", cc))

	versionLDFlags, err := coredVersionLDFlags(ctx, buildTags, mod)
	if err != nil {
		return err
	}
	ldFlags = append(ldFlags, versionLDFlags...)

	binOutputPath := filepath.Join("bin", ".cache", binaryName, targetPlatform.String(), "bin", binaryName)
	return golang.Build(ctx, deps, golang.BinaryBuildConfig{
		TargetPlatform: targetPlatform,
		PackagePath:    "cmd/cored",
		BinOutputPath:  binOutputPath,
		CGOEnabled:     true,
		Tags:           buildTags,
		LDFlags:        ldFlags,
		Flags:          extraFlags,
		Envs:           envs,
		DockerVolumes:  dockerVolumes,
	})
}

// Lint lints coreum repo.
func Lint(ctx context.Context, deps types.DepsFunc) error {
	deps(
		Generate,
		CompileAllSmartContracts,
		formatProto,
		lintProto,
<<<<<<< HEAD
		// breakingProto, // FIXME(dzmitryhil) restore once we merge the master
=======
		// FIXME(dzmitryhil) restore once merge master
		// breakingProto,
>>>>>>> 45fbc42c
	)
	_ = breakingProto
	return golang.Lint(ctx, deps)
}

func coredVersionLDFlags(ctx context.Context, buildTags []string, mod string) ([]string, error) {
	hash, err := git.DirtyHeadHash(ctx)
	if err != nil {
		return nil, err
	}

	version, err := git.VersionFromTag(ctx)
	if err != nil {
		return nil, err
	}
	if version == "" {
		version = hash
	}
	if mod != "" {
		version += "+" + mod
	}
	ps := map[string]string{
		"github.com/cosmos/cosmos-sdk/version.Name":    blockchainName,
		"github.com/cosmos/cosmos-sdk/version.AppName": binaryName,
		"github.com/cosmos/cosmos-sdk/version.Version": version,
		"github.com/cosmos/cosmos-sdk/version.Commit":  hash,
	}

	if len(buildTags) > 0 {
		ps["github.com/cosmos/cosmos-sdk/version.BuildTags"] = strings.Join(buildTags, ",")
	}

	var values []string
	for k, v := range ps {
		values = append(values, fmt.Sprintf("-X %s=%s", k, v))
	}

	return values, nil
}

func formatProto(ctx context.Context, deps types.DepsFunc) error {
	deps(tools.EnsureBuf)

	cmd := exec.Command(tools.Path("bin/buf", tools.TargetPlatformLocal), "format", "-w")
	cmd.Dir = filepath.Join(repoPath, "proto", "coreum")
	return libexec.Exec(ctx, cmd)
}<|MERGE_RESOLUTION|>--- conflicted
+++ resolved
@@ -195,14 +195,9 @@
 		CompileAllSmartContracts,
 		formatProto,
 		lintProto,
-<<<<<<< HEAD
-		// breakingProto, // FIXME(dzmitryhil) restore once we merge the master
-=======
 		// FIXME(dzmitryhil) restore once merge master
 		// breakingProto,
->>>>>>> 45fbc42c
 	)
-	_ = breakingProto
 	return golang.Lint(ctx, deps)
 }
 
