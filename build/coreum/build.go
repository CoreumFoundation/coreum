package coreum

import (
	"context"
	"fmt"
	"os/exec"
	"path/filepath"
	"strings"

	"github.com/pkg/errors"

	"github.com/CoreumFoundation/coreum-tools/pkg/libexec"
	coreumtools "github.com/CoreumFoundation/coreum/build/tools"
	"github.com/CoreumFoundation/crust/build/config"
	"github.com/CoreumFoundation/crust/build/docker"
	dockerbasic "github.com/CoreumFoundation/crust/build/docker/basic"
	"github.com/CoreumFoundation/crust/build/git"
	"github.com/CoreumFoundation/crust/build/golang"
	crusttools "github.com/CoreumFoundation/crust/build/tools"
	"github.com/CoreumFoundation/crust/build/types"
)

const (
	blockchainName    = "coreum"
	binaryName        = "cored"
	gaiaBinaryName    = "gaiad"
	hermesBinaryName  = "hermes"
	osmosisBinaryName = "osmosisd"
	repoPath          = "."

	binaryPath          = "bin/" + binaryName
	gaiaBinaryPath      = "bin/" + gaiaBinaryName
	hermesBinaryPath    = "bin/" + hermesBinaryName
	osmosisBinaryPath   = "bin/" + osmosisBinaryName
	integrationTestsDir = repoPath + "/integration-tests"
	cometBFTCommit      = "099b4104e5b00b3cedd2c06ca3b1270baad2f4e9"

	cosmovisorBinaryPath = "bin/cosmovisor"
	goCoverFlag          = "-cover"
)

var defaultBuildTags = []string{"netgo", "ledger"}

// BuildCored builds all the versions of cored binary.
func BuildCored(ctx context.Context, deps types.DepsFunc) error {
	deps(BuildCoredLocally, BuildCoredInDocker)
	return nil
}

// BuildCoredLocally builds cored locally.
func BuildCoredLocally(ctx context.Context, deps types.DepsFunc) error {
	ldFlags, err := coredVersionLDFlags(ctx, defaultBuildTags)
	if err != nil {
		return err
	}

	return golang.Build(ctx, deps, golang.BinaryBuildConfig{
		TargetPlatform: crusttools.TargetPlatformLocal,
		PackagePath:    "cmd/cored",
		BinOutputPath:  binaryPath,
		CGOEnabled:     true,
		Tags:           defaultBuildTags,
		LDFlags:        ldFlags,
	})
}

// BuildCoredInDocker builds cored in docker.
func BuildCoredInDocker(ctx context.Context, deps types.DepsFunc) error {
	return buildCoredInDocker(ctx, deps, crusttools.TargetPlatformLinuxLocalArchInDocker, []string{goCoverFlag})
}

// BuildGaiaDockerImage builds docker image of the gaia.
func BuildGaiaDockerImage(ctx context.Context, deps types.DepsFunc) error {
	if err := crusttools.Ensure(ctx, coreumtools.Gaia, crusttools.TargetPlatformLinuxLocalArchInDocker); err != nil {
		return err
	}

	gaiaLocalPath := filepath.Join(
		"bin", ".cache", gaiaBinaryName, crusttools.TargetPlatformLinuxLocalArchInDocker.String(),
	)
	if err := crusttools.CopyToolBinaries(
		coreumtools.Gaia,
		crusttools.TargetPlatformLinuxLocalArchInDocker,
		gaiaLocalPath,
		gaiaBinaryPath,
	); err != nil {
		return err
	}

	dockerfile, err := dockerbasic.Execute(dockerbasic.Data{
		From:   docker.AlpineImage,
		Binary: gaiaBinaryPath,
	})
	if err != nil {
		return err
	}

	return docker.BuildImage(ctx, docker.BuildImageConfig{
		ContextDir: gaiaLocalPath,
		ImageName:  gaiaBinaryName,
		Dockerfile: dockerfile,
		Versions:   []string{config.ZNetVersion},
	})
}

// BuildHermesDockerImage builds docker image of the ibc relayer.
func BuildHermesDockerImage(ctx context.Context, deps types.DepsFunc) error {
	if err := crusttools.Ensure(ctx, coreumtools.Hermes, crusttools.TargetPlatformLinuxLocalArchInDocker); err != nil {
		return err
	}

	hermesLocalPath := filepath.Join(
		"bin", ".cache", hermesBinaryName, crusttools.TargetPlatformLinuxLocalArchInDocker.String(),
	)
	if err := crusttools.CopyToolBinaries(
		coreumtools.Hermes,
		crusttools.TargetPlatformLinuxLocalArchInDocker,
		hermesLocalPath,
		hermesBinaryPath,
	); err != nil {
		return err
	}

	dockerfile, err := dockerbasic.Execute(dockerbasic.Data{
		From:   docker.UbuntuImage,
		Binary: hermesBinaryPath,
		Run:    "apt update && apt install curl jq -y",
	})
	if err != nil {
		return err
	}

	return docker.BuildImage(ctx, docker.BuildImageConfig{
		ContextDir: hermesLocalPath,
		ImageName:  hermesBinaryName,
		Dockerfile: dockerfile,
		Versions:   []string{config.ZNetVersion},
	})
}

// BuildOsmosisDockerImage builds docker image of the osmosis.
func BuildOsmosisDockerImage(ctx context.Context, deps types.DepsFunc) error {
	if err := crusttools.Ensure(ctx, coreumtools.Osmosis, crusttools.TargetPlatformLinuxLocalArchInDocker); err != nil {
		return err
	}

	binaryLocalPath := filepath.Join(
		"bin", ".cache", osmosisBinaryName, crusttools.TargetPlatformLinuxLocalArchInDocker.String(),
	)
	if err := crusttools.CopyToolBinaries(
		coreumtools.Osmosis,
		crusttools.TargetPlatformLinuxLocalArchInDocker,
		binaryLocalPath,
		osmosisBinaryPath,
	); err != nil {
		return err
	}

	dockerfile, err := dockerbasic.Execute(dockerbasic.Data{
		From:   docker.AlpineImage,
		Binary: osmosisBinaryPath,
	})
	if err != nil {
		return err
	}

	return docker.BuildImage(ctx, docker.BuildImageConfig{
		ContextDir: binaryLocalPath,
		ImageName:  osmosisBinaryName,
		Dockerfile: dockerfile,
		Versions:   []string{config.ZNetVersion},
	})
}

func buildCoredInDocker(
	ctx context.Context,
	deps types.DepsFunc,
	targetPlatform crusttools.TargetPlatform,
	extraFlags []string,
) error {
	if err := crusttools.Ensure(ctx, coreumtools.LibWASM, targetPlatform); err != nil {
		return err
	}

	ldFlags := make([]string, 0)
	var cc string
	buildTags := defaultBuildTags
	envs := make([]string, 0)
	dockerVolumes := make([]string, 0)
	switch targetPlatform.OS {
	case crusttools.OSLinux:
		// use cc not installed on the image we use for the build
		if err := crusttools.Ensure(ctx, coreumtools.MuslCC, targetPlatform); err != nil {
			return err
		}
		buildTags = append(buildTags, "muslc")
		ldFlags = append(ldFlags, "-extldflags '-static'")
		var (
			hostCCDirPath string
			// path inside hostCCDirPath to the CC
			ccRelativePath string

			wasmHostDirPath string
			// path to the wasm lib in the CC
			wasmCCLibRelativeLibPath string
		)
		switch targetPlatform {
		case crusttools.TargetPlatformLinuxAMD64InDocker:
			hostCCDirPath = filepath.Dir(
				filepath.Dir(crusttools.Path("bin/x86_64-linux-musl-gcc", targetPlatform)),
			)
			ccRelativePath = "/bin/x86_64-linux-musl-gcc"
			wasmHostDirPath = crusttools.Path("lib/libwasmvm_muslc.x86_64.a", targetPlatform)
			wasmCCLibRelativeLibPath = "/x86_64-linux-musl/lib/libwasmvm_muslc.x86_64.a"
		case crusttools.TargetPlatformLinuxARM64InDocker:
			hostCCDirPath = filepath.Dir(
				filepath.Dir(crusttools.Path("bin/aarch64-linux-musl-gcc", targetPlatform)),
			)
			ccRelativePath = "/bin/aarch64-linux-musl-gcc"
			wasmHostDirPath = crusttools.Path("lib/libwasmvm_muslc.aarch64.a", targetPlatform)
			wasmCCLibRelativeLibPath = "/aarch64-linux-musl/lib/libwasmvm_muslc.aarch64.a"
		default:
			return errors.Errorf("building is not possible for platform %s", targetPlatform)
		}
		const ccDockerDir = "/musl-gcc"
		dockerVolumes = append(
			dockerVolumes,
			fmt.Sprintf("%s:%s", hostCCDirPath, ccDockerDir),
			// put the libwasmvm to the lib folder of the compiler
			fmt.Sprintf("%s:%s", wasmHostDirPath, fmt.Sprintf("%s%s", ccDockerDir, wasmCCLibRelativeLibPath)),
		)
		cc = fmt.Sprintf("%s%s", ccDockerDir, ccRelativePath)
	case crusttools.OSDarwin:
		buildTags = append(buildTags, "static_wasm")
		switch targetPlatform {
		case crusttools.TargetPlatformDarwinAMD64InDocker:
			cc = "o64-clang"
		case crusttools.TargetPlatformDarwinARM64InDocker:
			cc = "oa64-clang"
		default:
			return errors.Errorf("building is not possible for platform %s", targetPlatform)
		}
		wasmHostDirPath := crusttools.Path("lib/libwasmvmstatic_darwin.a", targetPlatform)
		dockerVolumes = append(dockerVolumes, fmt.Sprintf("%s:%s", wasmHostDirPath, "/lib/libwasmvmstatic_darwin.a"))
		envs = append(envs, "CGO_LDFLAGS=-L/lib")
	default:
		return errors.Errorf("building is not possible for platform %s", targetPlatform)
	}
	envs = append(envs, "CC="+cc)

	versionLDFlags, err := coredVersionLDFlags(ctx, buildTags)
	if err != nil {
		return err
	}
	ldFlags = append(ldFlags, versionLDFlags...)

	binOutputPath := filepath.Join("bin", ".cache", binaryName, targetPlatform.String(), "bin", binaryName)
	return golang.Build(ctx, deps, golang.BinaryBuildConfig{
		TargetPlatform: targetPlatform,
		PackagePath:    "cmd/cored",
		BinOutputPath:  binOutputPath,
		CGOEnabled:     true,
		Tags:           buildTags,
		LDFlags:        ldFlags,
		Flags:          extraFlags,
		Envs:           envs,
		DockerVolumes:  dockerVolumes,
	})
}

// Lint lints coreum repo.
func Lint(ctx context.Context, deps types.DepsFunc) error {
	deps(
		Generate,
		CompileAllSmartContracts,
		formatProto,
		lintProto,
<<<<<<< HEAD
		lintTypos,
		breakingProto,
		lintTypos,
=======
		breakingProto,
>>>>>>> 8c927388
	)
	return golang.Lint(ctx, deps)
}

func coredVersionLDFlags(ctx context.Context, buildTags []string) ([]string, error) {
	hash, err := git.DirtyHeadHash(ctx)
	if err != nil {
		return nil, err
	}

	version, err := git.VersionFromTag(ctx)
	if err != nil {
		return nil, err
	}
	if version == "" {
		version = hash
	}

	ps := map[string]string{
		"github.com/cosmos/cosmos-sdk/version.Name":    blockchainName,
		"github.com/cosmos/cosmos-sdk/version.AppName": binaryName,
		"github.com/cosmos/cosmos-sdk/version.Version": version,
		"github.com/cosmos/cosmos-sdk/version.Commit":  hash,
	}

	if len(buildTags) > 0 {
		ps["github.com/cosmos/cosmos-sdk/version.BuildTags"] = strings.Join(buildTags, ",")
	}

	var values []string
	for k, v := range ps {
		values = append(values, fmt.Sprintf("-X %s=%s", k, v))
	}

	return values, nil
}

func formatProto(ctx context.Context, deps types.DepsFunc) error {
	deps(coreumtools.EnsureBuf)

	cmd := exec.Command(crusttools.Path("bin/buf", crusttools.TargetPlatformLocal), "format", "-w")
	cmd.Dir = filepath.Join(repoPath, "proto", "coreum")
	return libexec.Exec(ctx, cmd)
}<|MERGE_RESOLUTION|>--- conflicted
+++ resolved
@@ -275,13 +275,8 @@
 		CompileAllSmartContracts,
 		formatProto,
 		lintProto,
-<<<<<<< HEAD
 		lintTypos,
 		breakingProto,
-		lintTypos,
-=======
-		breakingProto,
->>>>>>> 8c927388
 	)
 	return golang.Lint(ctx, deps)
 }
