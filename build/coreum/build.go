--- conflicted
+++ resolved
@@ -25,8 +25,6 @@
 
 	cosmovisorBinaryPath = "bin/cosmovisor"
 	goCoverFlag          = "-cover"
-	binaryOutputFlag     = "-o"
-	linkStaticallyLDFlag = "-ldflags=-extldflags=-static"
 )
 
 var (
@@ -42,26 +40,19 @@
 
 // BuildCoredLocally builds cored locally.
 func BuildCoredLocally(ctx context.Context, deps build.DepsFunc) error {
-	versionFlags, err := coredVersionLDFlags(ctx, tagsLocal)
+	parameters, err := coredVersionParams(ctx, tagsLocal)
 	if err != nil {
 		return err
 	}
 
 	return golang.Build(ctx, deps, golang.BinaryBuildConfig{
-		TargetPlatform: tools.TargetPlatformLocal,
-<<<<<<< HEAD
-		PackagePath:    "../coreum/cmd/cored",
-=======
-		PackagePath:    filepath.Join(repoPath, "cmd/cored"),
-		BinOutputPath:  binaryPath,
-		Parameters:     parameters,
->>>>>>> abbdace5
-		CGOEnabled:     true,
+		PackagePath: "../coreum/cmd/cored",
+		Envs:        []string{"CGO_ENABLED=1"},
 		Flags: []string{
 			goCoverFlag,
 			versionFlags,
 			"-tags=" + strings.Join(tagsLocal, ","),
-			fmt.Sprintf("%s=%s", binaryOutputFlag, binaryPath),
+			"-o=" + binaryName,
 		},
 	})
 }
@@ -77,58 +68,44 @@
 	targetPlatform tools.TargetPlatform,
 	extraFlags []string,
 ) error {
-	versionFlags, err := coredVersionLDFlags(ctx, tagsDocker)
+	parameters, err := coredVersionParams(ctx, tagsDocker)
 	if err != nil {
 		return err
 	}
 
+	if tools.TargetPlatformLocal == tools.TargetPlatformLinuxAMD64 &&
+		targetPlatform == tools.TargetPlatformLinuxARM64InDocker {
+		if err := tools.Ensure(ctx, tools.Aarch64LinuxMuslCross, tools.TargetPlatformLinuxAMD64InDocker); err != nil {
+			return err
+		}
+	}
 	if err := tools.Ensure(ctx, tools.LibWASMMuslC, targetPlatform); err != nil {
 		return err
 	}
 
-	binOutputPath := filepath.Join("bin", ".cache", binaryName, targetPlatform.String(), "bin", binaryName)
 	return golang.Build(ctx, deps, golang.BinaryBuildConfig{
 		TargetPlatform: targetPlatform,
-<<<<<<< HEAD
 		PackagePath:    "../coreum/cmd/cored",
-=======
-		PackagePath:    filepath.Join(repoPath, "cmd/cored"),
 		BinOutputPath:  filepath.Join("bin", ".cache", binaryName, targetPlatform.String(), "bin", binaryName),
 		Parameters:     parameters,
->>>>>>> abbdace5
 		CGOEnabled:     true,
-		Flags: append(
-			extraFlags,
-			versionFlags,
-			linkStaticallyLDFlag,
-			"-tags="+strings.Join(tagsDocker, ","),
-			binaryOutputFlag+"="+binOutputPath,
-		),
+		Tags:           tagsDocker,
+		Flags:          extraFlags,
+		LinkStatically: true,
 	})
 }
 
 // buildCoredClientInDocker builds cored binary without the wasm VM and with CGO disabled. The result binary might be
 // used for the CLI on target platform, but can't be used to run the node.
 func buildCoredClientInDocker(ctx context.Context, deps build.DepsFunc, targetPlatform tools.TargetPlatform) error {
-	versionFlags, err := coredVersionLDFlags(ctx, tagsDocker)
+	parameters, err := coredVersionParams(ctx, tagsDocker)
 	if err != nil {
 		return err
 	}
 
-	binOutputPath := filepath.Join(
-		"bin",
-		".cache",
-		binaryName,
-		targetPlatform.String(),
-		"bin",
-		fmt.Sprintf("%s-client", binaryName),
-	)
 	return golang.Build(ctx, deps, golang.BinaryBuildConfig{
 		TargetPlatform: targetPlatform,
-<<<<<<< HEAD
 		PackagePath:    "../coreum/cmd/cored",
-=======
-		PackagePath:    filepath.Join(repoPath, "cmd/cored"),
 		BinOutputPath: filepath.Join(
 			"bin",
 			".cache",
@@ -138,14 +115,9 @@
 			fmt.Sprintf("%s-client", binaryName),
 		),
 		Parameters:     parameters,
->>>>>>> abbdace5
 		CGOEnabled:     false,
-		Flags: []string{
-			versionFlags,
-			linkStaticallyLDFlag,
-			"-tags=" + strings.Join(tagsDocker, ","),
-			binaryOutputFlag + "=" + binOutputPath,
-		},
+		Tags:           tagsDocker,
+		LinkStatically: true,
 	})
 }
 
@@ -165,7 +137,6 @@
 	return golang.Test(ctx, repoPath, deps)
 }
 
-<<<<<<< HEAD
 type params map[string]string
 
 func (p params) Version() string {
@@ -176,23 +147,20 @@
 	return p["github.com/cosmos/cosmos-sdk/version.Commit"]
 }
 
-func coredVersionLDFlags(ctx context.Context, buildTags []string) (string, error) {
-=======
-func coredVersionParams(ctx context.Context, buildTags []string) (map[string]string, error) {
->>>>>>> abbdace5
+func coredVersionParams(ctx context.Context, buildTags []string) (params, error) {
 	hash, err := git.DirtyHeadHash(ctx, repoPath)
 	if err != nil {
-		return "", err
+		return nil, err
 	}
 
 	version, err := git.VersionFromTag(ctx, repoPath)
 	if err != nil {
-		return "", err
+		return nil, err
 	}
 	if version == "" {
 		version = hash
 	}
-	ps := map[string]string{
+	ps := params{
 		"github.com/cosmos/cosmos-sdk/version.Name":    blockchainName,
 		"github.com/cosmos/cosmos-sdk/version.AppName": binaryName,
 		"github.com/cosmos/cosmos-sdk/version.Version": version,
@@ -203,12 +171,7 @@
 		ps["github.com/cosmos/cosmos-sdk/version.BuildTags"] = strings.Join(buildTags, ",")
 	}
 
-	var ldFlags []string
-	for k, v := range ps {
-		ldFlags = append(ldFlags, fmt.Sprintf("-X %s=%s", k, v))
-	}
-
-	return "-ldflags=" + strings.Join(ldFlags, " "), nil
+	return ps, nil
 }
 
 func formatProto(ctx context.Context, deps build.DepsFunc) error {
