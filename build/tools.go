--- conflicted
+++ resolved
@@ -30,11 +30,7 @@
 	Binaries []string
 }
 
-<<<<<<< HEAD
-func installTools(_ context.Context, deps build.DepsFunc) {
-=======
 func installTools(deps build.DepsFunc) {
->>>>>>> 7c388c23
 	toolFns := make([]interface{}, 0, len(tools))
 	for tool := range tools {
 		tool := tool
@@ -88,12 +84,7 @@
 	if err != nil {
 		return err
 	}
-	defer func(Body io.ReadCloser) {
-		err := Body.Close()
-		if err != nil {
-			log.Error("error closing ReadCloser")
-		}
-	}(resp.Body)
+	defer resp.Body.Close()
 
 	hasher, expectedChecksum := hasher(info.Hash)
 	reader := io.TeeReader(resp.Body, hasher)
