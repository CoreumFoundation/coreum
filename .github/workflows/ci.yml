name: ci
on:
  push:
    branches: [ master ]
  pull_request:
    branches: [ master ]
  workflow_dispatch:

jobs:
  ci:
    runs-on: ubuntu-22.04
    steps:
      - name: Go version used to build crust tool
        run: go version
      - name: Setup go cache
        uses: actions/cache@v3
        with:
          path: |
            ~/.cache/docker
            ~/.cache/go-build
            ~/go/pkg/mod
          key: ${{ runner.os }}-go-${{ hashFiles('**/go.sum') }}
          restore-keys: |
            ${{ runner.os }}-go-
      - name: Set linter cache
        uses: actions/cache@v3
        with:
          path: ~/.cache/golangci-lint
          key: ${{ runner.os }}-ci-cache
      - name: Checkout coreum
        uses: actions/checkout@v3
        with:
          persist-credentials: false
          path: coreum
      - name: Checkout crust
        uses: actions/checkout@v3
        with:
          repository: CoreumFoundation/crust
          path: crust
      - name: Set up crust
        run: echo "$(pwd)/crust/bin" >> $GITHUB_PATH
      - name: Lint, run unit tests and build
<<<<<<< HEAD
        run: |
          mkdir -p ~/.cache/docker
          [ -f ~/.cache/docker/crust-go.tar ] && docker load -i ~/.cache/docker/crust-go.tar
          crust build lint/coreum test/coreum --log-format=yaml
          docker save -o ~/.cache/docker/crust-go.tar crust-go-build
=======
        run: crust build lint/coreum test/coreum images --log-format=yaml
>>>>>>> c6f62c6a
      - name: Integration tests
        run: crust znet test --log-format=yaml<|MERGE_RESOLUTION|>--- conflicted
+++ resolved
@@ -40,14 +40,10 @@
       - name: Set up crust
         run: echo "$(pwd)/crust/bin" >> $GITHUB_PATH
       - name: Lint, run unit tests and build
-<<<<<<< HEAD
         run: |
           mkdir -p ~/.cache/docker
           [ -f ~/.cache/docker/crust-go.tar ] && docker load -i ~/.cache/docker/crust-go.tar
-          crust build lint/coreum test/coreum --log-format=yaml
+          crust build lint/coreum test/coreum images --log-format=yaml
           docker save -o ~/.cache/docker/crust-go.tar crust-go-build
-=======
-        run: crust build lint/coreum test/coreum images --log-format=yaml
->>>>>>> c6f62c6a
       - name: Integration tests
         run: crust znet test --log-format=yaml