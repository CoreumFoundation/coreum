--- conflicted
+++ resolved
@@ -40,11 +40,6 @@
       - name: Set up crust
         run: echo "$(pwd)/crust/bin" >> $GITHUB_PATH
       - name: Lint, run unit tests and build
-<<<<<<< HEAD
-        run: crust lint test build --log-format=yaml
+        run: crust build lint/coreum test/coreum --log-format=yaml
       - name: Integration tests
-=======
-        run: crust build lint/coreum test/coreum --log-format=yaml
-      - name: Execute integration tests
->>>>>>> 0eb6640a
         run: crust znet test --log-format=yaml