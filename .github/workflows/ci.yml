name: ci
on:
  push:
    branches: [ master ]
  pull_request:
    branches: [ master ]
  workflow_dispatch:

jobs:
  ci:
    runs-on: ubuntu-22.04
    steps:
      - name: Go version used to build crust tool
        run: go version
      - name: Setup go modules cache
        uses: actions/cache@v3
        with:
          path: |
            ~/.cache/go-build
            ~/go/pkg/mod
          key: ${{ runner.os }}-go-${{ hashFiles('**/go.sum') }}
          restore-keys: |
            ${{ runner.os }}-go-
      - name: Set linter cache
        id: cache
        uses: actions/cache@v3
        with:
          path: ~/.cache/golangci-lint
          key: ${{ runner.os }}-ci-cache
      - name: Checkout coreum
        uses: actions/checkout@v3
        with:
          persist-credentials: false
          path: coreum
      - name: Checkout crust
        uses: actions/checkout@v3
        with:
          repository: CoreumFoundation/crust
          path: crust
      - name: Set up crust
        run: echo "$(pwd)/crust/bin" >> $GITHUB_PATH
      - name: Lint, run unit tests and build
<<<<<<< HEAD
        run: crust build lint/coreum test/coreum images --log-format=yaml
      - name: Execute integration tests
=======
        run: crust build lint/coreum test/coreum --log-format=yaml
      - name: Integration tests
>>>>>>> 508f7b87
        run: crust znet test --log-format=yaml<|MERGE_RESOLUTION|>--- conflicted
+++ resolved
@@ -40,11 +40,6 @@
       - name: Set up crust
         run: echo "$(pwd)/crust/bin" >> $GITHUB_PATH
       - name: Lint, run unit tests and build
-<<<<<<< HEAD
         run: crust build lint/coreum test/coreum images --log-format=yaml
-      - name: Execute integration tests
-=======
-        run: crust build lint/coreum test/coreum --log-format=yaml
       - name: Integration tests
->>>>>>> 508f7b87
         run: crust znet test --log-format=yaml