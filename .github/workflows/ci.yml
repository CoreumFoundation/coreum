name: ci
on:
  pull_request:
    branches: [ master ]
  workflow_dispatch:

jobs:
  ci:
    runs-on: ubuntu-latest
    steps:
      - uses: actions/checkout@v3
        with:
          persist-credentials: false
      - name: Go version used to build core tool
        run: go version
      - name: Configure the environment
        run: echo "$GITHUB_WORKSPACE/bin" >> $GITHUB_PATH
      - name: Lint, run unit tests and build
        run: core lint test build --log-format=yaml
      - name: Execute integration tests
<<<<<<< HEAD
        run: coreznet test --target=docker
=======
        run: coreznet test --target=direct --log-format=yaml
>>>>>>> 3337cc67
<|MERGE_RESOLUTION|>--- conflicted
+++ resolved
@@ -18,8 +18,4 @@
       - name: Lint, run unit tests and build
         run: core lint test build --log-format=yaml
       - name: Execute integration tests
-<<<<<<< HEAD
-        run: coreznet test --target=docker
-=======
-        run: coreznet test --target=direct --log-format=yaml
->>>>>>> 3337cc67
+        run: coreznet test --target=docker --log-format=yaml