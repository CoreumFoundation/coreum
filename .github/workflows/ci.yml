--- conflicted
+++ resolved
@@ -42,11 +42,7 @@
             linter-cache: false
             codecov: false
 
-<<<<<<< HEAD
-    runs-on: self-hosted
-=======
     runs-on: [ self-hosted, ubuntu-22.04 ]
->>>>>>> 855a1024
     steps:
       - name: Go version used to build builder
         run: go version
