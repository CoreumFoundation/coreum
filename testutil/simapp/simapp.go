--- conflicted
+++ resolved
@@ -2,10 +2,7 @@
 package simapp
 
 import (
-<<<<<<< HEAD
-	"fmt"
-=======
->>>>>>> 2a3d34d0
+	"math/rand"
 	"math/rand"
 	"time"
 
@@ -14,12 +11,9 @@
 	"github.com/cometbft/cometbft/libs/json"
 	"github.com/cometbft/cometbft/libs/log"
 	tmproto "github.com/cometbft/cometbft/proto/tendermint/types"
-<<<<<<< HEAD
 	tmtypes "github.com/cometbft/cometbft/types"
 	cryptocodec "github.com/cosmos/cosmos-sdk/crypto/codec"
 	"github.com/cosmos/cosmos-sdk/crypto/keys/ed25519"
-=======
->>>>>>> 2a3d34d0
 	"github.com/cosmos/cosmos-sdk/crypto/keys/secp256k1"
 	cryptotypes "github.com/cosmos/cosmos-sdk/crypto/types"
 	simtestutil "github.com/cosmos/cosmos-sdk/testutil/sims"
@@ -71,7 +65,6 @@
 	encoding := config.NewEncodingConfig(app.ModuleBasics)
 
 	coreApp := app.New(logger, db, nil, true, simtestutil.EmptyAppOptions{})
-<<<<<<< HEAD
 	pubKey, err := cryptocodec.ToTmPubKeyInterface(ed25519.GenPrivKey().PubKey())
 	if err != nil {
 		panic(fmt.Sprintf("can't generate validator pub key genesisState: %v", err))
@@ -91,16 +84,10 @@
 	if err != nil {
 		panic(fmt.Sprintf("can't generate genesis state with valet, err: %s", err))
 	}
-=======
->>>>>>> 2a3d34d0
 
 	stateBytes, err := json.MarshalIndent(genesisState, "", " ")
 	if err != nil {
-<<<<<<< HEAD
-		panic(fmt.Sprintf("can't Marshal genesisState: %s", err))
-=======
-		panic(errors.Errorf("can't Marshal genesisState: %v", err))
->>>>>>> 2a3d34d0
+		panic(errors.Errorf("can't Marshal genesisState: %s", err))
 	}
 
 	coreApp.InitChain(abci.RequestInitChain{
@@ -184,9 +171,5 @@
 		return sdk.GasInfo{}, nil, err
 	}
 
-<<<<<<< HEAD
 	return s.App.SimDeliver(txCfg.TxEncoder(), tx)
-=======
-	return s.SimDeliver(txCfg.TxEncoder(), tx)
->>>>>>> 2a3d34d0
 }