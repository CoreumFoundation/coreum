--- conflicted
+++ resolved
@@ -105,18 +105,12 @@
 		panic(errors.Wrap(err, "can't get network config"))
 	}
 	// set to nil the devnet config we don't need
-<<<<<<< HEAD
 	provider := devNetwork.Provider.(config.DynamicConfigProvider)
 	provider.FundedAccounts = nil
 	provider.GenTxs = nil
-	provider.CustomParamsConfig.Staking.MinSelfDelegation = sdk.NewInt(1)
+	provider.CustomParamsConfig.Staking.MinSelfDelegation = sdkmath.NewInt(1)
 
 	devNetwork.Provider = provider
-=======
-	devCfg.FundedAccounts = nil
-	devCfg.GenTxs = nil
-	devCfg.CustomParamsConfig.Staking.MinSelfDelegation = sdkmath.NewInt(1)
->>>>>>> e94f49fd
 
 	// init the network and set params
 	app.ChosenNetwork = devNetwork
@@ -149,34 +143,18 @@
 				baseapp.SetChainID(chainID),
 			)
 		},
-<<<<<<< HEAD
-		GenesisState:    appState,
-		TimeoutCommit:   2 * time.Second,
-		ChainID:         "chain-" + tmrand.NewRand().Str(6),
-		NumValidators:   1,
-		BondDenom:       devNetwork.Denom(),
-		MinGasPrices:    fmt.Sprintf("0.000006%s", devNetwork.Denom()),
-		AccountTokens:   sdk.TokensFromConsensusPower(1000, sdk.DefaultPowerReduction),
-		StakingTokens:   sdk.TokensFromConsensusPower(500, sdk.DefaultPowerReduction),
-		BondedTokens:    sdk.TokensFromConsensusPower(100, sdk.DefaultPowerReduction),
-		PruningStrategy: storetypes.PruningOptionNothing,
-		CleanupDir:      true,
-		SigningAlgo:     string(hd.Secp256k1Type),
-		KeyringOptions:  []keyring.Option{},
-=======
-		GenesisState:   genesisAppState,
+		GenesisState:   appState,
 		TimeoutCommit:  2 * time.Second,
 		ChainID:        chainID,
 		NumValidators:  1,
-		BondDenom:      devCfg.Denom,
-		MinGasPrices:   fmt.Sprintf("0.000006%s", devCfg.Denom),
+		BondDenom:      devNetwork.Denom(),
+		MinGasPrices:   fmt.Sprintf("0.000006%s", devNetwork.Denom()),
 		AccountTokens:  sdk.TokensFromConsensusPower(1000, sdk.DefaultPowerReduction),
 		StakingTokens:  sdk.TokensFromConsensusPower(500, sdk.DefaultPowerReduction),
 		BondedTokens:   sdk.TokensFromConsensusPower(100, sdk.DefaultPowerReduction),
 		CleanupDir:     true,
 		SigningAlgo:    string(hd.Secp256k1Type),
 		KeyringOptions: []keyring.Option{},
->>>>>>> e94f49fd
 	}
 }
 
