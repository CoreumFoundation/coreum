--- conflicted
+++ resolved
@@ -95,7 +95,6 @@
 	}
 
 	// WASM messages will be added here
-<<<<<<< HEAD
 	undetermMsgNames := []string{
 		// crisis
 		"/cosmos.crisis.v1beta1.MsgVerifyInvariant",
@@ -104,25 +103,6 @@
 		"/cosmos.evidence.v1beta1.MsgSubmitEvidence",
 
 		// wasm
-		"/cosmwasm.wasm.v1.MsgStoreCode",
-		"/cosmwasm.wasm.v1.MsgStoreCodeResponse",
-		"/cosmwasm.wasm.v1.MsgInstantiateContract",
-		"/cosmwasm.wasm.v1.MsgInstantiateContract2",
-		"/cosmwasm.wasm.v1.MsgInstantiateContractResponse",
-		"/cosmwasm.wasm.v1.MsgInstantiateContract2Response",
-		"/cosmwasm.wasm.v1.MsgExecuteContract",
-		"/cosmwasm.wasm.v1.MsgExecuteContractResponse",
-		"/cosmwasm.wasm.v1.MsgMigrateContract",
-		"/cosmwasm.wasm.v1.MsgMigrateContractResponse",
-		"/cosmwasm.wasm.v1.MsgUpdateAdmin",
-		"/cosmwasm.wasm.v1.MsgUpdateAdminResponse",
-		"/cosmwasm.wasm.v1.MsgClearAdmin",
-		"/cosmwasm.wasm.v1.MsgClearAdminResponse",
-		"/cosmwasm.wasm.v1.MsgIBCSend",
-		"/cosmwasm.wasm.v1.MsgIBCCloseChannel",
-=======
-	undetermMsgPrefixes := []string{
-		// CosmWasm
 		"/cosmwasm.wasm.v1.MsgStoreCode",
 		"/cosmwasm.wasm.v1.MsgInstantiateContract",
 		"/cosmwasm.wasm.v1.MsgInstantiateContract2",
@@ -130,7 +110,6 @@
 		"/cosmwasm.wasm.v1.MsgMigrateContract",
 		"/cosmwasm.wasm.v1.MsgIBCCloseChannel",
 		"/cosmwasm.wasm.v1.MsgIBCSend",
->>>>>>> 4692481e
 	}
 
 	dgr := config.DefaultDeterministicGasRequirements()
@@ -165,13 +144,8 @@
 	// To make sure we do not increase/decrease deterministic types accidentally
 	// we assert length to be equal to exact number, so each change requires
 	// explicit adjustment of tests.
-<<<<<<< HEAD
-	assert.Equal(t, 11, len(undetermMsgs))
-	assert.Equal(t, 33, len(determMsgs))
-=======
-	assert.Equal(t, 7, len(undetermMsgs))
+	assert.Equal(t, 9, len(undetermMsgs))
 	assert.Equal(t, 35, len(determMsgs))
->>>>>>> 4692481e
 
 	for _, sdkMsg := range determMsgs {
 		sdkMsg := sdkMsg
