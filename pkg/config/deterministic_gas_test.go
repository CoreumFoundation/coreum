--- conflicted
+++ resolved
@@ -79,10 +79,6 @@
 	// To make sure we do not increase/decrease deterministic types accidentally
 	// we assert length to be equal to exact number, so each change requires
 	// explicit adjustment of tests.
-<<<<<<< HEAD
-=======
-	assert.Equal(t, 33, len(determMsgs))
->>>>>>> b83c97cd
 	assert.Equal(t, 9, len(undetermMsgs))
 	assert.Equal(t, 33, len(determMsgs))
 
