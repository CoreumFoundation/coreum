--- conflicted
+++ resolved
@@ -145,13 +145,8 @@
 	// To make sure we do not increase/decrease deterministic types accidentally
 	// we assert length to be equal to exact number, so each change requires
 	// explicit adjustment of tests.
-<<<<<<< HEAD
-	assert.Equal(t, 7, len(undetermMsgs))
+	assert.Equal(t, 9, len(undetermMsgs))
 	assert.Equal(t, 37, len(determMsgs))
-=======
-	assert.Equal(t, 9, len(undetermMsgs))
-	assert.Equal(t, 35, len(determMsgs))
->>>>>>> 94ccc1fe
 
 	for _, sdkMsg := range determMsgs {
 		sdkMsg := sdkMsg
