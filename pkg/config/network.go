--- conflicted
+++ resolved
@@ -598,14 +598,6 @@
 	return n.enableFakeUpgradeHandler
 }
 
-<<<<<<< HEAD
-// DeterministicGas returns deterministic gas amounts required by some message types.
-func (n Network) DeterministicGas() DeterministicGasRequirements {
-	return n.fee.DeterministicGas
-}
-
-=======
->>>>>>> 103e0d56
 // NetworkConfigByChainID returns predefined NetworkConfig for a ChainID.
 func NetworkConfigByChainID(id constant.ChainID) (NetworkConfig, error) {
 	nc, found := networkConfigs[id]
