--- conflicted
+++ resolved
@@ -33,44 +33,6 @@
 )
 
 func init() {
-<<<<<<< HEAD
-=======
-	// common vars
-	var (
-		feeConfig = FeeConfig{
-			FeeModel: feemodeltypes.DefaultModel(),
-		}
-
-		govConfig = GovConfig{
-			ProposalConfig: GovProposalConfig{
-				MinDepositAmount: "4000000000", // 4,000 CORE
-				VotingPeriod:     "4h",         // 4 hours
-			},
-		}
-
-		stakingConfig = StakingConfig{
-			UnbondingTime: "168h", // 7 days
-			MaxValidators: 32,
-		}
-
-		customParamsConfig = CustomParamsConfig{
-			Staking: CustomParamsStakingConfig{
-				MinSelfDelegation: sdkmath.NewInt(20_000_000_000), // 20k core
-			},
-		}
-
-		assetFTConfig = AssetFTConfig{
-			IssueFee: sdkmath.NewIntFromUint64(10_000_000),
-		}
-
-		assetNFTConfig = AssetNFTConfig{
-			MintFee: sdk.ZeroInt(),
-		}
-	)
-
-	// devnet vars
-
->>>>>>> e94f49fd
 	// 10m delegated and 1m extra to the txs
 	devStakerValidatorBalance := sdk.NewCoins(sdk.NewCoin(constant.DenomDev, sdkmath.NewInt(11_000_000_000_000)))
 
@@ -131,7 +93,7 @@
 					// Faucet's account storing the rest of total supply
 					{
 						Address:  "devcore1ckuncyw0hftdq5qfjs6ee2v6z73sq0urd390cd",
-						Balances: sdk.NewCoins(sdk.NewCoin(constant.DenomDev, sdk.NewInt(100_000_000_000_000))), // 100m faucet
+						Balances: sdk.NewCoins(sdk.NewCoin(constant.DenomDev, sdkmath.NewInt(100_000_000_000_000))), // 100m faucet
 					},
 				},
 				GenTxs: readGenTxs(devGenTxsFS),
@@ -142,37 +104,6 @@
 					"88d1266e086bfe33589886cc10d4c58e85a69d14@34.135.191.69:26656",
 				},
 			},
-<<<<<<< HEAD
-=======
-			GovConfig:          devGovConfig,
-			StakingConfig:      stakingConfig,
-			CustomParamsConfig: customParamsConfig,
-			AssetFTConfig:      assetFTConfig,
-			AssetNFTConfig:     assetNFTConfig,
-			FundedAccounts: []FundedAccount{
-				// Staker of validator Mercury
-				{
-					Address:  "devcore15eqsya33vx9p5zt7ad8fg3k674tlsllk3pvqp6",
-					Balances: devStakerValidatorBalance,
-				},
-				// Staker of validator Venus
-				{
-					Address:  "devcore105ct3vl89ar53jrj23zl6e09cmqwym2ua5hegf",
-					Balances: devStakerValidatorBalance,
-				},
-				// Staker of validator Earth
-				{
-					Address:  "devcore14x46r5eflga696sd5my900euvlplu2prhny5ae",
-					Balances: devStakerValidatorBalance,
-				},
-				// Faucet's account storing the rest of total supply
-				{
-					Address:  "devcore1ckuncyw0hftdq5qfjs6ee2v6z73sq0urd390cd",
-					Balances: sdk.NewCoins(sdk.NewCoin(constant.DenomDev, sdkmath.NewInt(100_000_000_000_000))), // 100m faucet
-				},
-			},
-			GenTxs: readGenTxs(devGenTxsFS),
->>>>>>> e94f49fd
 		},
 	}
 }
@@ -231,80 +162,6 @@
 	Staking CustomParamsStakingConfig
 }
 
-<<<<<<< HEAD
-=======
-// AssetFTConfig is the part of network config defining parameters of ft assets.
-type AssetFTConfig struct {
-	IssueFee sdkmath.Int
-}
-
-// AssetNFTConfig is the part of network config defining parameters of nft assets.
-type AssetNFTConfig struct {
-	MintFee sdkmath.Int
-}
-
-// NetworkConfig helps initialize Network instance.
-type NetworkConfig struct {
-	ChainID              constant.ChainID
-	GenesisTime          time.Time
-	AddressPrefix        string
-	MetadataDisplayDenom string
-	Denom                string
-	Fee                  FeeConfig
-	FundedAccounts       []FundedAccount
-	GenTxs               []json.RawMessage
-	NodeConfig           NodeConfig
-	GovConfig            GovConfig
-	StakingConfig        StakingConfig
-	CustomParamsConfig   CustomParamsConfig
-	AssetFTConfig        AssetFTConfig
-	AssetNFTConfig       AssetNFTConfig
-}
-
-// Network holds all the configuration for different predefined networks.
-type Network struct {
-	chainID              constant.ChainID
-	genesisTime          time.Time
-	addressPrefix        string
-	metadataDisplayDenom string
-	denom                string
-	fee                  FeeConfig
-	nodeConfig           NodeConfig
-	gov                  GovConfig
-	staking              StakingConfig
-	customParams         CustomParamsConfig
-	assetFT              AssetFTConfig
-	assetNFT             AssetNFTConfig
-
-	mu             *sync.Mutex
-	fundedAccounts []FundedAccount
-	genTxs         []json.RawMessage
-}
-
-// NewNetwork returns a new instance of Network.
-func NewNetwork(c NetworkConfig) Network {
-	n := Network{
-		genesisTime:          c.GenesisTime,
-		chainID:              c.ChainID,
-		addressPrefix:        c.AddressPrefix,
-		metadataDisplayDenom: c.MetadataDisplayDenom,
-		denom:                c.Denom,
-		nodeConfig:           c.NodeConfig.Clone(),
-		fee:                  c.Fee,
-		gov:                  c.GovConfig,
-		staking:              c.StakingConfig,
-		customParams:         c.CustomParamsConfig,
-		assetFT:              c.AssetFTConfig,
-		assetNFT:             c.AssetNFTConfig,
-		mu:                   &sync.Mutex{},
-		fundedAccounts:       append([]FundedAccount{}, c.FundedAccounts...),
-		genTxs:               append([]json.RawMessage{}, c.GenTxs...),
-	}
-
-	return n
-}
-
->>>>>>> e94f49fd
 // FundedAccount is used to provide information about prefunded
 // accounts in network config.
 type FundedAccount struct {
@@ -313,176 +170,10 @@
 	Balances sdk.Coins
 }
 
-<<<<<<< HEAD
 // NetworkConfig helps initialize Network instance.
 type NetworkConfig struct {
 	Provider   NetworkConfigProvider
 	NodeConfig NodeConfig
-=======
-func validateNoDuplicateFundedAccounts(accounts []FundedAccount) error {
-	accountsIndexMap := map[string]interface{}{}
-	for _, fundEntry := range accounts {
-		fundEntry := fundEntry
-		_, exists := accountsIndexMap[fundEntry.Address]
-		if exists {
-			return errors.New("duplicate funded account is not allowed")
-		}
-		accountsIndexMap[fundEntry.Address] = true
-	}
-
-	return nil
-}
-
-// FundAccount funds address with balances at genesis.
-func (n *Network) FundAccount(accAddress sdk.AccAddress, balances sdk.Coins) error {
-	n.mu.Lock()
-	defer n.mu.Unlock()
-
-	n.fundedAccounts = append(n.fundedAccounts, FundedAccount{
-		Address:  accAddress.String(),
-		Balances: balances,
-	})
-	return nil
-}
-
-// NodeConfig returns NodeConfig.
-func (n *Network) NodeConfig() *NodeConfig {
-	nodeConfig := n.nodeConfig.Clone()
-	return &nodeConfig
-}
-
-// AddGenesisTx adds transaction to the genesis file.
-func (n *Network) AddGenesisTx(signedTx json.RawMessage) {
-	n.mu.Lock()
-	defer n.mu.Unlock()
-
-	n.genTxs = append(n.genTxs, signedTx)
-}
-
-func applyFundedAccountToGenesis(
-	fa FundedAccount,
-	accountState authcosmostypes.GenesisAccounts,
-	bankState *banktypes.GenesisState,
-) authcosmostypes.GenesisAccounts {
-	accountAddress := sdk.MustAccAddressFromBech32(fa.Address)
-	accountState = append(accountState, authcosmostypes.NewBaseAccount(accountAddress, nil, 0, 0))
-	coins := fa.Balances
-	bankState.Balances = append(
-		bankState.Balances,
-		banktypes.Balance{Address: accountAddress.String(), Coins: coins},
-	)
-	bankState.Supply = bankState.Supply.Add(coins...)
-
-	return accountState
-}
-
-// GenesisDoc returns the genesis doc of the network.
-func (n Network) GenesisDoc() (*tmtypes.GenesisDoc, error) {
-	switch n.chainID {
-	case constant.ChainIDMain:
-		return tmtypes.GenesisDocFromJSON(genesis.MainnetGenesis)
-	case constant.ChainIDTest:
-		return tmtypes.GenesisDocFromJSON(genesis.TestnetGenesis)
-	default:
-		codec := NewEncodingConfig(module.NewBasicManager(
-			auth.AppModuleBasic{},
-			authzmodule.AppModuleBasic{},
-			genutil.AppModuleBasic{},
-			bank.AppModuleBasic{},
-		)).Codec
-
-		genesisJSON, err := genesisByTemplate(n)
-		if err != nil {
-			return nil, errors.Wrap(err, "not able get genesis")
-		}
-
-		genesisDoc, err := tmtypes.GenesisDocFromJSON(genesisJSON)
-		if err != nil {
-			return nil, errors.Wrap(err, "not able to parse genesis json bytes")
-		}
-		var appState map[string]json.RawMessage
-
-		if err = json.Unmarshal(genesisDoc.AppState, &appState); err != nil {
-			return nil, errors.Wrap(err, "not able to parse genesis app state")
-		}
-
-		authState := authcosmostypes.GetGenesisStateFromAppState(codec, appState)
-		accountState, err := authcosmostypes.UnpackAccounts(authState.Accounts)
-		if err != nil {
-			return nil, errors.Wrap(err, "not able to unpack auth accounts")
-		}
-
-		genutilState := genutiltypes.GetGenesisStateFromAppState(codec, appState)
-		bankState := banktypes.GetGenesisStateFromAppState(codec, appState)
-
-		n.mu.Lock()
-		defer n.mu.Unlock()
-
-		if err := validateNoDuplicateFundedAccounts(n.fundedAccounts); err != nil {
-			return nil, err
-		}
-
-		for _, fundedAcc := range n.fundedAccounts {
-			accountState = applyFundedAccountToGenesis(fundedAcc, accountState, bankState)
-		}
-
-		genutilState.GenTxs = append(genutilState.GenTxs, n.genTxs...)
-
-		genutiltypes.SetGenesisStateInAppState(codec, appState, genutilState)
-		authState.Accounts, err = authcosmostypes.PackAccounts(authcosmostypes.SanitizeGenesisAccounts(accountState))
-		if err != nil {
-			return nil, errors.Wrap(err, "not able to sanitize and pack accounts")
-		}
-		appState[authcosmostypes.ModuleName] = codec.MustMarshalJSON(&authState)
-
-		bankState.Balances = banktypes.SanitizeGenesisBalances(bankState.Balances)
-		appState[banktypes.ModuleName] = codec.MustMarshalJSON(bankState)
-
-		genesisDoc.AppState, err = json.MarshalIndent(appState, "", "  ")
-		if err != nil {
-			return nil, err
-		}
-
-		return genesisDoc, nil
-	}
-}
-
-// EncodeGenesis returns the json encoded representation of the genesis file.
-func (n Network) EncodeGenesis() ([]byte, error) {
-	switch n.chainID {
-	case constant.ChainIDMain:
-		return genesis.MainnetGenesis, nil
-	case constant.ChainIDTest:
-		return genesis.TestnetGenesis, nil
-	default:
-		genesisDoc, err := n.GenesisDoc()
-		if err != nil {
-			return nil, errors.Wrap(err, "not able to get genesis doc")
-		}
-
-		bs, err := tmjson.MarshalIndent(genesisDoc, "", "  ")
-		if err != nil {
-			return nil, errors.Wrap(err, "not able to marshal genesis doc")
-		}
-
-		return bs, nil
-	}
-}
-
-// SaveGenesis saves json encoded representation of the genesis config into file.
-func (n Network) SaveGenesis(homeDir string) error {
-	genDocBytes, err := n.EncodeGenesis()
-	if err != nil {
-		return err
-	}
-
-	if err := os.MkdirAll(homeDir+"/config", 0o700); err != nil {
-		return errors.Wrap(err, "unable to make config directory")
-	}
-
-	err = os.WriteFile(homeDir+"/config/genesis.json", genDocBytes, 0644)
-	return errors.Wrap(err, "unable to write genesis bytes to file")
->>>>>>> e94f49fd
 }
 
 // SetSDKConfig sets global SDK config to some network-specific values.
