package config_test

import (
	"crypto/sha256"
	_ "embed"
	"encoding/json"
	"fmt"
	"reflect"
	"testing"
	"unsafe"

	sdkmath "cosmossdk.io/math"
	tmtypes "github.com/cometbft/cometbft/types"
	cosmossecp256k1 "github.com/cosmos/cosmos-sdk/crypto/keys/secp256k1"
	sdk "github.com/cosmos/cosmos-sdk/types"
	"github.com/stretchr/testify/assert"
	"github.com/stretchr/testify/require"

	"github.com/CoreumFoundation/coreum/v2/pkg/config"
	"github.com/CoreumFoundation/coreum/v2/pkg/config/constant"
)

func TestAddFundsToTheNetwork(t *testing.T) {
	assertT := assert.New(t)
	requireT := require.New(t)

	n, err := config.NetworkConfigByChainID(constant.ChainIDDev)
	unsealConfig()
	n.SetSDKConfig()

	requireT.NoError(err)

	pubKey := cosmossecp256k1.GenPrivKey().PubKey()
	accountAddress := sdk.AccAddress(pubKey.Address())

	pubKey2 := cosmossecp256k1.GenPrivKey().PubKey()
	accountAddress2 := sdk.AccAddress(pubKey2.Address())

	provider := n.Provider.(config.DynamicConfigProvider)
	provider2 := provider.
		WithAccount(accountAddress, sdk.NewCoins(sdk.NewInt64Coin("someTestToken", 1000))).
		WithAccount(accountAddress2, sdk.NewCoins(sdk.NewInt64Coin("someTestToken", 2000)))

	// default 5 + two additional
	requireT.Len(provider2.FundedAccounts, len(provider.FundedAccounts)+2)

	n2 := n
	n2.Provider = provider2

	genDocBytes, err := n2.EncodeGenesis()
	requireT.NoError(err)

	parsedGenesisDoc, err := tmtypes.GenesisDocFromJSON(genDocBytes)
	requireT.NoError(err)

	type coin struct {
		Denom  string `json:"denom"`
		Amount string `json:"amount"`
	}
	type balance struct {
		Address string `json:"address"`
		Coins   []coin `json:"coins"`
	}
	type account struct {
		Address string `json:"address"`
	}
	var state struct {
		Bank struct {
			Balances []balance `json:"balances"`
			Supply   []coin    `json:"supply"`
		} `json:"bank"`
		Auth struct {
			Accounts []account `json:"accounts"`
		} `json:"auth"`
	}

	err = json.Unmarshal(parsedGenesisDoc.AppState, &state)
	requireT.NoError(err)

	assertT.Subset(state.Bank.Balances, []balance{
		{
			Address: accountAddress.String(),
			Coins: []coin{
				{Denom: "someTestToken", Amount: "1000"},
			},
		},
		{
			Address: accountAddress2.String(),
			Coins: []coin{
				{Denom: "someTestToken", Amount: "2000"},
			},
		},
	})

	assertT.Contains(
		state.Bank.Supply,
		coin{Denom: "someTestToken", Amount: "3000"},
	)
	requireT.Len(state.Auth.Accounts, len(provider2.FundedAccounts))
	assertT.Subset(state.Auth.Accounts, []account{
		{Address: accountAddress.String()},
		{Address: accountAddress2.String()},
	})
}

func TestNetworkNotMutable(t *testing.T) {
	requireT := require.New(t)
	assertT := assert.New(t)
	pubKey := cosmossecp256k1.GenPrivKey().PubKey()

	// slices not mutable
	n, err := config.NetworkConfigByChainID(constant.ChainIDDev)
	requireT.NoError(err)

	provider := n.Provider.(config.DynamicConfigProvider)
	provider2 := provider.
		WithAccount(sdk.AccAddress(pubKey.Address()), sdk.NewCoins(sdk.NewInt64Coin("someTestToken", 1000))).
		WithGenesisTx([]byte("test string"))

	assertT.Len(provider.FundedAccounts, 4)
	assertT.Len(provider.GenTxs, 3)

	assertT.Len(provider2.FundedAccounts, 5)
	assertT.Len(provider2.GenTxs, 4)

	// re-init the config and check that length remains the same
	n, err = config.NetworkConfigByChainID(constant.ChainIDDev)
	requireT.NoError(err)
	provider = n.Provider.(config.DynamicConfigProvider)

	assertT.Len(provider.FundedAccounts, 4)
	assertT.Len(provider.GenTxs, 3)
}

func TestGenesisHash(t *testing.T) {
	tests := []struct {
		name        string
		chainID     constant.ChainID
		genesisHash string
	}{
		{
			chainID:     constant.ChainIDMain,
			genesisHash: "5be3b3e0fee69842c4c73eb5f54eb64684420736473f0f5cef0ba6b81d44f253",
		},
		{
			chainID:     constant.ChainIDTest,
			genesisHash: "276d5df3856ccfba9240687f463c9464e10176e0fc355efb7162e36b09b0e3af",
		},
	}
	for _, tt := range tests {
		tt := tt
		t.Run(string(tt.chainID), func(t *testing.T) {
			n, err := config.NetworkConfigByChainID(tt.chainID)
			require.NoError(t, err)

			unsealConfig()
			n.SetSDKConfig()
			genesisDoc, err := n.EncodeGenesis()
			require.NoError(t, err)

			require.NoError(t, err)
			require.Equal(t, tt.genesisHash, fmt.Sprintf("%x", sha256.Sum256(genesisDoc)))
		})
	}
}

func TestStaticConfigProviders(t *testing.T) {
	tests := []struct {
		name          string
		chainID       constant.ChainID
		denom         string
		addressPrefix string
	}{
		{
<<<<<<< HEAD
			name:          "devnetnet",
			chainID:       constant.ChainIDDev,
			denom:         constant.DenomDev,
			addressPrefix: constant.AddressPrefixDev,
		},
		{
			name:          "testnet",
			chainID:       constant.ChainIDTest,
			denom:         constant.DenomTest,
			addressPrefix: constant.AddressPrefixTest,
		},
		{
			name:          "mainnet",
			chainID:       constant.ChainIDMain,
			denom:         constant.DenomMain,
			addressPrefix: constant.AddressPrefixMain,
=======
			name:       "testnet",
			chainID:    constant.ChainIDTest,
			wantSupply: sdk.NewCoin(constant.DenomTest, sdkmath.NewInt(500_000_000_000_000)),
>>>>>>> e94f49fd
		},
	}
	for _, tt := range tests {
		tt := tt
		t.Run(tt.name, func(t *testing.T) {
			n, err := config.NetworkConfigByChainID(tt.chainID)
			require.NoError(t, err)

			assert.Equal(t, tt.chainID, n.ChainID())
			assert.Equal(t, tt.denom, n.Denom())

			assert.Equal(t, tt.chainID, n.Provider.GetChainID())
			assert.Equal(t, tt.denom, n.Provider.GetDenom())
			assert.Equal(t, tt.addressPrefix, n.Provider.GetAddressPrefix())
		})
	}
}

func unsealConfig() {
	sdkConfig := sdk.GetConfig()
	unsafeSetField(sdkConfig, "sealed", false)
	unsafeSetField(sdkConfig, "sealedch", make(chan struct{}))
}

func unsafeSetField(object interface{}, fieldName string, value interface{}) {
	rs := reflect.ValueOf(object).Elem()
	field := rs.FieldByName(fieldName)
	// rf can't be read or set.
	reflect.NewAt(field.Type(), unsafe.Pointer(field.UnsafeAddr())).
		Elem().
		Set(reflect.ValueOf(value))
}<|MERGE_RESOLUTION|>--- conflicted
+++ resolved
@@ -172,7 +172,6 @@
 		addressPrefix string
 	}{
 		{
-<<<<<<< HEAD
 			name:          "devnetnet",
 			chainID:       constant.ChainIDDev,
 			denom:         constant.DenomDev,
@@ -189,11 +188,6 @@
 			chainID:       constant.ChainIDMain,
 			denom:         constant.DenomMain,
 			addressPrefix: constant.AddressPrefixMain,
-=======
-			name:       "testnet",
-			chainID:    constant.ChainIDTest,
-			wantSupply: sdk.NewCoin(constant.DenomTest, sdkmath.NewInt(500_000_000_000_000)),
->>>>>>> e94f49fd
 		},
 	}
 	for _, tt := range tests {
