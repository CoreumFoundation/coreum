package config_test

import (
	"encoding/json"
	"strings"
	"testing"
	"time"

	cosmossecp256k1 "github.com/cosmos/cosmos-sdk/crypto/keys/secp256k1"
	sdk "github.com/cosmos/cosmos-sdk/types"
	"github.com/stretchr/testify/assert"
	"github.com/stretchr/testify/require"
	tmtypes "github.com/tendermint/tendermint/types"

	"github.com/CoreumFoundation/coreum/app"
	"github.com/CoreumFoundation/coreum/pkg/config"
	feemodeltypes "github.com/CoreumFoundation/coreum/x/feemodel/types"
)

func init() {
	n := testNetwork()
	n.SetSDKConfig()
}

var feeConfig = config.FeeConfig{
	FeeModel: feemodeltypes.NewModel(feemodeltypes.ModelParams{
		InitialGasPrice:         sdk.NewDec(2),
		MaxGasPriceMultiplier:   sdk.NewDec(2),
		MaxDiscount:             sdk.MustNewDecFromStr("0.4"),
		EscalationStartFraction: sdk.MustNewDecFromStr("0.8"),
		MaxBlockGas:             20,
		ShortEmaBlockLength:     3,
		LongEmaBlockLength:      5,
	}),
	DeterministicGas: config.DeterministicGasRequirements{
		BankSend: 10,
	},
}

func testNetwork() config.Network {
	return config.NewNetwork(config.NetworkConfig{
<<<<<<< HEAD
		ChainID:              config.ChainIDDev,
		GenesisTime:          time.Date(2022, 6, 27, 12, 0, 0, 0, time.UTC),
		AddressPrefix:        "core",
		MetadataDisplayDenom: "dcore",
		// Denom uses the u (μ) prefix stands for micro, more info here https://en.wikipedia.org/wiki/Metric_prefix
=======
		ChainID:       config.ChainIDDev,
		GenesisTime:   time.Date(2022, 6, 27, 12, 0, 0, 0, time.UTC),
		AddressPrefix: "devcore",
		Denom:         "dcore",
		// BaseDenom uses the u (μ) prefix stands for micro, more info here https://en.wikipedia.org/wiki/Metric_prefix
>>>>>>> 3f92b8d0
		// We also add another prefix for non mainnet network symbols to differentiate them from mainnet.
		// 'd' prefix in ducore stands for devnet.
		Denom: "ucore",
		Fee:   feeConfig,
		FundedAccounts: []config.FundedAccount{{
			Address:  sdk.AccAddress(cosmossecp256k1.GenPrivKey().PubKey().Address()).String(),
			Balances: sdk.NewCoins(sdk.NewInt64Coin("some-test-token", 1000)),
		}},
		GenTxs: []json.RawMessage{},
		GovConfig: config.GovConfig{
			ProposalConfig: config.GovProposalConfig{
				MinDepositAmount: "10000000",
				MinDepositPeriod: "172800s",
				VotingPeriod:     "172800s",
			},
		},
		StakingConfig: config.StakingConfig{
			UnbondingTime: "1814400s",
			MaxValidators: 32,
		},
	})
}

func TestAddressPrefixIsSet(t *testing.T) {
	assertT := assert.New(t)
	n := testNetwork()
	address := sdk.AccAddress(cosmossecp256k1.GenPrivKey().PubKey().Address())
	assertT.True(strings.HasPrefix(address.String(), n.AddressPrefix()))
}

func TestGenesisValidation(t *testing.T) {
	assertT := assert.New(t)
	requireT := require.New(t)

	n := testNetwork()

	genesisJSON, err := n.EncodeGenesis()
	requireT.NoError(err)
	gen, err := tmtypes.GenesisDocFromJSON(genesisJSON)
	requireT.NoError(err)
	encCfg := config.NewEncodingConfig(app.ModuleBasics)

	genDocBytes, err := n.EncodeGenesis()
	requireT.NoError(err)

	parsedGenesisDoc, err := tmtypes.GenesisDocFromJSON(genDocBytes)
	requireT.NoError(err)

	assertT.EqualValues(parsedGenesisDoc.ChainID, n.ChainID())
	assertT.EqualValues(parsedGenesisDoc.GenesisTime, n.GenesisTime())

	// In order to compare app state, we need to unmarshal it first
	// because comparing json.RawMessage may give false negatives.
	appStateMap := map[string]interface{}{}
	err = json.Unmarshal(gen.AppState, &appStateMap)
	requireT.NoError(err)
	parsedAppStateMap := map[string]interface{}{}
	err = json.Unmarshal(parsedGenesisDoc.AppState, &parsedAppStateMap)
	requireT.NoError(err)
	assertT.EqualValues(appStateMap, parsedAppStateMap)

	var appStateMapJSONRawMessage map[string]json.RawMessage
	err = json.Unmarshal(gen.AppState, &appStateMapJSONRawMessage)
	requireT.NoError(err)
	requireT.NoError(
		app.ModuleBasics.ValidateGenesis(
			encCfg.Codec,
			encCfg.TxConfig,
			appStateMapJSONRawMessage,
		))
}

func TestAddFundsToGenesis(t *testing.T) {
	assertT := assert.New(t)
	requireT := require.New(t)

	n := testNetwork()

	pubKey := cosmossecp256k1.GenPrivKey().PubKey()
	accountAddress := sdk.AccAddress(pubKey.Address())
	requireT.NoError(n.FundAccount(accountAddress, sdk.NewCoins(sdk.NewInt64Coin("someTestToken", 1000))))

	pubKey2 := cosmossecp256k1.GenPrivKey().PubKey()
	accountAddress2 := sdk.AccAddress(pubKey2.Address())
	requireT.NoError(n.FundAccount(accountAddress2, sdk.NewCoins(sdk.NewInt64Coin("someTestToken", 2000))))

	requireT.Len(n.FundedAccounts(), 3)

	genDocBytes, err := n.EncodeGenesis()
	requireT.NoError(err)

	parsedGenesisDoc, err := tmtypes.GenesisDocFromJSON(genDocBytes)
	requireT.NoError(err)

	type coin struct {
		Denom  string `json:"denom"`
		Amount string `json:"amount"`
	}
	type balance struct {
		Address string `json:"address"`
		Coins   []coin `json:"coins"`
	}
	type account struct {
		Address string `json:"address"`
	}
	var state struct {
		Bank struct {
			Balances []balance `json:"balances"`
			Supply   []coin    `json:"supply"`
		} `json:"bank"`
		Auth struct {
			Accounts []account `json:"accounts"`
		} `json:"auth"`
	}

	err = json.Unmarshal(parsedGenesisDoc.AppState, &state)
	requireT.NoError(err)

	assertT.Subset(state.Bank.Balances, []balance{
		{
			Address: accountAddress.String(),
			Coins: []coin{
				{Denom: "someTestToken", Amount: "1000"},
			},
		},
		{
			Address: accountAddress2.String(),
			Coins: []coin{
				{Denom: "someTestToken", Amount: "2000"},
			},
		},
	})

	assertT.Contains(
		state.Bank.Supply,
		coin{Denom: "someTestToken", Amount: "3000"},
	)
	requireT.Len(state.Auth.Accounts, 3)
	assertT.Subset(state.Auth.Accounts, []account{
		{Address: accountAddress.String()},
		{Address: accountAddress2.String()},
	})
}

func TestDeterministicGas(t *testing.T) {
	assert.Equal(t, config.DeterministicGasRequirements{
		BankSend: 10,
	}, testNetwork().DeterministicGas())
}

func TestNetworkSlicesNotMutable(t *testing.T) {
	assertT := assert.New(t)
	requireT := require.New(t)

	n, err := config.NetworkByChainID(config.ChainIDDev)
	requireT.NoError(err)

	pubKey := cosmossecp256k1.GenPrivKey().PubKey()
	requireT.NoError(n.FundAccount(sdk.AccAddress(pubKey.Address()), sdk.NewCoins(sdk.NewInt64Coin("someTestToken", 1000))))
	n.AddGenesisTx([]byte("test string"))

	assertT.Len(n.FundedAccounts(), 6)
	assertT.Len(n.GenTxs(), 5)

	n, err = config.NetworkByChainID(config.ChainIDDev)
	requireT.NoError(err)
	assertT.Len(n.FundedAccounts(), 5)
	assertT.Len(n.GenTxs(), 4)
}

func TestNetworkConfigNotMutable(t *testing.T) {
	assertT := assert.New(t)

	pubKey := cosmossecp256k1.GenPrivKey().PubKey()
	cfg := config.NetworkConfig{
		ChainID:        "test-network",
		GenesisTime:    time.Date(2022, 6, 27, 12, 0, 0, 0, time.UTC),
		AddressPrefix:  "core",
		Denom:          "ucore",
		Fee:            feeConfig,
		FundedAccounts: []config.FundedAccount{{Address: sdk.AccAddress(pubKey.Address()).String(), Balances: sdk.NewCoins(sdk.NewInt64Coin("test-token", 100))}},
		GenTxs:         []json.RawMessage{[]byte("tx1")},
	}

	n1 := config.NewNetwork(cfg)

	params := cfg.Fee.FeeModel.Params()
	params.InitialGasPrice.Add(sdk.NewDec(10))
	params.MaxGasPriceMultiplier.Add(sdk.NewDec(10))
	cfg.FundedAccounts[0] = config.FundedAccount{Address: sdk.AccAddress(pubKey.Address()).String(), Balances: sdk.NewCoins(sdk.NewInt64Coin("test-token2", 100))}
	cfg.GenTxs[0] = []byte("tx2")

	nParams := n1.FeeModel().Params()
	assertT.True(nParams.InitialGasPrice.Equal(sdk.NewDec(2)))
	assertT.True(nParams.MaxGasPriceMultiplier.Equal(sdk.NewDec(2)))
	assertT.True(nParams.MaxDiscount.Equal(sdk.MustNewDecFromStr("0.4")))
	assertT.True(nParams.EscalationStartFraction.Equal(sdk.MustNewDecFromStr("0.8")))
	assertT.EqualValues(20, nParams.MaxBlockGas)
	assertT.EqualValues(3, nParams.ShortEmaBlockLength)
	assertT.EqualValues(5, nParams.LongEmaBlockLength)
	assertT.EqualValues(n1.FundedAccounts()[0], config.FundedAccount{Address: sdk.AccAddress(pubKey.Address()).String(), Balances: sdk.NewCoins(sdk.NewInt64Coin("test-token", 100))})
	assertT.EqualValues(n1.GenTxs()[0], []byte("tx1"))
}

func TestNetworkFeesNotMutable(t *testing.T) {
	assertT := assert.New(t)

	cfg := config.NetworkConfig{
		ChainID:       "test-network",
		GenesisTime:   time.Date(2022, 6, 27, 12, 0, 0, 0, time.UTC),
		AddressPrefix: "core",
		Denom:         "ucore",
		Fee:           feeConfig,
	}

	n1 := config.NewNetwork(cfg)

	nParams := n1.FeeModel().Params()
	nParams.InitialGasPrice.Add(sdk.NewDec(10))
	nParams.MaxGasPriceMultiplier.Add(sdk.NewDec(10))

	assertT.True(nParams.InitialGasPrice.Equal(sdk.NewDec(2)))
	assertT.True(nParams.MaxGasPriceMultiplier.Equal(sdk.NewDec(2)))
}

func TestValidateAllGenesis(t *testing.T) {
	assertT := assert.New(t)
	encCfg := config.NewEncodingConfig(app.ModuleBasics)

	for _, n := range config.EnabledNetworks() {
		genesisJSON, err := n.EncodeGenesis()
		if !assertT.NoError(err) {
			continue
		}

		gen, err := tmtypes.GenesisDocFromJSON(genesisJSON)
		if !assertT.NoError(err) {
			continue
		}

		var appStateMapJSONRawMessage map[string]json.RawMessage
		err = json.Unmarshal(gen.AppState, &appStateMapJSONRawMessage)
		if !assertT.NoError(err) {
			continue
		}

		assertT.NoErrorf(
			app.ModuleBasics.ValidateGenesis(
				encCfg.Codec,
				encCfg.TxConfig,
				appStateMapJSONRawMessage,
			), "genesis for network '%s' is invalid", n.ChainID())
	}
}

func TestNetworkConfigConditions(t *testing.T) {
	assertT := assert.New(t)
	for _, n := range config.EnabledNetworks() {
		assert.NoError(t, n.FeeModel().Params().ValidateBasic())
		assertT.Greater(n.DeterministicGas().BankSend, uint64(0))
	}
}<|MERGE_RESOLUTION|>--- conflicted
+++ resolved
@@ -39,19 +39,11 @@
 
 func testNetwork() config.Network {
 	return config.NewNetwork(config.NetworkConfig{
-<<<<<<< HEAD
 		ChainID:              config.ChainIDDev,
 		GenesisTime:          time.Date(2022, 6, 27, 12, 0, 0, 0, time.UTC),
 		AddressPrefix:        "core",
 		MetadataDisplayDenom: "dcore",
 		// Denom uses the u (μ) prefix stands for micro, more info here https://en.wikipedia.org/wiki/Metric_prefix
-=======
-		ChainID:       config.ChainIDDev,
-		GenesisTime:   time.Date(2022, 6, 27, 12, 0, 0, 0, time.UTC),
-		AddressPrefix: "devcore",
-		Denom:         "dcore",
-		// BaseDenom uses the u (μ) prefix stands for micro, more info here https://en.wikipedia.org/wiki/Metric_prefix
->>>>>>> 3f92b8d0
 		// We also add another prefix for non mainnet network symbols to differentiate them from mainnet.
 		// 'd' prefix in ducore stands for devnet.
 		Denom: "ucore",
