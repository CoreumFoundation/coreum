{
  "genesis_time": "{{ .GenesisTimeUTC }}",
  "chain_id": "{{ .ChainID }}",
  "initial_height": "1",
  "consensus_params": {
    "block": {
      "max_bytes": "22020096",
      "max_gas": "{{ .FeeModelParams.MaxBlockGas }}",
      "time_iota_ms": "1000"
    },
    "evidence": {
      "max_age_num_blocks": "100000",
      "max_age_duration": "172800000000000",
      "max_bytes": "1048576"
    },
    "validator": {
      "pub_key_types": [
        "ed25519"
      ]
    },
    "version": {}
  },
  "app_hash": "",
  "app_state": {
    "asset": {},
    "auth": {
      "params": {
        "max_memo_characters": "256",
        "tx_sig_limit": "7",
        "tx_size_cost_per_byte": "10",
        "sig_verify_cost_ed25519": "590",
        "sig_verify_cost_secp256k1": "1000"
      },
      "accounts": []
    },
    "authz": {
      "authorization": []
    },
    "bank": {
      "params": {
        "send_enabled": [],
        "default_send_enabled": true
      },
      "balances": [],
      "supply": [],
      "denom_metadata": [
        {
          "description": "{{ .Denom }} coin",
          "denom_units": [
            {
              "denom": "{{ .Denom }}",
              "exponent": 0,
              "aliases": []
            },
            {
              "denom": "{{ .MetadataDisplayDenom }}",
              "exponent": 6,
              "aliases": []
            }
          ],
          "base": "{{ .Denom }}",
          "display": "{{ .MetadataDisplayDenom }}",
          "name": "{{ .Denom }}",
          "symbol": "{{ .Denom | ToUpper }}"
        }
      ]
    },
    "capability": {
      "index": "1",
      "owners": []
    },
    "crisis": {
      "constant_fee": {
        "denom": "{{ .Denom }}",
        "amount": "1000"
      }
    },
    "distribution": {
      "params": {
        "community_tax": "0.020000000000000000",
        "base_proposer_reward": "0.010000000000000000",
        "bonus_proposer_reward": "0.040000000000000000",
        "withdraw_addr_enabled": true
      },
      "fee_pool": {
        "community_pool": []
      },
      "delegator_withdraw_infos": [],
      "previous_proposer": "",
      "outstanding_rewards": [],
      "validator_accumulated_commissions": [],
      "validator_historical_rewards": [],
      "validator_current_rewards": [],
      "delegator_starting_infos": [],
      "validator_slash_events": []
    },
    "evidence": {
      "evidence": []
    },
    "feegrant": {
      "allowances": []
    },
    "genutil": {
      "gen_txs": []
    },
    "gov": {
      "starting_proposal_id": "1",
      "deposits": [],
      "votes": [],
      "proposals": [],
      "deposit_params": {
        "min_deposit": [
          {
            "denom": "{{ .Denom }}",
            "amount": "{{ .Gov.ProposalConfig.MinDepositAmount }}"
          }
        ],
        "max_deposit_period": "336h"
      },
      "voting_params": {
        "voting_period": "{{ .Gov.ProposalConfig.VotingPeriod }}"
      },
      "tally_params": {
        "quorum": "0.400000000000000000",
        "threshold": "0.500000000000000000",
        "veto_threshold": "0.334000000000000000"
      }
    },
    "ibc": {
      "client_genesis": {
        "clients": [],
        "clients_consensus": [],
        "clients_metadata": [],
        "params": {
          "allowed_clients": [
            "06-solomachine",
            "07-tendermint"
          ]
        },
        "create_localhost": false,
        "next_client_sequence": "0"
      },
      "connection_genesis": {
        "connections": [],
        "client_connection_paths": [],
        "next_connection_sequence": "0",
        "params": {
          "max_expected_time_per_block": "30000000000"
        }
      },
      "channel_genesis": {
        "channels": [],
        "acknowledgements": [],
        "commitments": [],
        "receipts": [],
        "send_sequences": [],
        "recv_sequences": [],
        "ack_sequences": [],
        "next_channel_sequence": "0"
      }
    },
    "mint": {
      "minter": {
        "inflation": "0.080000000000000000",
        "annual_provisions": "0.000000000000000000"
      },
      "params": {
        "mint_denom": "{{ .Denom }}",
        "inflation_rate_change": "0.130000000000000000",
        "inflation_max": "0.200000000000000000",
        "inflation_min": "0.000000000000000000",
        "goal_bonded": "0.670000000000000000",
        "blocks_per_year": "17900000"
      }
    },
    "monitoringp": {
      "port_id": "monitoringp",
      "consumerClientID": null,
      "connectionChannelID": null,
      "monitoringInfo": null,
      "params": {
        "lastBlockHeight": "1",
        "consumerChainID": "spn-1",
        "consumerConsensusState": {
          "nextValidatorsHash": "",
          "timestamp": "",
          "root": {
            "hash": ""
          }
        },
        "consumerUnbondingPeriod": "1814400",
        "consumerRevisionHeight": "1"
      }
    },
    "params": null,
    "slashing": {
      "params": {
        "signed_blocks_window": "100",
        "min_signed_per_window": "0.500000000000000000",
        "downtime_jail_duration": "600s",
        "slash_fraction_double_sign": "0.050000000000000000",
        "slash_fraction_downtime": "0.010000000000000000"
      },
      "signing_infos": [],
      "missed_blocks": []
    },
    "staking": {
      "params": {
        "unbonding_time": "{{ .Staking.UnbondingTime }}",
        "max_validators": {{ .Staking.MaxValidators }},
        "max_entries": 7,
        "historical_entries": 10000,
        "bond_denom": "{{ .Denom }}"
      },
      "last_total_power": "0",
      "last_validator_powers": [],
      "validators": [],
      "delegations": [],
      "unbonding_delegations": [],
      "redelegations": [],
      "exported": false
    },
    "transfer": {
      "port_id": "transfer",
      "denom_traces": [],
      "params": {
        "send_enabled": true,
        "receive_enabled": true
      }
    },
    "upgrade": {},
    "vesting": {},
    "wasm": {
      "params": {
        "instantiate_default_permission": "Everybody",
        "code_upload_access": {
          "permission": "Everybody",
          "address": ""
        }
      }
    },
    "feemodel": {
      "params": {
        "model": {
          "initial_gas_price": "{{ .FeeModelParams.InitialGasPrice }}",
          "max_gas_price_multiplier": "{{ .FeeModelParams.MaxGasPriceMultiplier }}",
          "max_discount": "{{ .FeeModelParams.MaxDiscount }}",
          "escalation_start_fraction": "{{ .FeeModelParams.EscalationStartFraction }}",
          "max_block_gas": {{ .FeeModelParams.MaxBlockGas }},
          "short_ema_block_length": {{ .FeeModelParams.ShortEmaBlockLength }},
          "long_ema_block_length": {{ .FeeModelParams.LongEmaBlockLength }}
        }
      },
      "min_gas_price": {
        "denom": "{{ .Denom }}",
        "amount": "{{ .FeeModelParams.InitialGasPrice }}"
      }
    },
<<<<<<< HEAD
    "customparams": {
      "staking_params": {
        "min_self_delegation": "{{ .CustomParamsConfig.Staking.MinSelfDelegation }}"
      }
    }
}
=======
    "cnft": {}
  }
>>>>>>> c044f1e0
}<|MERGE_RESOLUTION|>--- conflicted
+++ resolved
@@ -256,15 +256,10 @@
         "amount": "{{ .FeeModelParams.InitialGasPrice }}"
       }
     },
-<<<<<<< HEAD
+    "cnft": {},
     "customparams": {
       "staking_params": {
         "min_self_delegation": "{{ .CustomParamsConfig.Staking.MinSelfDelegation }}"
       }
     }
-}
-=======
-    "cnft": {}
-  }
->>>>>>> c044f1e0
 }