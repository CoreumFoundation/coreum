package config

import (
	wasmtypes "github.com/CosmWasm/wasmd/x/wasm/types"
	sdk "github.com/cosmos/cosmos-sdk/types"
	authtypes "github.com/cosmos/cosmos-sdk/x/auth/types"
	"github.com/cosmos/cosmos-sdk/x/authz"
	banktypes "github.com/cosmos/cosmos-sdk/x/bank/types"
	crisistypes "github.com/cosmos/cosmos-sdk/x/crisis/types"
	distributiontypes "github.com/cosmos/cosmos-sdk/x/distribution/types"
	evidencetypes "github.com/cosmos/cosmos-sdk/x/evidence/types"
	feegranttypes "github.com/cosmos/cosmos-sdk/x/feegrant"
	govtypes "github.com/cosmos/cosmos-sdk/x/gov/types"
	slashingtypes "github.com/cosmos/cosmos-sdk/x/slashing/types"
	stakingtypes "github.com/cosmos/cosmos-sdk/x/staking/types"
	"github.com/samber/lo"

	assetfttypes "github.com/CoreumFoundation/coreum/x/asset/ft/types"
	assetnfttypes "github.com/CoreumFoundation/coreum/x/asset/nft/types"
	nfttypes "github.com/CoreumFoundation/coreum/x/nft"
)

type gasByMsgFunc = func(msg sdk.Msg) (uint64, bool)

// DeterministicGasRequirements specifies gas required by all transaction types
// Crisis module is intentionally skipped here because it is already deterministic by design and fee is specified
// using `consume_fee` param in genesis.
type DeterministicGasRequirements struct {
	FixedGas uint64

	freeBytes      uint64
	freeSignatures uint64

	gasByMsg map[string]gasByMsgFunc
}

// DefaultDeterministicGasRequirements returns default config for deterministic gas.
func DefaultDeterministicGasRequirements() DeterministicGasRequirements {
	dgr := DeterministicGasRequirements{
		FixedGas:       50000,
		freeBytes:      2048,
		freeSignatures: 1,
	}

	dgr.gasByMsg = map[string]gasByMsgFunc{
		// asset/ft
		MsgName(&assetfttypes.MsgIssue{}):               constantGasFunc(80000),
		MsgName(&assetfttypes.MsgMint{}):                constantGasFunc(35000),
		MsgName(&assetfttypes.MsgBurn{}):                constantGasFunc(35000),
		MsgName(&assetfttypes.MsgFreeze{}):              constantGasFunc(55000),
		MsgName(&assetfttypes.MsgUnfreeze{}):            constantGasFunc(55000),
		MsgName(&assetfttypes.MsgGloballyFreeze{}):      constantGasFunc(5000),
		MsgName(&assetfttypes.MsgGloballyUnfreeze{}):    constantGasFunc(5000),
		MsgName(&assetfttypes.MsgSetWhitelistedLimit{}): constantGasFunc(35000),

		// asset/nft
		MsgName(&assetnfttypes.MsgBurn{}):       constantGasFunc(15000),
		MsgName(&assetnfttypes.MsgIssueClass{}): constantGasFunc(20000),
		MsgName(&assetnfttypes.MsgMint{}):       constantGasFunc(30000),

		// authz
		MsgName(&authz.MsgExec{}):   dgr.authzMsgExecGasFunc(2000),
		MsgName(&authz.MsgGrant{}):  constantGasFunc(7000),
		MsgName(&authz.MsgRevoke{}): constantGasFunc(7000),

		// bank
		MsgName(&banktypes.MsgSend{}):      bankSendMsgGasFunc(22000),
		MsgName(&banktypes.MsgMultiSend{}): bankMultiSendMsgGasFunc(27000),

		// distribution
		MsgName(&distributiontypes.MsgFundCommunityPool{}):           constantGasFunc(50000),
		MsgName(&distributiontypes.MsgSetWithdrawAddress{}):          constantGasFunc(50000),
		MsgName(&distributiontypes.MsgWithdrawDelegatorReward{}):     constantGasFunc(120000),
		MsgName(&distributiontypes.MsgWithdrawValidatorCommission{}): constantGasFunc(50000),

		// feegrant
		MsgName(&feegranttypes.MsgGrantAllowance{}):  constantGasFunc(13000),
		MsgName(&feegranttypes.MsgRevokeAllowance{}): constantGasFunc(13000),

		// gov
		MsgName(&govtypes.MsgSubmitProposal{}): constantGasFunc(95000),
		MsgName(&govtypes.MsgVote{}):           constantGasFunc(8000),
		MsgName(&govtypes.MsgVoteWeighted{}):   constantGasFunc(11000),
		MsgName(&govtypes.MsgDeposit{}):        constantGasFunc(11000),

		// nft
		MsgName(&nfttypes.MsgSend{}): constantGasFunc(20000),

		// slashing
		MsgName(&slashingtypes.MsgUnjail{}): constantGasFunc(25000),

		// staking
		MsgName(&stakingtypes.MsgDelegate{}):        constantGasFunc(51000),
		MsgName(&stakingtypes.MsgUndelegate{}):      constantGasFunc(51000),
		MsgName(&stakingtypes.MsgBeginRedelegate{}): constantGasFunc(51000),
		MsgName(&stakingtypes.MsgCreateValidator{}): constantGasFunc(50000),
		MsgName(&stakingtypes.MsgEditValidator{}):   constantGasFunc(50000),

		// wasm
		MsgName(&wasmtypes.MsgUpdateAdmin{}): constantGasFunc(8000),
		MsgName(&wasmtypes.MsgClearAdmin{}):  constantGasFunc(8000),
	}

	registerUndeterministicGasFuncs(
		&dgr,
<<<<<<< HEAD
		// TODO (milad): rewise gas config for WASM msgs.
=======
		// wasm
>>>>>>> 4692481e
		[]sdk.Msg{
			// crisis
			// MsgVerifyInvariant is defined as undeterministic since fee
			// charged by this tx type is defined as param inside module.
			&crisistypes.MsgVerifyInvariant{},

			// evidence
			// MsgSubmitEvidence is defined as undeterministic since we do not
			// have any custom evidence type implemented, so it should fail on
			// ValidateBasic step.
			&evidencetypes.MsgSubmitEvidence{},

			// wasm
			&wasmtypes.MsgStoreCode{},
			&wasmtypes.MsgInstantiateContract{},
			&wasmtypes.MsgInstantiateContract2{},
			&wasmtypes.MsgExecuteContract{},
			&wasmtypes.MsgMigrateContract{},
			&wasmtypes.MsgIBCSend{},
			&wasmtypes.MsgIBCCloseChannel{},
		},
	)

	return dgr
}

// TxBaseGas is the free gas we give to every transaction to cover costs of
// tx size and signature verification. TxBaseGas is covered by FixedGas.
func (dgr DeterministicGasRequirements) TxBaseGas(params authtypes.Params) uint64 {
	return dgr.freeBytes*params.TxSizeCostPerByte + dgr.freeSignatures*params.SigVerifyCostSecp256k1
}

// GasRequiredByMessage returns gas required by message and true if message is deterministic.
// Function returns 0 and false if message is undeterministic or unknown.
func (dgr DeterministicGasRequirements) GasRequiredByMessage(msg sdk.Msg) (uint64, bool) {
	gasFunc, ok := dgr.gasByMsg[MsgName(msg)]
	if ok {
		return gasFunc(msg)
	}

	// Currently we treat unknown message types as undeterministic.
	// In the future other approach could be to return third boolean parameter
	// identifying if message is known and report unknown messages to monitoring.
	return 0, false
}

// MsgName returns TypeURL of a msg in cosmos SDK style.
// Samples of values returned by the function:
// "/cosmos.distribution.v1beta1.MsgFundCommunityPool"
// "/coreum.asset.ft.v1.MsgMint"
func MsgName(msg sdk.Msg) string {
	return sdk.MsgTypeURL(msg)
}

// NOTE: we need to pass DeterministicGasRequirements by pointer here because
// it needs to be initialized later map with all msg types inside to estimate gas recursively.
func (dgr *DeterministicGasRequirements) authzMsgExecGasFunc(authzMsgExecOverhead uint64) gasByMsgFunc {
	return func(msg sdk.Msg) (uint64, bool) {
		m, ok := msg.(*authz.MsgExec)
		if !ok {
			return 0, false
		}

		totalGas := authzMsgExecOverhead
		childMsgs, err := m.GetMessages()
		if err != nil {
			return 0, false
		}
		for _, childMsg := range childMsgs {
			gas, isDeterministic := dgr.GasRequiredByMessage(childMsg)
			if !isDeterministic {
				return 0, false
			}
			totalGas += gas
		}
		return totalGas, true
	}
}

func registerUndeterministicGasFuncs(dgr *DeterministicGasRequirements, msgs []sdk.Msg) {
	for _, msg := range msgs {
		dgr.gasByMsg[MsgName(msg)] = underministicGasFunc()
	}
}

func constantGasFunc(constGasVal uint64) gasByMsgFunc {
	return func(msg sdk.Msg) (uint64, bool) {
		return constGasVal, true
	}
}

func underministicGasFunc() gasByMsgFunc {
	return func(msg sdk.Msg) (uint64, bool) {
		return 0, false
	}
}

func bankSendMsgGasFunc(bankSendPerEntryGas uint64) gasByMsgFunc {
	return func(msg sdk.Msg) (uint64, bool) {
		m, ok := msg.(*banktypes.MsgSend)
		if !ok {
			return 0, false
		}
		entriesNum := len(m.Amount)

		return uint64(lo.Max([]int{entriesNum, 1})) * bankSendPerEntryGas, true
	}
}

func bankMultiSendMsgGasFunc(bankMultiSendPerEntryGas uint64) gasByMsgFunc {
	return func(msg sdk.Msg) (uint64, bool) {
		m, ok := msg.(*banktypes.MsgMultiSend)
		if !ok {
			return 0, false
		}
		inputEntriesNum := 0
		for _, inp := range m.Inputs {
			inputEntriesNum += len(inp.Coins)
		}

		outputEntriesNum := 0
		for _, outp := range m.Outputs {
			outputEntriesNum += len(outp.Coins)
		}

		// Select max of input or output entries & use 1 as a fallback.
		maxEntriesNum := lo.Max([]int{inputEntriesNum, outputEntriesNum, 1})
		return uint64(maxEntriesNum) * bankMultiSendPerEntryGas, true
	}
}<|MERGE_RESOLUTION|>--- conflicted
+++ resolved
@@ -103,11 +103,6 @@
 
 	registerUndeterministicGasFuncs(
 		&dgr,
-<<<<<<< HEAD
-		// TODO (milad): rewise gas config for WASM msgs.
-=======
-		// wasm
->>>>>>> 4692481e
 		[]sdk.Msg{
 			// crisis
 			// MsgVerifyInvariant is defined as undeterministic since fee
