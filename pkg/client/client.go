--- conflicted
+++ resolved
@@ -77,24 +77,12 @@
 	}
 }
 
-<<<<<<< HEAD
-=======
-// Client is the client for cored blockchain
-type Client struct {
-	clientCtx           client.Context
-	authQueryClient     authtypes.QueryClient
-	bankQueryClient     banktypes.QueryClient
-	wasmQueryClient     wasmtypes.QueryClient
-	feemodelQueryClient feemodeltypes.QueryClient
-}
-
 // GetClientCtx returns the clientCtx from the client.
 // TODO (dhil): this is temp workaround to get access to the configured client context util we migrate to new tx package
 func (c Client) GetClientCtx() client.Context {
 	return c.clientCtx
 }
 
->>>>>>> a5f745e2
 // GetNumberSequence returns account number and account sequence for provided address
 func (c Client) GetNumberSequence(ctx context.Context, address string) (uint64, uint64, error) {
 	addr, err := sdk.AccAddressFromBech32(address)
