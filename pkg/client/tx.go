--- conflicted
+++ resolved
@@ -114,11 +114,7 @@
 		txf = txf.WithGasAdjustment(clientCtx.GasAdjustment())
 	}
 
-<<<<<<< HEAD
 	keyInfo, err := txf.Keybase().KeyByAddress(clientCtx.FromAddress())
-=======
-	txBytes, err := txf.BuildSimTx(msgs...)
->>>>>>> e94f49fd
 	if err != nil {
 		return nil, 0, errors.WithStack(err)
 	}
