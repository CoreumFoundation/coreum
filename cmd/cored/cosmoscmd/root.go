--- conflicted
+++ resolved
@@ -144,11 +144,7 @@
 	cfg.Seal()
 
 	rootCmd.AddCommand(
-<<<<<<< HEAD
-		genutilcli.InitCmd(app.ModuleBasics, app.DefaultNodeHome),
-=======
 		InitCmd(app.ModuleBasics, app.DefaultNodeHome),
->>>>>>> 2a3d34d0
 		debug.Cmd(),
 		clientconfig.Cmd(),
 		pruning.PruningCmd(newApp),
@@ -195,21 +191,12 @@
 	}
 }
 
-<<<<<<< HEAD
-// genesisCommand builds genesis-related `simd genesis` command. Users may provide application specific commands as a parameter.
-func genesisCommand(encodingConfig config.EncodingConfig, cmds ...*cobra.Command) *cobra.Command {
-	cmd := genutilcli.GenesisCoreCommand(encodingConfig.TxConfig, app.ModuleBasics, app.DefaultNodeHome)
-
-	for _, subCmd := range cmds {
-		cmd.AddCommand(subCmd)
-=======
 // genesisCommand builds genesis-related `simd genesis` command. Users may provide application specific commands as a parameter
 func genesisCommand(encodingConfig config.EncodingConfig, cmds ...*cobra.Command) *cobra.Command {
 	cmd := genutilcli.GenesisCoreCommand(encodingConfig.TxConfig, app.ModuleBasics, app.DefaultNodeHome)
 
 	for _, sub_cmd := range cmds {
 		cmd.AddCommand(sub_cmd)
->>>>>>> 2a3d34d0
 	}
 	return cmd
 }
@@ -264,11 +251,7 @@
 	return cmd
 }
 
-<<<<<<< HEAD
-// newApp creates the application.
-=======
 // newApp creates the application
->>>>>>> 2a3d34d0
 func newApp(
 	logger log.Logger,
 	db dbm.DB,
