module github.com/CoreumFoundation/coreum/v5

go 1.23.3

replace (
	// TODO(https://github.com/cosmos/rosetta/issues/76): Rosetta requires cosmossdk.io/core v0.12.0 erroneously but
	// should use v0.11.0. The Cosmos build fails with types/context.go:65:29: undefined: comet.BlockInfo otherwise.
	cosmossdk.io/core => cosmossdk.io/core v0.11.0
	// cosmos keyring
	github.com/99designs/keyring => github.com/cosmos/keyring v1.2.0
	// We need this replacement because github.com/coinbase/rosetta-sdk-go/types was part of
	// github.com/coinbase/rosetta-sdk-go module in v0.7.9 but now it is standalone module.
	// And this causes "ambiguous import" error. Note: it gets broken only when using go work.
	github.com/coinbase/rosetta-sdk-go v0.7.9 => github.com/coinbase/rosetta-sdk-go v0.8.4
	// dgrijalva/jwt-go is deprecated and doesn't receive security updates.
	// TODO(v5): remove it: https://github.com/cosmos/cosmos-sdk/issues/13134
	github.com/dgrijalva/jwt-go => github.com/golang-jwt/jwt/v4 v4.4.2
	// Fix upstream GHSA-h395-qcrw-5vmq vulnerability.
	// TODO(v5) Remove it: https://github.com/cosmos/cosmos-sdk/issues/10409
	github.com/gin-gonic/gin => github.com/gin-gonic/gin v1.9.1
	// https://github.com/cosmos/cosmos-sdk/issues/14949
	// pin the version of goleveldb to v1.0.1-0.20210819022825-2ae1ddf74ef7 required by SDK v47 upgrade guide.
	// replace broken goleveldb
	github.com/syndtr/goleveldb => github.com/syndtr/goleveldb v1.0.1-0.20210819022825-2ae1ddf74ef7
)

require (
	cosmossdk.io/api v0.7.5
	cosmossdk.io/client/v2 v2.0.0-beta.1
	cosmossdk.io/errors v1.0.1
	cosmossdk.io/math v1.4.0
	cosmossdk.io/store v1.1.0
	cosmossdk.io/tools/confix v0.1.2
	cosmossdk.io/x/evidence v0.1.1
	cosmossdk.io/x/feegrant v0.1.1
	cosmossdk.io/x/nft v0.1.1
	cosmossdk.io/x/tx v0.13.4
	cosmossdk.io/x/upgrade v0.1.4
	github.com/CoreumFoundation/coreum-tools v0.4.1-0.20230627094203-821c6a4eebab
	github.com/CosmWasm/wasmd v0.53.0
	github.com/CosmWasm/wasmvm/v2 v2.1.2
	github.com/cometbft/cometbft v0.38.11
	github.com/cosmos/cosmos-db v1.0.2
	github.com/cosmos/cosmos-sdk v0.50.9
	github.com/cosmos/gogoproto v1.7.0
	github.com/cosmos/ibc-apps/middleware/packet-forward-middleware/v8 v8.0.2
	github.com/cosmos/ibc-apps/modules/ibc-hooks/v8 v8.0.0-20240626224216-94190a9816cc
	github.com/cosmos/ibc-go/modules/capability v1.0.1
	github.com/cosmos/ibc-go/v8 v8.4.0
	github.com/cosmos/rosetta v0.50.8
	github.com/golang/protobuf v1.5.4
	github.com/gorilla/mux v1.8.1
	github.com/grpc-ecosystem/grpc-gateway v1.16.0
	github.com/hashicorp/go-metrics v0.5.3
	github.com/samber/lo v1.39.0
	github.com/spf13/cast v1.7.0
	github.com/spf13/cobra v1.8.1
	github.com/spf13/viper v1.19.0
	github.com/stretchr/testify v1.9.0
	google.golang.org/genproto/googleapis/api v0.0.0-20240708141625-4ad9e859172b
	google.golang.org/grpc v1.65.0
)

require (
	cloud.google.com/go/auth v0.6.1 // indirect
	cloud.google.com/go/auth/oauth2adapt v0.2.2 // indirect
	cosmossdk.io/collections v0.4.0 // indirect
	github.com/DataDog/datadog-go v4.8.3+incompatible // indirect
	github.com/DataDog/zstd v1.5.5 // indirect
	github.com/Microsoft/go-winio v0.6.2 // indirect
	github.com/PuerkitoBio/purell v1.1.1 // indirect
	github.com/PuerkitoBio/urlesc v0.0.0-20170810143723-de5bf2ad4578 // indirect
	github.com/bits-and-blooms/bitset v1.13.0 // indirect
	github.com/btcsuite/btcd/btcutil v1.1.5 // indirect
	github.com/btcsuite/btcd/chaincfg/chainhash v1.1.0 // indirect
	github.com/cockroachdb/errors v1.11.3 // indirect
	github.com/cockroachdb/fifo v0.0.0-20240616162244-4768e80dfb9a // indirect
	github.com/cockroachdb/logtags v0.0.0-20230118201751-21c54148d20b // indirect
	github.com/cockroachdb/pebble v1.1.1 // indirect
	github.com/cockroachdb/redact v1.1.5 // indirect
	github.com/cockroachdb/tokenbucket v0.0.0-20230807174530-cc333fc44b06 // indirect
	github.com/coinbase/rosetta-sdk-go/types v1.0.0 // indirect
	github.com/cometbft/cometbft-db v0.12.0 // indirect
	github.com/creachadair/atomicfile v0.3.1 // indirect
	github.com/creachadair/tomledit v0.0.24 // indirect
	github.com/dgraph-io/badger/v4 v4.2.0 // indirect
	github.com/distribution/reference v0.6.0 // indirect
	github.com/emicklei/dot v1.6.2 // indirect
	github.com/fatih/color v1.17.0 // indirect
	github.com/getsentry/sentry-go v0.28.1 // indirect
	github.com/go-logr/logr v1.4.2 // indirect
	github.com/go-logr/stdr v1.2.2 // indirect
	github.com/google/flatbuffers v24.3.25+incompatible // indirect
	github.com/goware/urlx v0.3.2 // indirect
	github.com/hashicorp/go-hclog v1.6.3 // indirect
	github.com/hashicorp/go-plugin v1.6.1 // indirect
	github.com/hashicorp/golang-lru/v2 v2.0.7 // indirect
	github.com/hashicorp/yamux v0.1.1 // indirect
	github.com/iancoleman/orderedmap v0.3.0 // indirect
	github.com/iancoleman/strcase v0.3.0 // indirect
	github.com/kr/pretty v0.3.1 // indirect
	github.com/kr/text v0.2.0 // indirect
	github.com/munnerz/goautoneg v0.0.0-20191010083416-a7dc8b61c822 // indirect
	github.com/oasisprotocol/curve25519-voi v0.0.0-20230904125328-1f23a7beb09a // indirect
	github.com/oklog/run v1.1.0 // indirect
	github.com/rogpeppe/go-internal v1.12.0 // indirect
	github.com/sagikazarmark/locafero v0.4.0 // indirect
	github.com/sagikazarmark/slog-shim v0.1.0 // indirect
	github.com/shamaton/msgpack/v2 v2.2.0 // indirect
	github.com/sourcegraph/conc v0.3.0 // indirect
	go.opentelemetry.io/contrib/instrumentation/google.golang.org/grpc/otelgrpc v0.53.0 // indirect
	go.opentelemetry.io/contrib/instrumentation/net/http/otelhttp v0.53.0 // indirect
	go.opentelemetry.io/otel v1.28.0 // indirect
	go.opentelemetry.io/otel/metric v1.28.0 // indirect
	go.opentelemetry.io/otel/trace v1.28.0 // indirect
	go.uber.org/multierr v1.11.0 // indirect
	golang.org/x/time v0.5.0 // indirect
	gotest.tools/v3 v3.5.1 // indirect
)

require (
	cloud.google.com/go v0.115.0 // indirect
	cloud.google.com/go/compute/metadata v0.4.0 // indirect
	cloud.google.com/go/iam v1.1.10 // indirect
	cloud.google.com/go/storage v1.43.0 // indirect
	cosmossdk.io/core v0.12.0
	cosmossdk.io/depinject v1.0.0 // indirect
	cosmossdk.io/log v1.4.1
	filippo.io/edwards25519 v1.1.0 // indirect
	github.com/99designs/go-keychain v0.0.0-20191008050251-8e49817e8af4 // indirect
	github.com/99designs/keyring v1.2.2 // indirect
	github.com/aws/aws-sdk-go v1.54.15 // indirect
	github.com/beorn7/perks v1.0.1 // indirect
	github.com/bgentry/go-netrc v0.0.0-20140422174119-9fd32a8b3d3d // indirect
	github.com/bgentry/speakeasy v0.2.0 // indirect
	github.com/btcsuite/btcd/btcec/v2 v2.3.3 // indirect
	github.com/cenkalti/backoff/v4 v4.3.0 // indirect
	github.com/cespare/xxhash/v2 v2.3.0 // indirect
	github.com/chzyer/readline v1.5.1 // indirect
	github.com/cockroachdb/apd/v2 v2.0.2 // indirect
	github.com/cosmos/btcutil v1.0.5
	github.com/cosmos/cosmos-proto v1.0.0-beta.5
	github.com/cosmos/go-bip39 v1.0.0
	github.com/cosmos/gogogateway v1.2.0 // indirect
	github.com/cosmos/iavl v1.2.0 // indirect
	github.com/cosmos/ics23/go v0.10.0 // indirect
	github.com/cosmos/ledger-cosmos-go v0.13.3 // indirect
	github.com/cosmos/rosetta-sdk-go v0.10.0 // indirect
	github.com/danieljoos/wincred v1.2.1 // indirect
	github.com/davecgh/go-spew v1.1.2-0.20180830191138-d8f796af33cc // indirect
	github.com/decred/dcrd/dcrec/secp256k1/v4 v4.3.0 // indirect
	github.com/desertbit/timer v1.0.1 // indirect
	github.com/dgraph-io/ristretto v0.1.1 // indirect
	github.com/docker/distribution v2.8.2+incompatible
	github.com/dustin/go-humanize v1.0.1 // indirect
	github.com/dvsekhvalnov/jose2go v1.7.0 // indirect
	github.com/felixge/httpsnoop v1.0.4 // indirect
	github.com/fsnotify/fsnotify v1.7.0 // indirect
	github.com/go-kit/kit v0.13.0 // indirect
	github.com/go-kit/log v0.2.1 // indirect
	github.com/go-logfmt/logfmt v0.6.0 // indirect
	github.com/godbus/dbus v0.0.0-20190726142602-4481cbc300e2 // indirect
	github.com/gogo/googleapis v1.4.1 // indirect
	github.com/gogo/protobuf v1.3.2 // indirect
	github.com/golang/glog v1.2.1 // indirect
	github.com/golang/groupcache v0.0.0-20210331224755-41bb18bfe9da // indirect
	github.com/golang/mock v1.6.0 // indirect
	github.com/golang/snappy v0.0.5-0.20220116011046-fa5810519dcb // indirect
	github.com/google/btree v1.1.2 // indirect
	github.com/google/go-cmp v0.6.0 // indirect
	github.com/google/gofuzz v1.2.0 // indirect
	github.com/google/orderedcode v0.0.1 // indirect
	github.com/google/s2a-go v0.1.7 // indirect
	github.com/google/uuid v1.6.0
	github.com/googleapis/enterprise-certificate-proxy v0.3.2 // indirect
	github.com/googleapis/gax-go/v2 v2.12.5 // indirect
	github.com/gorilla/handlers v1.5.2 // indirect
	github.com/gorilla/websocket v1.5.3 // indirect
	github.com/grpc-ecosystem/go-grpc-middleware v1.4.0 // indirect
	github.com/gsterjov/go-libsecret v0.0.0-20161001094733-a6f4afe4910c // indirect
	github.com/hashicorp/go-cleanhttp v0.5.2 // indirect
	github.com/hashicorp/go-getter v1.7.5 // indirect
	github.com/hashicorp/go-immutable-radix v1.3.1 // indirect
	github.com/hashicorp/go-safetemp v1.0.0 // indirect
	github.com/hashicorp/go-version v1.7.0 // indirect
	github.com/hashicorp/golang-lru v1.0.2 // indirect
	github.com/hashicorp/hcl v1.0.0 // indirect
	github.com/hdevalence/ed25519consensus v0.2.0 // indirect
	github.com/huandu/skiplist v1.2.0 // indirect
	github.com/improbable-eng/grpc-web v0.15.0 // indirect
	github.com/inconshreveable/mousetrap v1.1.0 // indirect
	github.com/jmespath/go-jmespath v0.4.0 // indirect
	github.com/jmhodges/levigo v1.0.0 // indirect
	github.com/klauspost/compress v1.17.9 // indirect
	github.com/lib/pq v1.10.9 // indirect
	github.com/linxGnu/grocksdb v1.9.2 // indirect
	github.com/magiconair/properties v1.8.7 // indirect
	github.com/manifoldco/promptui v0.9.0 // indirect
	github.com/mattn/go-colorable v0.1.13 // indirect
	github.com/mattn/go-isatty v0.0.20 // indirect
	github.com/minio/highwayhash v1.0.3 // indirect
	github.com/mitchellh/go-homedir v1.1.0 // indirect
	github.com/mitchellh/go-testing-interface v1.14.1 // indirect
	github.com/mitchellh/mapstructure v1.5.0 // indirect
	github.com/mtibben/percent v0.2.1 // indirect
	github.com/opencontainers/go-digest v1.0.0 // indirect
	github.com/opencontainers/runc v1.2.0-rc.1 // indirect
	github.com/pelletier/go-toml/v2 v2.2.2 // indirect
	github.com/petermattis/goid v0.0.0-20240607163614-bb94eb51e7a7 // indirect
	github.com/pkg/errors v0.9.1
	github.com/pmezard/go-difflib v1.0.1-0.20181226105442-5d4384ee4fb2 // indirect
	github.com/prometheus/client_golang v1.20.0
	github.com/prometheus/client_model v0.6.1 // indirect
	github.com/prometheus/common v0.55.0 // indirect
	github.com/prometheus/procfs v0.15.1 // indirect
	github.com/rcrowley/go-metrics v0.0.0-20201227073835-cf1acfcdf475 // indirect
	github.com/rs/cors v1.11.0 // indirect
	github.com/rs/zerolog v1.33.0 // indirect
	github.com/sasha-s/go-deadlock v0.3.1 // indirect
	github.com/spf13/afero v1.11.0 // indirect
	github.com/spf13/pflag v1.0.5
	github.com/subosito/gotenv v1.6.0 // indirect
	github.com/syndtr/goleveldb v1.0.1-0.20220721030215-126854af5e6d // indirect
	github.com/tendermint/go-amino v0.16.0 // indirect
	github.com/tidwall/btree v1.7.0 // indirect
	github.com/ulikunitz/xz v0.5.12 // indirect
	github.com/zondax/hid v0.9.2 // indirect
	github.com/zondax/ledger-go v0.14.3 // indirect
	go.etcd.io/bbolt v1.4.0-alpha.1 // indirect
	go.opencensus.io v0.24.0 // indirect
	golang.org/x/crypto v0.25.0 // indirect
	golang.org/x/exp v0.0.0-20241108190413-2d47ceb2692f // indirect
	golang.org/x/net v0.27.0 // indirect
	golang.org/x/oauth2 v0.21.0 // indirect
<<<<<<< HEAD
	golang.org/x/sync v0.9.0 // indirect
=======
	golang.org/x/sync v0.7.0
>>>>>>> 9160b13b
	golang.org/x/sys v0.23.0 // indirect
	golang.org/x/term v0.22.0 // indirect
	golang.org/x/text v0.16.0 // indirect
	google.golang.org/api v0.187.0 // indirect
	google.golang.org/genproto v0.0.0-20240708141625-4ad9e859172b // indirect
	google.golang.org/genproto/googleapis/rpc v0.0.0-20240709173604-40e1e62336c5 // indirect
	google.golang.org/protobuf v1.34.2
	gopkg.in/ini.v1 v1.67.0 // indirect
	gopkg.in/yaml.v2 v2.4.0 // indirect
	gopkg.in/yaml.v3 v3.0.1 // indirect
	nhooyr.io/websocket v1.8.11 // indirect
	pgregory.net/rapid v1.1.0 // indirect
	sigs.k8s.io/yaml v1.4.0 // indirect
)<|MERGE_RESOLUTION|>--- conflicted
+++ resolved
@@ -57,6 +57,7 @@
 	github.com/spf13/cobra v1.8.1
 	github.com/spf13/viper v1.19.0
 	github.com/stretchr/testify v1.9.0
+	golang.org/x/sync v0.9.0
 	google.golang.org/genproto/googleapis/api v0.0.0-20240708141625-4ad9e859172b
 	google.golang.org/grpc v1.65.0
 )
@@ -232,11 +233,6 @@
 	golang.org/x/exp v0.0.0-20241108190413-2d47ceb2692f // indirect
 	golang.org/x/net v0.27.0 // indirect
 	golang.org/x/oauth2 v0.21.0 // indirect
-<<<<<<< HEAD
-	golang.org/x/sync v0.9.0 // indirect
-=======
-	golang.org/x/sync v0.7.0
->>>>>>> 9160b13b
 	golang.org/x/sys v0.23.0 // indirect
 	golang.org/x/term v0.22.0 // indirect
 	golang.org/x/text v0.16.0 // indirect
