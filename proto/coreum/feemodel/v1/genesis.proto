syntax = "proto3";
package coreum.feemodel.v1;

import "gogoproto/gogo.proto";
<<<<<<< HEAD
import "cosmos/base/v1beta1/coin.proto";
import "coreum/feemodel/v1/model.proto";
=======
import "coreum/feemodel/v1/params.proto";
>>>>>>> ee73d792

option go_package = "github.com/CoreumFoundation/coreum/x/feemodel/types";

// GenesisState defines the auth module's genesis state.
message GenesisState {
<<<<<<< HEAD
  // params defines paramaters of the fee model.
  Model params = 1 [(gogoproto.nullable) = false];

  // min_gas_price is the current minimum gas price required by the chain.
  cosmos.base.v1beta1.Coin min_gas_price = 2 [(gogoproto.nullable) = false];
=======
  // params defines all the paramaters of the module.
  Params params = 1 [(gogoproto.nullable) = false];
>>>>>>> ee73d792
}<|MERGE_RESOLUTION|>--- conflicted
+++ resolved
@@ -2,25 +2,16 @@
 package coreum.feemodel.v1;
 
 import "gogoproto/gogo.proto";
-<<<<<<< HEAD
 import "cosmos/base/v1beta1/coin.proto";
-import "coreum/feemodel/v1/model.proto";
-=======
 import "coreum/feemodel/v1/params.proto";
->>>>>>> ee73d792
 
 option go_package = "github.com/CoreumFoundation/coreum/x/feemodel/types";
 
 // GenesisState defines the auth module's genesis state.
 message GenesisState {
-<<<<<<< HEAD
-  // params defines paramaters of the fee model.
-  Model params = 1 [(gogoproto.nullable) = false];
+  // params defines all the paramaters of the module.
+  Params params = 1 [(gogoproto.nullable) = false];
 
   // min_gas_price is the current minimum gas price required by the chain.
   cosmos.base.v1beta1.Coin min_gas_price = 2 [(gogoproto.nullable) = false];
-=======
-  // params defines all the paramaters of the module.
-  Params params = 1 [(gogoproto.nullable) = false];
->>>>>>> ee73d792
 }