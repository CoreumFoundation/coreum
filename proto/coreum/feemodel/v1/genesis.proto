--- conflicted
+++ resolved
@@ -9,14 +9,10 @@
 
 // GenesisState defines the module's genesis state.
 message GenesisState {
-<<<<<<< HEAD
   option (gogoproto.equal)           = false;
   option (gogoproto.goproto_getters) = false;
 
-  // params defines all the paramaters of the module.
-=======
   // params defines all the parameters of the module.
->>>>>>> d0023364
   Params params = 1 [(gogoproto.nullable) = false];
 
   // min_gas_price is the current minimum gas price required by the chain.
