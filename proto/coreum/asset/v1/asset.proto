syntax = "proto3";
package coreum.asset.v1;

import "gogoproto/gogo.proto";

option go_package = "github.com/CoreumFoundation/coreum/x/asset/types";

enum FungibleTokenFeature {
  freezable = 0 [(gogoproto.enumvalue_customname) = "freezable"];
}

// FungibleTokenDefinition defines the fungible token settings to store.
message FungibleTokenDefinition {
  option (gogoproto.goproto_getters) = false;
  option (gogoproto.equal) = false;
<<<<<<< HEAD
  string issuer = 1;
  string denom = 2;
  repeated FungibleTokenFeature features = 3;
=======
  string denom = 1;
  string issuer = 2;
>>>>>>> 987f5a21
}

// FungibleToken is a full representation of the fungible token.
message FungibleToken {
  option (gogoproto.equal) = false;
  option (gogoproto.goproto_getters) = false;
  string denom = 1;
  string issuer = 2;
  string symbol = 3;
  string description = 4;
  repeated FungibleTokenFeature features = 5;
}<|MERGE_RESOLUTION|>--- conflicted
+++ resolved
@@ -13,14 +13,9 @@
 message FungibleTokenDefinition {
   option (gogoproto.goproto_getters) = false;
   option (gogoproto.equal) = false;
-<<<<<<< HEAD
-  string issuer = 1;
-  string denom = 2;
-  repeated FungibleTokenFeature features = 3;
-=======
   string denom = 1;
   string issuer = 2;
->>>>>>> 987f5a21
+  repeated FungibleTokenFeature features = 3;
 }
 
 // FungibleToken is a full representation of the fungible token.
