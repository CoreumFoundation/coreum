syntax = "proto3";
package coreum.asset.v1;

import "gogoproto/gogo.proto";
import "cosmos/base/v1beta1/coin.proto";
import "coreum/asset/v1/asset.proto";

option go_package = "github.com/CoreumFoundation/coreum/x/asset/types";

// Msg defines the Msg service.
service Msg {
  // IssueFungibleToken defines a method to issue a new fungible token.
  rpc IssueFungibleToken(MsgIssueFungibleToken) returns (MsgIssueFungibleTokenResponse);
  // FreezeFungibleToken freezes a part of the fungible tokens in an 
  // account, only if the freezable feature is enabled on that token.
  rpc FreezeFungibleToken(MsgFreezeFungibleToken) returns (MsgFreezeFungibleTokenResponse);
  // UnfreezeFungibleToken unfreezes a part of the frozen fungible tokens in an 
  // account, only if there are such frozen tokens on that account 
  rpc UnfreezeFungibleToken(MsgUnfreezeFungibleToken) returns (MsgUnfreezeFungibleTokenResponse);
}

// MsgIssueFungibleToken defines message to issue new fungible token.
message MsgIssueFungibleToken {
  option (gogoproto.equal) = false;
  option (gogoproto.goproto_getters) = false;
  string issuer = 1;
  string symbol = 2;
  string recipient = 3;
  string initial_amount = 4 [
    (gogoproto.customtype) = "github.com/cosmos/cosmos-sdk/types.Int",
    (gogoproto.nullable) = false
  ];
<<<<<<< HEAD
  repeated FungibleTokenFeature features = 6;
=======
  string description = 5;
>>>>>>> 987f5a21
}

// MsgIssueFungibleTokenResponse defines message response for the IssueFungibleToken.
message MsgIssueFungibleTokenResponse {}

message MsgFreezeFungibleToken {
  string issuer = 1;
  string account = 2;
  cosmos.base.v1beta1.Coin coin = 3 [(gogoproto.nullable) = false];
}

message MsgFreezeFungibleTokenResponse {}

message MsgUnfreezeFungibleToken {
  string issuer = 1;
  string account = 2;
  cosmos.base.v1beta1.Coin coin = 3 [(gogoproto.nullable) = false];
}

message MsgUnfreezeFungibleTokenResponse {}<|MERGE_RESOLUTION|>--- conflicted
+++ resolved
@@ -30,11 +30,8 @@
     (gogoproto.customtype) = "github.com/cosmos/cosmos-sdk/types.Int",
     (gogoproto.nullable) = false
   ];
-<<<<<<< HEAD
+  string description = 5;
   repeated FungibleTokenFeature features = 6;
-=======
-  string description = 5;
->>>>>>> 987f5a21
 }
 
 // MsgIssueFungibleTokenResponse defines message response for the IssueFungibleToken.
