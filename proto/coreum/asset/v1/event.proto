syntax = "proto3";
package coreum.asset.v1;

import "gogoproto/gogo.proto";
import "cosmos/base/v1beta1/coin.proto";
import "coreum/asset/v1/asset.proto";

option go_package = "github.com/CoreumFoundation/coreum/x/asset/types";

// EventFungibleTokenIssued is emitted on MsgIssueFungibleToken.
message EventFungibleTokenIssued {
  string denom = 1;
  string issuer = 2;
  string symbol = 3;
  string recipient = 4;
  string initial_amount = 5 [
    (gogoproto.customtype) = "github.com/cosmos/cosmos-sdk/types.Int",
    (gogoproto.nullable) = false
<<<<<<< HEAD
  ];
  repeated FungibleTokenFeature features = 7;
}

message EventFungibleTokenFrozen {
  string account = 1;
  cosmos.base.v1beta1.Coin coin = 2 [(gogoproto.nullable) = false];
}

message EventFungibleTokenUnfrozen {
  string account = 1;
  cosmos.base.v1beta1.Coin coin = 2 [(gogoproto.nullable) = false];
=======
    ];
  string description = 6;
>>>>>>> 987f5a21
}<|MERGE_RESOLUTION|>--- conflicted
+++ resolved
@@ -16,8 +16,8 @@
   string initial_amount = 5 [
     (gogoproto.customtype) = "github.com/cosmos/cosmos-sdk/types.Int",
     (gogoproto.nullable) = false
-<<<<<<< HEAD
   ];
+  string description = 6;
   repeated FungibleTokenFeature features = 7;
 }
 
@@ -29,8 +29,4 @@
 message EventFungibleTokenUnfrozen {
   string account = 1;
   cosmos.base.v1beta1.Coin coin = 2 [(gogoproto.nullable) = false];
-=======
-    ];
-  string description = 6;
->>>>>>> 987f5a21
 }