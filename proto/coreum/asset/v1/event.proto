syntax = "proto3";
package coreum.asset.v1;

import "gogoproto/gogo.proto";
import "cosmos/base/v1beta1/coin.proto";
import "coreum/asset/v1/asset.proto";

option go_package = "github.com/CoreumFoundation/coreum/x/asset/types";

// EventFungibleTokenIssued is emitted on MsgIssueFungibleToken.
message EventFungibleTokenIssued {
  string denom = 1;
  string issuer = 2;
  string symbol = 3;
  string subunit = 4;
  uint32 precision = 5;
  string recipient = 6;
  string initial_amount = 7 [
    (gogoproto.customtype) = "github.com/cosmos/cosmos-sdk/types.Int",
    (gogoproto.nullable) = false
  ];
  string description = 8;
  repeated FungibleTokenFeature features = 9;
}

message EventFungibleTokenFrozenAmountChanged {
  string account = 1;
  cosmos.base.v1beta1.Coin previous_amount = 2 [(gogoproto.nullable) = false];
  cosmos.base.v1beta1.Coin current_amount = 3 [(gogoproto.nullable) = false];
}

<<<<<<< HEAD
// EventNonFungibleTokenClassIssued is emitted on MsgIssueNonFungibleTokenClass.
message EventNonFungibleTokenClassIssued {
  string id = 1 [(gogoproto.customname) = "ID"];
  string issuer = 2;
  string symbol = 3;
  string name = 4;
  string description = 5;
  string uri = 6 [(gogoproto.customname) = "URI"];
  string uri_hash = 7 [(gogoproto.customname) = "URIHash"];
=======
message EventFungibleTokenWhitelistedAmountChanged {
  string account = 1;
  string denom  = 2;
  string previous_amount = 3 [
    (gogoproto.customtype) = "github.com/cosmos/cosmos-sdk/types.Int",
    (gogoproto.nullable) = false
  ];
  string current_amount = 4 [
    (gogoproto.customtype) = "github.com/cosmos/cosmos-sdk/types.Int",
    (gogoproto.nullable) = false
  ];
>>>>>>> 675c0941
}<|MERGE_RESOLUTION|>--- conflicted
+++ resolved
@@ -29,17 +29,6 @@
   cosmos.base.v1beta1.Coin current_amount = 3 [(gogoproto.nullable) = false];
 }
 
-<<<<<<< HEAD
-// EventNonFungibleTokenClassIssued is emitted on MsgIssueNonFungibleTokenClass.
-message EventNonFungibleTokenClassIssued {
-  string id = 1 [(gogoproto.customname) = "ID"];
-  string issuer = 2;
-  string symbol = 3;
-  string name = 4;
-  string description = 5;
-  string uri = 6 [(gogoproto.customname) = "URI"];
-  string uri_hash = 7 [(gogoproto.customname) = "URIHash"];
-=======
 message EventFungibleTokenWhitelistedAmountChanged {
   string account = 1;
   string denom  = 2;
@@ -51,5 +40,15 @@
     (gogoproto.customtype) = "github.com/cosmos/cosmos-sdk/types.Int",
     (gogoproto.nullable) = false
   ];
->>>>>>> 675c0941
+}
+
+// EventNonFungibleTokenClassIssued is emitted on MsgIssueNonFungibleTokenClass.
+message EventNonFungibleTokenClassIssued {
+  string id = 1 [(gogoproto.customname) = "ID"];
+  string issuer = 2;
+  string symbol = 3;
+  string name = 4;
+  string description = 5;
+  string uri = 6 [(gogoproto.customname) = "URI"];
+  string uri_hash = 7 [(gogoproto.customname) = "URIHash"];
 }