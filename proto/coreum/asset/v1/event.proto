--- conflicted
+++ resolved
@@ -23,13 +23,8 @@
 
 message EventFungibleTokenFrozenAmountChanged {
   string account = 1;
-<<<<<<< HEAD
-  cosmos.base.v1beta1.Coin coin = 2 [(gogoproto.nullable) = false];
-}
-
-message EventFungibleTokenUnfrozen {
-  string account = 1;
-  cosmos.base.v1beta1.Coin coin = 2 [(gogoproto.nullable) = false];
+  cosmos.base.v1beta1.Coin previous_amount = 2 [(gogoproto.nullable) = false];
+  cosmos.base.v1beta1.Coin current_amount = 3 [(gogoproto.nullable) = false];
 }
 
 message EventFungibleTokenWhitelistedAmountChanged {
@@ -43,8 +38,4 @@
     (gogoproto.customtype) = "github.com/cosmos/cosmos-sdk/types.Int",
     (gogoproto.nullable) = false
   ];
-=======
-  cosmos.base.v1beta1.Coin previous_amount = 2 [(gogoproto.nullable) = false];
-  cosmos.base.v1beta1.Coin current_amount = 3 [(gogoproto.nullable) = false];
->>>>>>> d0023364
 }