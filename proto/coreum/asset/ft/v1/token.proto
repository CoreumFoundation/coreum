syntax = "proto3";
package coreum.asset.ft.v1;

import "gogoproto/gogo.proto";
import "google/protobuf/timestamp.proto";

option go_package = "github.com/CoreumFoundation/coreum/v4/x/asset/ft/types";

// Feature defines possible features of fungible token.
enum Feature {
  minting = 0;
  burning = 1;
  freezing = 2;
  whitelisting = 3;
  ibc = 4;
  block_smart_contracts = 5;
<<<<<<< HEAD
  extensions = 6;
=======
  clawback = 6;
>>>>>>> 7dea7428
}

// Definition defines the fungible token settings to store.
message Definition {
  option (gogoproto.goproto_getters) = false;
  option (gogoproto.equal) = false;
  string denom = 1;
  string issuer = 2;
  repeated Feature features = 3;
  // burn_rate is a number between 0 and 1 which will be multiplied by send amount to determine
  // burn_amount. This value will be burnt on top of the send amount.
  string burn_rate = 4 [
    (gogoproto.nullable) = false,
    (gogoproto.customtype) = "github.com/cosmos/cosmos-sdk/types.Dec"
  ];
  // send_commission_rate is a number between 0 and 1 which will be multiplied by send amount to determine
  // amount sent to the token issuer account.
  string send_commission_rate = 5 [
    (gogoproto.nullable) = false,
    (gogoproto.customtype) = "github.com/cosmos/cosmos-sdk/types.Dec"
  ];
  uint32 version = 6;
  string uri = 7 [(gogoproto.customname) = "URI"];
  string uri_hash = 8 [(gogoproto.customname) = "URIHash"];
  string extension_cw_address = 9;
}

// Token is a full representation of the fungible token.
message Token {
  option (gogoproto.equal) = false;
  option (gogoproto.goproto_getters) = false;
  string denom = 1;
  string issuer = 2;
  string symbol = 3;
  string subunit = 4;
  uint32 precision = 5;
  string description = 6;
  bool globally_frozen = 7;
  repeated Feature features = 8;
  // burn_rate is a number between 0 and 1 which will be multiplied by send amount to determine
  // burn_amount. This value will be burnt on top of the send amount.
  string burn_rate = 9 [
    (gogoproto.nullable) = false,
    (gogoproto.customtype) = "github.com/cosmos/cosmos-sdk/types.Dec"
  ];
  // send_commission_rate is a number between 0 and 1 which will be multiplied by send amount to determine
  // amount sent to the token issuer account.
  string send_commission_rate = 10 [
    (gogoproto.nullable) = false,
    (gogoproto.customtype) = "github.com/cosmos/cosmos-sdk/types.Dec"
  ];
  uint32 version = 11;
  string uri = 12 [(gogoproto.customname) = "URI"];
  string uri_hash = 13 [(gogoproto.customname) = "URIHash"];
  string extension_cw_address = 14;
}

// DelayedTokenUpgradeV1 is executed by the delay module when it's time to enable IBC.
message DelayedTokenUpgradeV1 {
  string denom = 1;
}

// TokenUpgradeV1Status defines the current status of the v1 token migration.
message TokenUpgradeV1Status {
  bool ibc_enabled = 1;
  google.protobuf.Timestamp start_time = 2 [
    (gogoproto.stdtime) = true,
    (gogoproto.nullable) = false
  ];
  google.protobuf.Timestamp end_time = 3 [
    (gogoproto.stdtime) = true,
    (gogoproto.nullable) = false
  ];
}

// TokenUpgradeStatuses defines all statuses of the token migrations.
message TokenUpgradeStatuses {
  TokenUpgradeV1Status v1 = 1;
}<|MERGE_RESOLUTION|>--- conflicted
+++ resolved
@@ -14,11 +14,8 @@
   whitelisting = 3;
   ibc = 4;
   block_smart_contracts = 5;
-<<<<<<< HEAD
-  extensions = 6;
-=======
   clawback = 6;
->>>>>>> 7dea7428
+  extension = 7;
 }
 
 // Definition defines the fungible token settings to store.
