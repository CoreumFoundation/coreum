--- conflicted
+++ resolved
@@ -103,13 +103,8 @@
 }
 
 // Remove removes running applications
-<<<<<<< HEAD
-func (d *Docker) Remove(ctx context.Context) error {
+func (d Docker) Remove(ctx context.Context) error {
 	err := forContainer(ctx, d.config.EnvName, func(ctx context.Context, info container) error {
-=======
-func (d Docker) Remove(ctx context.Context) error {
-	return forContainer(ctx, d.config.EnvName, func(ctx context.Context, info container) error {
->>>>>>> 78969631
 		log := logger.Get(ctx).With(zap.String("id", info.ID), zap.String("name", info.Name),
 			zap.String("appName", info.AppName))
 		log.Info("Deleting container")
@@ -133,15 +128,11 @@
 }
 
 // DeployBinary builds container image out of binary file and starts it in docker
-<<<<<<< HEAD
-func (d *Docker) DeployBinary(ctx context.Context, app infra.Binary) (infra.DeploymentInfo, error) {
+func (d Docker) DeployBinary(ctx context.Context, app infra.Binary) (infra.DeploymentInfo, error) {
 	if err := d.ensureNetwork(ctx, d.config.EnvName); err != nil {
 		return infra.DeploymentInfo{}, nil
 	}
 
-=======
-func (d Docker) DeployBinary(ctx context.Context, app infra.Binary) (infra.DeploymentInfo, error) {
->>>>>>> 78969631
 	name := d.config.EnvName + "-" + app.Name
 
 	log := logger.Get(ctx).With(zap.String("name", name), zap.String("appName", app.Name))
@@ -193,15 +184,11 @@
 }
 
 // DeployContainer starts container in docker
-<<<<<<< HEAD
-func (d *Docker) DeployContainer(ctx context.Context, app infra.Container) (infra.DeploymentInfo, error) {
+func (d Docker) DeployContainer(ctx context.Context, app infra.Container) (infra.DeploymentInfo, error) {
 	if err := d.ensureNetwork(ctx, d.config.EnvName); err != nil {
 		return infra.DeploymentInfo{}, nil
 	}
 
-=======
-func (d Docker) DeployContainer(ctx context.Context, app infra.Container) (infra.DeploymentInfo, error) {
->>>>>>> 78969631
 	name := d.config.EnvName + "-" + app.Name
 
 	log := logger.Get(ctx).With(zap.String("name", name), zap.String("appName", app.Name))
