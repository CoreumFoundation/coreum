--- conflicted
+++ resolved
@@ -27,13 +27,8 @@
 }
 
 // CalculateNextGasPrice calculates minimum gas price for next block
-<<<<<<< HEAD
-// Chart showing a sample output of the fee mdoel: https://docs.google.com/spreadsheets/d/1YTvt06CIgHpx5kgOXk2BK-kuJ63DwVYtGfDEHLxvCZQ/edit#gid=0
+// Chart showing a sample output of the fee model: x/feemodel/spec/assets/curve.png
 func (m Model) CalculateNextGasPrice(shortEMA int64, longEMA int64) sdk.Dec {
-=======
-// Chart showing a sample output of the fee model: x/feemodel/spec/assets/curve.png
-func (m Model) CalculateNextGasPrice(shortEMA int64, longEMA int64) sdk.Int {
->>>>>>> a3e49e28
 	switch {
 	case shortEMA >= m.params.MaxBlockGas:
 		return m.params.MaxGasPrice
