package asset

import (
	"fmt"

	sdk "github.com/cosmos/cosmos-sdk/types"
	sdkerrors "github.com/cosmos/cosmos-sdk/types/errors"

	"github.com/CoreumFoundation/coreum/x/asset/keeper"
	"github.com/CoreumFoundation/coreum/x/asset/types"
)

// NewHandler return tx handler of the asset module.
func NewHandler(ms keeper.MsgServer) sdk.Handler {
	return func(ctx sdk.Context, msg sdk.Msg) (*sdk.Result, error) {
		var (
			goCtx = sdk.WrapSDKContext(ctx.WithEventManager(sdk.NewEventManager()))
			res   *types.EmptyResponse
			err   error
		)
		switch msg := msg.(type) {
		case *types.MsgIssueFungibleToken:
			res, err = ms.IssueFungibleToken(goCtx, msg)
		case *types.MsgFreezeFungibleToken:
			res, err = ms.FreezeFungibleToken(goCtx, msg)
		case *types.MsgUnfreezeFungibleToken:
<<<<<<< HEAD
			res, err := ms.UnfreezeFungibleToken(sdk.WrapSDKContext(ctx), msg)
			return sdk.WrapServiceResult(ctx, res, err)
		case *types.MsgSetWhitelistedLimitFungibleToken:
			res, err := ms.SetWhitelistedLimitFungibleToken(sdk.WrapSDKContext(ctx), msg)
			return sdk.WrapServiceResult(ctx, res, err)
=======
			res, err = ms.UnfreezeFungibleToken(goCtx, msg)
		case *types.MsgGloballyFreezeFungibleToken:
			res, err = ms.GloballyFreezeFungibleToken(goCtx, msg)
		case *types.MsgGloballyUnfreezeFungibleToken:
			res, err = ms.GloballyUnfreezeFungibleToken(goCtx, msg)
>>>>>>> d0023364
		default:
			errMsg := fmt.Sprintf("unrecognized %s message type: %T", types.ModuleName, msg)
			return nil, sdkerrors.Wrap(sdkerrors.ErrUnknownRequest, errMsg)
		}

		return sdk.WrapServiceResult(ctx, res, err)
	}
}<|MERGE_RESOLUTION|>--- conflicted
+++ resolved
@@ -24,19 +24,13 @@
 		case *types.MsgFreezeFungibleToken:
 			res, err = ms.FreezeFungibleToken(goCtx, msg)
 		case *types.MsgUnfreezeFungibleToken:
-<<<<<<< HEAD
-			res, err := ms.UnfreezeFungibleToken(sdk.WrapSDKContext(ctx), msg)
-			return sdk.WrapServiceResult(ctx, res, err)
-		case *types.MsgSetWhitelistedLimitFungibleToken:
-			res, err := ms.SetWhitelistedLimitFungibleToken(sdk.WrapSDKContext(ctx), msg)
-			return sdk.WrapServiceResult(ctx, res, err)
-=======
 			res, err = ms.UnfreezeFungibleToken(goCtx, msg)
 		case *types.MsgGloballyFreezeFungibleToken:
 			res, err = ms.GloballyFreezeFungibleToken(goCtx, msg)
 		case *types.MsgGloballyUnfreezeFungibleToken:
 			res, err = ms.GloballyUnfreezeFungibleToken(goCtx, msg)
->>>>>>> d0023364
+		case *types.MsgSetWhitelistedLimitFungibleToken:
+			res, err = ms.SetWhitelistedLimitFungibleToken(goCtx, msg)
 		default:
 			errMsg := fmt.Sprintf("unrecognized %s message type: %T", types.ModuleName, msg)
 			return nil, sdkerrors.Wrap(sdkerrors.ErrUnknownRequest, errMsg)
