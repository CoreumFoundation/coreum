--- conflicted
+++ resolved
@@ -53,14 +53,11 @@
 		CmdTxIssueFungibleToken(),
 		CmdTxMintFungibleToken(),
 		CmdTxBurnFungibleToken(),
-<<<<<<< HEAD
-		CmdTxSetWhitelistedLimitFungibleToken(),
-=======
 		CmdTxFreezeFungibleToken(),
 		CmdTxUnfreezeFungibleToken(),
 		CmdTxGloballyFreezeFungibleToken(),
 		CmdTxGloballyUnfreezeFungibleToken(),
->>>>>>> d0023364
+		CmdTxSetWhitelistedLimitFungibleToken(),
 	)
 
 	return cmd
@@ -319,7 +316,6 @@
 	return cmd
 }
 
-<<<<<<< HEAD
 // CmdTxSetWhitelistedLimitFungibleToken returns SetWhitelistedLimitFungibleToken cobra command.
 //
 //nolint:dupl // most code is identical, but reusing logic is not beneficial here.
@@ -333,32 +329,17 @@
 
 Example:
 $ %s tx asset ft set-whitelisted-limit [account_address] 100000ABC-devcore1tr3w86yesnj8f290l6ve02cqhae8x4ze0nk0a8-tEQ4 --from [sender]
-=======
-// CmdTxGloballyFreezeFungibleToken returns GlobalFreezeFungibleToken cobra command.
-func CmdTxGloballyFreezeFungibleToken() *cobra.Command {
-	cmd := &cobra.Command{
-		Use:   "globally-freeze [denom] --from [sender]",
-		Args:  cobra.ExactArgs(1),
-		Short: "freezes fungible token so no operations are allowed with it before unfrozen",
-		Long: strings.TrimSpace(
-			fmt.Sprintf(`Freezes fungible token so no operations are allowed with it before unfrozen.
-This operation is idempotent so global freeze of already frozen token does nothing.
-
-Example:
-$ %s tx asset ft globally-freeze ABC-devcore1tr3w86yesnj8f290l6ve02cqhae8x4ze0nk0a8 --from [sender]
->>>>>>> d0023364
-`,
-				version.AppName,
-			),
-		),
-		RunE: func(cmd *cobra.Command, args []string) error {
-			clientCtx, err := client.GetClientTxContext(cmd)
-			if err != nil {
-				return errors.WithStack(err)
-			}
-
-			sender := clientCtx.GetFromAddress()
-<<<<<<< HEAD
+`,
+				version.AppName,
+			),
+		),
+		RunE: func(cmd *cobra.Command, args []string) error {
+			clientCtx, err := client.GetClientTxContext(cmd)
+			if err != nil {
+				return errors.WithStack(err)
+			}
+
+			sender := clientCtx.GetFromAddress()
 			account := args[0]
 			amount, err := sdk.ParseCoinNormalized(args[1])
 			if err != nil {
@@ -369,7 +350,39 @@
 				Sender:  sender.String(),
 				Account: account,
 				Coin:    amount,
-=======
+			}
+			return tx.GenerateOrBroadcastTxCLI(clientCtx, cmd.Flags(), msg)
+		},
+	}
+
+	flags.AddTxFlagsToCmd(cmd)
+
+	return cmd
+}
+
+// CmdTxGloballyFreezeFungibleToken returns GlobalFreezeFungibleToken cobra command.
+func CmdTxGloballyFreezeFungibleToken() *cobra.Command {
+	cmd := &cobra.Command{
+		Use:   "globally-freeze [denom] --from [sender]",
+		Args:  cobra.ExactArgs(1),
+		Short: "freezes fungible token so no operations are allowed with it before unfrozen",
+		Long: strings.TrimSpace(
+			fmt.Sprintf(`Freezes fungible token so no operations are allowed with it before unfrozen.
+This operation is idempotent so global freeze of already frozen token does nothing.
+
+Example:
+$ %s tx asset ft globally-freeze ABC-devcore1tr3w86yesnj8f290l6ve02cqhae8x4ze0nk0a8 --from [sender]
+`,
+				version.AppName,
+			),
+		),
+		RunE: func(cmd *cobra.Command, args []string) error {
+			clientCtx, err := client.GetClientTxContext(cmd)
+			if err != nil {
+				return errors.WithStack(err)
+			}
+
+			sender := clientCtx.GetFromAddress()
 			denom := args[0]
 
 			msg := &types.MsgGloballyFreezeFungibleToken{
@@ -413,7 +426,6 @@
 			msg := &types.MsgGloballyUnfreezeFungibleToken{
 				Sender: sender.String(),
 				Denom:  denom,
->>>>>>> d0023364
 			}
 			return tx.GenerateOrBroadcastTxCLI(clientCtx, cmd.Flags(), msg)
 		},
