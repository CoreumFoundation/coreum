package cli

import (
	"fmt"
	"sort"
	"strconv"
	"strings"

	"github.com/cosmos/cosmos-sdk/client"
	"github.com/cosmos/cosmos-sdk/client/flags"
	"github.com/cosmos/cosmos-sdk/client/tx"
	sdk "github.com/cosmos/cosmos-sdk/types"
	sdkerrors "github.com/cosmos/cosmos-sdk/types/errors"
	"github.com/cosmos/cosmos-sdk/version"
	"github.com/pkg/errors"
	"github.com/spf13/cobra"

	"github.com/CoreumFoundation/coreum/x/asset/types"
)

// Flags defined on transactions
const (
	featuresFlag = "features"
	burnRateFlag = "burn-rate"
)

// GetTxCmd returns the transaction commands for this module
func GetTxCmd() *cobra.Command {
	cmd := &cobra.Command{
		Use:                        types.ModuleName,
		Short:                      fmt.Sprintf("%s transactions subcommands", types.ModuleName),
		DisableFlagParsing:         true,
		SuggestionsMinimumDistance: 2,
		RunE:                       client.ValidateCmd,
	}

	cmd.AddCommand(
		FTCmd(),
	)

	return cmd
}

// FTCmd returns the subcommands for the fungible tokens
func FTCmd() *cobra.Command {
	cmd := &cobra.Command{
		Use:                        "ft",
		Short:                      "fungible token transactions subcommands",
		DisableFlagParsing:         true,
		SuggestionsMinimumDistance: 2,
		RunE:                       client.ValidateCmd,
	}

	cmd.AddCommand(
		CmdTxIssueFungibleToken(),
		CmdTxMintFungibleToken(),
		CmdTxBurnFungibleToken(),
		CmdTxFreezeFungibleToken(),
		CmdTxUnfreezeFungibleToken(),
		CmdTxGloballyFreezeFungibleToken(),
		CmdTxGloballyUnfreezeFungibleToken(),
		CmdTxSetWhitelistedLimitFungibleToken(),
	)

	return cmd
}

// CmdTxIssueFungibleToken returns IssueFungibleToken cobra command.
func CmdTxIssueFungibleToken() *cobra.Command {
	allowedFeatures := []string{}
	for _, n := range types.FungibleTokenFeature_name { //nolint:nosnakecase
		allowedFeatures = append(allowedFeatures, n)
	}
	sort.Strings(allowedFeatures)
	cmd := &cobra.Command{
<<<<<<< HEAD
		Use:   "issue [symbol] [subunit] [precision] [initial_amount] [description] --from [issuer] --features=" + strings.Join(allowedFeatures, ","),
		Args:  cobra.ExactArgs(5),
=======
		Use:   "issue [symbol] [recipient_address] [initial_amount] [description] --from [issuer] --features=" + strings.Join(allowedFeatures, ",") + " --burn-rate=0.12",
		Args:  cobra.ExactArgs(6),
>>>>>>> 1006ed22
		Short: "Issue new fungible token",
		Long: strings.TrimSpace(
			fmt.Sprintf(`Issues new fungible token.

Example:
$ %s tx asset ft issue WBTC wsatoshi 8 100000 "Wrapped Bitcoin Token" --from [issuer]
`,
				version.AppName,
			),
		),
		RunE: func(cmd *cobra.Command, args []string) error {
			clientCtx, err := client.GetClientTxContext(cmd)
			if err != nil {
				return errors.WithStack(err)
			}

			issuer := clientCtx.GetFromAddress()
			symbol := args[0]
			subunit := args[1]
			precision, err := strconv.ParseUint(args[2], 10, 32)
			if err != nil {
				return sdkerrors.Wrap(err, "invalid precision")
			}

			// if the initial amount wasn't provided the amount is zero
			initialAmount := sdk.ZeroInt()
			if args[3] != "" {
				var ok bool
				initialAmount, ok = sdk.NewIntFromString(args[3])
				if !ok {
					return sdkerrors.Wrap(err, "invalid initial_amount")
				}
			}

			featuresString, err := cmd.Flags().GetStringSlice(featuresFlag)
			if err != nil {
				return errors.WithStack(err)
			}

			burnRate := sdk.NewDec(0)
			burnRateStr, err := cmd.Flags().GetString(burnRateFlag)
			if err != nil {
				return errors.WithStack(err)
			}
			if len(burnRateStr) > 0 {
				burnRate, err = sdk.NewDecFromStr(burnRateStr)
				if err != nil {
					return errors.Wrapf(err, "invalid burn-rate")
				}
			}

			var features []types.FungibleTokenFeature
			for _, str := range featuresString {
				feature, ok := types.FungibleTokenFeature_value[str] //nolint:nosnakecase
				if !ok {
					return errors.Errorf("unknown feature '%s',allowed features: %s", str, strings.Join(allowedFeatures, ","))
				}
				features = append(features, types.FungibleTokenFeature(feature))
			}
			description := args[4]

			msg := &types.MsgIssueFungibleToken{
				Issuer:        issuer.String(),
				Symbol:        symbol,
				Subunit:       subunit,
				Precision:     uint32(precision),
				InitialAmount: initialAmount,
				Description:   description,
				Features:      features,
				BurnRate:      burnRate,
			}

			return tx.GenerateOrBroadcastTxCLI(clientCtx, cmd.Flags(), msg)
		},
	}
	cmd.Flags().StringSlice(featuresFlag, []string{}, "Features to be enabled on fungible token. e.g --features="+strings.Join(allowedFeatures, ","))
	cmd.Flags().String(burnRateFlag, "0", "Burn rate indicates the rate at which coins will be burned on top of the send amount in every send action. Must be between 0 and 1.")

	flags.AddTxFlagsToCmd(cmd)

	return cmd
}

// CmdTxFreezeFungibleToken returns FreezeFungibleToken cobra command.
//
//nolint:dupl // most code is identical between Freeze/Unfreeze cmd, but reusing logic is not beneficial here.
func CmdTxFreezeFungibleToken() *cobra.Command {
	cmd := &cobra.Command{
		Use:   "freeze [account_address] [amount] --from [sender]",
		Args:  cobra.ExactArgs(2),
		Short: "Freeze a portion of fungible token on an account",
		Long: strings.TrimSpace(
			fmt.Sprintf(`Freeze a portion of fungible token.

Example:
$ %s tx asset ft freeze [account_address] 100000ABC-devcore1tr3w86yesnj8f290l6ve02cqhae8x4ze0nk0a8 --from [sender]
`,
				version.AppName,
			),
		),
		RunE: func(cmd *cobra.Command, args []string) error {
			clientCtx, err := client.GetClientTxContext(cmd)
			if err != nil {
				return errors.WithStack(err)
			}

			sender := clientCtx.GetFromAddress()
			account := args[0]
			amount, err := sdk.ParseCoinNormalized(args[1])
			if err != nil {
				return sdkerrors.Wrap(err, "invalid amount")
			}

			msg := &types.MsgFreezeFungibleToken{
				Sender:  sender.String(),
				Account: account,
				Coin:    amount,
			}
			return tx.GenerateOrBroadcastTxCLI(clientCtx, cmd.Flags(), msg)
		},
	}

	flags.AddTxFlagsToCmd(cmd)

	return cmd
}

// CmdTxUnfreezeFungibleToken returns FreezeFungibleToken cobra command.
//
//nolint:dupl // most code is identical between Freeze/Unfreeze cmd, but reusing logic is not beneficial here.
func CmdTxUnfreezeFungibleToken() *cobra.Command {
	cmd := &cobra.Command{
		Use:   "unfreeze [account_address] [amount] --from [sender]",
		Args:  cobra.ExactArgs(2),
		Short: "Unfreeze a portion of the frozen fungible tokens",
		Long: strings.TrimSpace(
			fmt.Sprintf(`Unfreezes a portion of the frozen fungible token.

Example:
$ %s tx asset ft unfreeze [account_address] 100000ABC-devcore1tr3w86yesnj8f290l6ve02cqhae8x4ze0nk0a8 --from [sender]
`,
				version.AppName,
			),
		),
		RunE: func(cmd *cobra.Command, args []string) error {
			clientCtx, err := client.GetClientTxContext(cmd)
			if err != nil {
				return errors.WithStack(err)
			}

			sender := clientCtx.GetFromAddress()
			account := args[0]
			amount, err := sdk.ParseCoinNormalized(args[1])
			if err != nil {
				return sdkerrors.Wrap(err, "invalid amount")
			}

			msg := &types.MsgUnfreezeFungibleToken{
				Sender:  sender.String(),
				Account: account,
				Coin:    amount,
			}

			return tx.GenerateOrBroadcastTxCLI(clientCtx, cmd.Flags(), msg)
		},
	}

	flags.AddTxFlagsToCmd(cmd)

	return cmd
}

// CmdTxMintFungibleToken returns MintFungibleToken cobra command.
func CmdTxMintFungibleToken() *cobra.Command {
	cmd := &cobra.Command{
		Use:   "mint [amount] --from [sender]",
		Args:  cobra.ExactArgs(1),
		Short: "mint new amount of fungible token",
		Long: strings.TrimSpace(
			fmt.Sprintf(`Mint new amount of fungible token.

Example:
$ %s tx asset ft mint 100000ABC-devcore1tr3w86yesnj8f290l6ve02cqhae8x4ze0nk0a8 --from [sender]
`,
				version.AppName,
			),
		),
		RunE: func(cmd *cobra.Command, args []string) error {
			clientCtx, err := client.GetClientTxContext(cmd)
			if err != nil {
				return errors.WithStack(err)
			}

			sender := clientCtx.GetFromAddress()
			amount, err := sdk.ParseCoinNormalized(args[0])
			if err != nil {
				return sdkerrors.Wrap(err, "invalid amount")
			}

			msg := &types.MsgMintFungibleToken{
				Sender: sender.String(),
				Coin:   amount,
			}

			return tx.GenerateOrBroadcastTxCLI(clientCtx, cmd.Flags(), msg)
		},
	}

	flags.AddTxFlagsToCmd(cmd)

	return cmd
}

// CmdTxBurnFungibleToken returns BurnFungibleToken cobra command.
func CmdTxBurnFungibleToken() *cobra.Command {
	cmd := &cobra.Command{
		Use:   "burn [amount] --from [sender]",
		Args:  cobra.ExactArgs(1),
		Short: "burn some amount of fungible token",
		Long: strings.TrimSpace(
			fmt.Sprintf(`Burn some amount of fungible token.

Example:
$ %s tx asset ft burn 100000ABC-devcore1tr3w86yesnj8f290l6ve02cqhae8x4ze0nk0a8 --from [sender]
`,
				version.AppName,
			),
		),
		RunE: func(cmd *cobra.Command, args []string) error {
			clientCtx, err := client.GetClientTxContext(cmd)
			if err != nil {
				return errors.WithStack(err)
			}

			sender := clientCtx.GetFromAddress()
			amount, err := sdk.ParseCoinNormalized(args[0])
			if err != nil {
				return sdkerrors.Wrap(err, "invalid amount")
			}

			msg := &types.MsgBurnFungibleToken{
				Sender: sender.String(),
				Coin:   amount,
			}

			return tx.GenerateOrBroadcastTxCLI(clientCtx, cmd.Flags(), msg)
		},
	}

	flags.AddTxFlagsToCmd(cmd)

	return cmd
}

// CmdTxSetWhitelistedLimitFungibleToken returns SetWhitelistedLimitFungibleToken cobra command.
//
//nolint:dupl // most code is identical, but reusing logic is not beneficial here.
func CmdTxSetWhitelistedLimitFungibleToken() *cobra.Command {
	cmd := &cobra.Command{
		Use:   "set-whitelisted-limit [account_address] [amount] --from [sender]",
		Args:  cobra.ExactArgs(2),
		Short: "Set whitelisted limit on an account",
		Long: strings.TrimSpace(
			fmt.Sprintf(`Set whitelisted limit on an account.

Example:
$ %s tx asset ft set-whitelisted-limit [account_address] 100000ABC-devcore1tr3w86yesnj8f290l6ve02cqhae8x4ze0nk0a8-tEQ4 --from [sender]
`,
				version.AppName,
			),
		),
		RunE: func(cmd *cobra.Command, args []string) error {
			clientCtx, err := client.GetClientTxContext(cmd)
			if err != nil {
				return errors.WithStack(err)
			}

			sender := clientCtx.GetFromAddress()
			account := args[0]
			amount, err := sdk.ParseCoinNormalized(args[1])
			if err != nil {
				return sdkerrors.Wrap(err, "invalid amount")
			}

			msg := &types.MsgSetWhitelistedLimitFungibleToken{
				Sender:  sender.String(),
				Account: account,
				Coin:    amount,
			}
			return tx.GenerateOrBroadcastTxCLI(clientCtx, cmd.Flags(), msg)
		},
	}

	flags.AddTxFlagsToCmd(cmd)

	return cmd
}

// CmdTxGloballyFreezeFungibleToken returns GlobalFreezeFungibleToken cobra command.
func CmdTxGloballyFreezeFungibleToken() *cobra.Command {
	cmd := &cobra.Command{
		Use:   "globally-freeze [denom] --from [sender]",
		Args:  cobra.ExactArgs(1),
		Short: "freezes fungible token so no operations are allowed with it before unfrozen",
		Long: strings.TrimSpace(
			fmt.Sprintf(`Freezes fungible token so no operations are allowed with it before unfrozen.
This operation is idempotent so global freeze of already frozen token does nothing.

Example:
$ %s tx asset ft globally-freeze ABC-devcore1tr3w86yesnj8f290l6ve02cqhae8x4ze0nk0a8 --from [sender]
`,
				version.AppName,
			),
		),
		RunE: func(cmd *cobra.Command, args []string) error {
			clientCtx, err := client.GetClientTxContext(cmd)
			if err != nil {
				return errors.WithStack(err)
			}

			sender := clientCtx.GetFromAddress()
			denom := args[0]

			msg := &types.MsgGloballyFreezeFungibleToken{
				Sender: sender.String(),
				Denom:  denom,
			}
			return tx.GenerateOrBroadcastTxCLI(clientCtx, cmd.Flags(), msg)
		},
	}

	flags.AddTxFlagsToCmd(cmd)

	return cmd
}

// CmdTxGloballyUnfreezeFungibleToken returns GlobalUnfreezeFungibleToken cobra command.
func CmdTxGloballyUnfreezeFungibleToken() *cobra.Command {
	cmd := &cobra.Command{
		Use:   "globally-unfreeze [denom] --from [sender]",
		Args:  cobra.ExactArgs(1),
		Short: "unfreezes fungible token and unblocks basic operations on it",
		Long: strings.TrimSpace(
			fmt.Sprintf(`Unfreezes fungible token and unblocks basic operations on it.
This operation is idempotent so global unfreezing of non-frozen token does nothing.

Example:
$ %s tx asset ft globally-unfreeze ABC-devcore1tr3w86yesnj8f290l6ve02cqhae8x4ze0nk0a8 --from [sender]
`,
				version.AppName,
			),
		),
		RunE: func(cmd *cobra.Command, args []string) error {
			clientCtx, err := client.GetClientTxContext(cmd)
			if err != nil {
				return errors.WithStack(err)
			}

			sender := clientCtx.GetFromAddress()
			denom := args[0]

			msg := &types.MsgGloballyUnfreezeFungibleToken{
				Sender: sender.String(),
				Denom:  denom,
			}
			return tx.GenerateOrBroadcastTxCLI(clientCtx, cmd.Flags(), msg)
		},
	}

	flags.AddTxFlagsToCmd(cmd)

	return cmd
}<|MERGE_RESOLUTION|>--- conflicted
+++ resolved
@@ -73,13 +73,8 @@
 	}
 	sort.Strings(allowedFeatures)
 	cmd := &cobra.Command{
-<<<<<<< HEAD
-		Use:   "issue [symbol] [subunit] [precision] [initial_amount] [description] --from [issuer] --features=" + strings.Join(allowedFeatures, ","),
+		Use:   "issue [symbol] [subunit] [precision] [initial_amount] [description] --from [issuer] --features=" + strings.Join(allowedFeatures, ",") + " --burn-rate=0.12",
 		Args:  cobra.ExactArgs(5),
-=======
-		Use:   "issue [symbol] [recipient_address] [initial_amount] [description] --from [issuer] --features=" + strings.Join(allowedFeatures, ",") + " --burn-rate=0.12",
-		Args:  cobra.ExactArgs(6),
->>>>>>> 1006ed22
 		Short: "Issue new fungible token",
 		Long: strings.TrimSpace(
 			fmt.Sprintf(`Issues new fungible token.
