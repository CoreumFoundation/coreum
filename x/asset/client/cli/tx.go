--- conflicted
+++ resolved
@@ -66,22 +66,14 @@
 	}
 	sort.Strings(allowedFeatures)
 	cmd := &cobra.Command{
-<<<<<<< HEAD
-		Use:   "issue [symbol] [description] [recipient_address] [initial_amount] --from [issuer] --features=freezable,mintable,...",
-=======
-		Use:   "issue-ft [symbol] [recipient_address] [initial_amount] [description] --from [issuer]",
->>>>>>> 987f5a21
+		Use:   "issue [symbol] [recipient_address] [initial_amount] [description] --from [issuer] --features=freezable,mintable,...",
 		Args:  cobra.ExactArgs(4),
 		Short: "Issue new fungible token",
 		Long: strings.TrimSpace(
 			fmt.Sprintf(`Issues new fungible token.
 
 Example:
-<<<<<<< HEAD
-$ %s tx asset ft issue ABC "ABC Token" [recipient_address] 100000 --from [issuer]
-=======
-$ %s tx asset issue-ft WBTC [recipient_address] 21000000 "Wrapped Bitcoin" --from [issuer]
->>>>>>> 987f5a21
+$ %s tx asset ft issue ABC [recipient_address] 100000 "ABC Token" --from [issuer]
 `,
 				version.AppName,
 			),
@@ -114,7 +106,6 @@
 				}
 			}
 
-<<<<<<< HEAD
 			featuresString, err := cmd.Flags().GetStringSlice(featuresFlag)
 			if err != nil {
 				return errors.WithStack(err)
@@ -128,16 +119,14 @@
 				}
 				features = append(features, types.FungibleTokenFeature(feature))
 			}
-=======
 			description := args[3]
->>>>>>> 987f5a21
 
 			msg := &types.MsgIssueFungibleToken{
 				Issuer:        issuer.String(),
 				Symbol:        symbol,
 				Recipient:     recipient,
 				InitialAmount: initialAmount,
-<<<<<<< HEAD
+				Description:   description,
 				Features:      features,
 			}
 
@@ -229,9 +218,6 @@
 				Issuer:  issuer.String(),
 				Account: account,
 				Coin:    amount,
-=======
-				Description:   description,
->>>>>>> 987f5a21
 			}
 
 			return tx.GenerateOrBroadcastTxCLI(clientCtx, cmd.Flags(), msg)
