package types

import (
	sdkerrors "github.com/cosmos/cosmos-sdk/types/errors"
)

var (
	// ErrInvalidInput defines the common error for the invalid input.
	ErrInvalidInput = sdkerrors.Register(ModuleName, 1, "invalid input")
	// ErrTokenNotFound error for a fungible token not found in the store.
	ErrTokenNotFound = sdkerrors.Register(ModuleName, 2, "fungible token not found")
	// ErrInvalidKey is returned when the provided store key is invalid
<<<<<<< HEAD
	ErrInvalidKey = sdkerrors.Register(ModuleName, 3, "invalid key")
	// ErrFeatureDisabled is returned when used disabled feature.
	ErrFeatureDisabled = sdkerrors.Register(ModuleName, 4, "feature disabled")
=======
	ErrInvalidKey = sdkerrors.Register(ModuleName, 4, "invalid key")
	// ErrInvalidDenom is returned when the provided denom is invalid fungible token denom
	ErrInvalidDenom = sdkerrors.Register(ModuleName, 5, "invalid denom")
>>>>>>> e930027a
	// ErrNotEnoughBalance is returned when there is not enough
	ErrNotEnoughBalance = sdkerrors.Register(ModuleName, 6, "not enough balance")
	// ErrGloballyFrozen is returned when token is globally frozen so all operations with it are blocked
	ErrGloballyFrozen = sdkerrors.Register(ModuleName, 7, "token is globally frozen")
	// ErrWhitelistedLimitExceeded is returned when new balance after receiving coins exceeds the whitelisted limit
	ErrWhitelistedLimitExceeded = sdkerrors.Register(ModuleName, 8, "whitelisted limit exceeded")
)<|MERGE_RESOLUTION|>--- conflicted
+++ resolved
@@ -10,15 +10,11 @@
 	// ErrTokenNotFound error for a fungible token not found in the store.
 	ErrTokenNotFound = sdkerrors.Register(ModuleName, 2, "fungible token not found")
 	// ErrInvalidKey is returned when the provided store key is invalid
-<<<<<<< HEAD
 	ErrInvalidKey = sdkerrors.Register(ModuleName, 3, "invalid key")
 	// ErrFeatureDisabled is returned when used disabled feature.
 	ErrFeatureDisabled = sdkerrors.Register(ModuleName, 4, "feature disabled")
-=======
-	ErrInvalidKey = sdkerrors.Register(ModuleName, 4, "invalid key")
 	// ErrInvalidDenom is returned when the provided denom is invalid fungible token denom
 	ErrInvalidDenom = sdkerrors.Register(ModuleName, 5, "invalid denom")
->>>>>>> e930027a
 	// ErrNotEnoughBalance is returned when there is not enough
 	ErrNotEnoughBalance = sdkerrors.Register(ModuleName, 6, "not enough balance")
 	// ErrGloballyFrozen is returned when token is globally frozen so all operations with it are blocked
