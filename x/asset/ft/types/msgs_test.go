--- conflicted
+++ resolved
@@ -7,12 +7,8 @@
 	sdkmath "cosmossdk.io/math"
 	"github.com/cosmos/cosmos-sdk/crypto/keys/ed25519"
 	sdk "github.com/cosmos/cosmos-sdk/types"
-<<<<<<< HEAD
-	sdkerrors "github.com/cosmos/cosmos-sdk/types/errors"
+	cosmoserrors "github.com/cosmos/cosmos-sdk/types/errors"
 	"github.com/cosmos/cosmos-sdk/x/auth/legacy/legacytx"
-=======
-	cosmoserrors "github.com/cosmos/cosmos-sdk/types/errors"
->>>>>>> e94f49fd
 	"github.com/stretchr/testify/assert"
 	"github.com/stretchr/testify/require"
 
@@ -32,14 +28,13 @@
 
 func TestMsgIssue_ValidateBasic(t *testing.T) {
 	acc := sdk.AccAddress(ed25519.GenPrivKey().PubKey().Address())
-<<<<<<< HEAD
 	validMessage := types.MsgIssue{
 		Issuer:        acc.String(),
 		Symbol:        "BTC",
 		Subunit:       "btc",
 		Precision:     1,
 		Description:   "BTC Description",
-		InitialAmount: sdk.NewInt(777),
+		InitialAmount: sdkmath.NewInt(777),
 	}
 
 	testCases := []struct {
@@ -88,7 +83,7 @@
 		{
 			name: "invalid nil initial amount",
 			messageFunc: func(msg types.MsgIssue) types.MsgIssue {
-				msg.InitialAmount = sdk.Int{} // nil
+				msg.InitialAmount = sdkmath.Int{} // nil
 				return msg
 			},
 			expectedError: types.ErrInvalidInput,
@@ -96,7 +91,7 @@
 		{
 			name: "invalid negative initial amount",
 			messageFunc: func(msg types.MsgIssue) types.MsgIssue {
-				msg.InitialAmount = sdk.NewInt(-100)
+				msg.InitialAmount = sdkmath.NewInt(-100)
 				return msg
 			},
 			expectedError: types.ErrInvalidInput,
@@ -166,62 +161,6 @@
 			}
 		})
 	}
-=======
-
-	msgF := func() types.MsgIssue {
-		return types.MsgIssue{
-			Issuer:        acc.String(),
-			Symbol:        "BTC",
-			Subunit:       "btc",
-			Precision:     1,
-			Description:   "BTC Description",
-			InitialAmount: sdkmath.NewInt(777),
-		}
-	}
-
-	msg := msgF()
-	requireT.NoError(msg.ValidateBasic())
-
-	msg = msgF()
-	msg.Issuer = "invalid"
-	requireT.Error(msg.ValidateBasic())
-
-	msg = msgF()
-	msg.Symbol = ""
-	requireT.Error(msg.ValidateBasic())
-
-	msg = msgF()
-	msg.Symbol = string(make([]byte, 10000))
-	requireT.Error(msg.ValidateBasic())
-
-	msg = msgF()
-	msg.Symbol = "1BT"
-	requireT.Error(msg.ValidateBasic())
-
-	msg = msgF()
-	msg.InitialAmount = sdkmath.Int{}
-	requireT.Error(msg.ValidateBasic())
-
-	msg = msgF()
-	msg.InitialAmount = sdkmath.NewInt(-100)
-	requireT.Error(msg.ValidateBasic())
-
-	msg = msgF()
-	msg.Description = string(make([]byte, 10000))
-	requireT.Error(msg.ValidateBasic())
-
-	msg = msgF()
-	msg.Subunit = ""
-	requireT.Error(msg.ValidateBasic())
-
-	msg = msgF()
-	msg.BurnRate = sdk.MustNewDecFromStr("-0.1")
-	requireT.Error(msg.ValidateBasic())
-
-	msg = msgF()
-	msg.SendCommissionRate = sdk.MustNewDecFromStr("-0.1")
-	requireT.Error(msg.ValidateBasic())
->>>>>>> e94f49fd
 }
 
 func TestMsgFreeze_ValidateBasic(t *testing.T) {
