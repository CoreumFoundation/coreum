package types

import (
<<<<<<< HEAD
	"fmt"

	"github.com/cosmos/cosmos-sdk/codec"
	cryptocodec "github.com/cosmos/cosmos-sdk/crypto/codec"
	sdk "github.com/cosmos/cosmos-sdk/types"
	sdkerrors "github.com/cosmos/cosmos-sdk/types/errors"
	"github.com/cosmos/cosmos-sdk/x/auth/legacy/legacytx"
	"github.com/samber/lo"
)

// Type of messages for amino.
const (
	TypeMsgIssue               = "issue"
	TypeMsgMint                = "mint"
	TypeMsgBurn                = "burn"
	TypeMsgFreeze              = "freeze"
	TypeMsgUnfreeze            = "unfreeze"
	TypeMsgGloballyFreeze      = "globally-freeze"
	TypeMsgGloballyUnfreeze    = "globally-unfreeze"
	TypeMsgSetWhitelistedLimit = "set-whitelisted-limit"
	TypeMsgUpgradeTokenV1      = "upgrade-token-v1"
=======
	sdkerrors "cosmossdk.io/errors"
	sdk "github.com/cosmos/cosmos-sdk/types"
	cosmoserrors "github.com/cosmos/cosmos-sdk/types/errors"
>>>>>>> e94f49fd
)

var (
	_ sdk.Msg            = &MsgIssue{}
	_ legacytx.LegacyMsg = &MsgIssue{}
	_ sdk.Msg            = &MsgMint{}
	_ legacytx.LegacyMsg = &MsgMint{}
	_ sdk.Msg            = &MsgBurn{}
	_ legacytx.LegacyMsg = &MsgBurn{}
	_ sdk.Msg            = &MsgFreeze{}
	_ legacytx.LegacyMsg = &MsgFreeze{}
	_ sdk.Msg            = &MsgUnfreeze{}
	_ legacytx.LegacyMsg = &MsgUnfreeze{}
	_ sdk.Msg            = &MsgGloballyFreeze{}
	_ legacytx.LegacyMsg = &MsgGloballyFreeze{}
	_ sdk.Msg            = &MsgGloballyUnfreeze{}
	_ legacytx.LegacyMsg = &MsgGloballyUnfreeze{}
	_ sdk.Msg            = &MsgSetWhitelistedLimit{}
	_ legacytx.LegacyMsg = &MsgSetWhitelistedLimit{}
	_ sdk.Msg            = &MsgUpgradeTokenV1{}
	_ legacytx.LegacyMsg = &MsgUpgradeTokenV1{}
)

// RegisterLegacyAminoCodec registers the amino types and interfaces.
func RegisterLegacyAminoCodec(cdc *codec.LegacyAmino) {
	cdc.RegisterConcrete(&MsgIssue{}, fmt.Sprintf("%s/MsgIssue", ModuleName), nil)
	cdc.RegisterConcrete(&MsgMint{}, fmt.Sprintf("%s/MsgMint", ModuleName), nil)
	cdc.RegisterConcrete(&MsgBurn{}, fmt.Sprintf("%s/MsgBurn", ModuleName), nil)
	cdc.RegisterConcrete(&MsgFreeze{}, fmt.Sprintf("%s/MsgFreeze", ModuleName), nil)
	cdc.RegisterConcrete(&MsgUnfreeze{}, fmt.Sprintf("%s/MsgUnfreeze", ModuleName), nil)
	cdc.RegisterConcrete(&MsgGloballyFreeze{}, fmt.Sprintf("%s/MsgGloballyFreeze", ModuleName), nil)
	cdc.RegisterConcrete(&MsgGloballyUnfreeze{}, fmt.Sprintf("%s/MsgGloballyUnfreeze", ModuleName), nil)
	cdc.RegisterConcrete(&MsgSetWhitelistedLimit{}, fmt.Sprintf("%s/MsgUnMsgSetWhitelistedLimitfreeze", ModuleName), nil)
	cdc.RegisterConcrete(&MsgUpgradeTokenV1{}, fmt.Sprintf("%s/MsgUpgradeTokenV1", ModuleName), nil)
}

// ValidateBasic validates the message.
func (m MsgIssue) ValidateBasic() error {
	const maxDescriptionLength = 200

<<<<<<< HEAD
	if _, err := sdk.AccAddressFromBech32(m.Issuer); err != nil {
		return sdkerrors.Wrapf(sdkerrors.ErrInvalidAddress, "invalid issuer %s", m.Issuer)
=======
	if _, err := sdk.AccAddressFromBech32(msg.Issuer); err != nil {
		return sdkerrors.Wrapf(cosmoserrors.ErrInvalidAddress, "invalid issuer %s", msg.Issuer)
>>>>>>> e94f49fd
	}

	if err := ValidateSubunit(m.Subunit); err != nil {
		return err
	}

	if err := ValidateSymbol(m.Symbol); err != nil {
		return err
	}

	if err := ValidateBurnRate(m.BurnRate); err != nil {
		return err
	}

	if err := ValidateSendCommissionRate(m.SendCommissionRate); err != nil {
		return err
	}

	if err := ValidatePrecision(m.Precision); err != nil {
		return err
	}

	// we allow zero initial amount, in that case we won't mint it initially
	if m.InitialAmount.IsNil() || m.InitialAmount.IsNegative() {
		return sdkerrors.Wrapf(ErrInvalidInput, "invalid initial amount %s, can't be negative", m.InitialAmount.String())
	}

	if len(m.Description) > maxDescriptionLength {
		return sdkerrors.Wrapf(ErrInvalidInput, "invalid description %q, the length must be less than %d", m.Description, maxDescriptionLength)
	}

	duplicates := lo.FindDuplicates(m.Features)
	if len(duplicates) != 0 {
		return sdkerrors.Wrapf(ErrInvalidInput, "duplicated features in the features list, duplicates: %v", duplicates)
	}

	return nil
}

// GetSigners returns the message signers.
func (m MsgIssue) GetSigners() []sdk.AccAddress {
	return []sdk.AccAddress{
		sdk.MustAccAddressFromBech32(m.Issuer),
	}
}

// GetSignBytes returns sign bytes for LegacyMsg.
func (m MsgIssue) GetSignBytes() []byte {
	return sdk.MustSortJSON(moduleAminoCdc.MustMarshalJSON(&m))
}

// Route returns message route for LegacyMsg.
func (m MsgIssue) Route() string {
	return RouterKey
}

// Type returns message type for LegacyMsg.
func (m MsgIssue) Type() string {
	return TypeMsgIssue
}

// ValidateBasic checks that message fields are valid.
<<<<<<< HEAD
func (m MsgMint) ValidateBasic() error {
	if _, err := sdk.AccAddressFromBech32(m.Sender); err != nil {
		return sdkerrors.Wrap(sdkerrors.ErrInvalidAddress, "invalid sender address")
=======
func (msg MsgMint) ValidateBasic() error {
	if _, err := sdk.AccAddressFromBech32(msg.Sender); err != nil {
		return sdkerrors.Wrap(cosmoserrors.ErrInvalidAddress, "invalid sender address")
>>>>>>> e94f49fd
	}

	if _, _, err := DeconstructDenom(m.Coin.Denom); err != nil {
		return err
	}

	return m.Coin.Validate()
}

// GetSigners returns the required signers of this message type.
func (m MsgMint) GetSigners() []sdk.AccAddress {
	return []sdk.AccAddress{
		sdk.MustAccAddressFromBech32(m.Sender),
	}
}

// GetSignBytes returns sign bytes for LegacyMsg.
func (m MsgMint) GetSignBytes() []byte {
	return sdk.MustSortJSON(moduleAminoCdc.MustMarshalJSON(&m))
}

// Route returns message route for LegacyMsg.
func (m MsgMint) Route() string {
	return RouterKey
}

// Type returns message type for LegacyMsg.
func (m MsgMint) Type() string {
	return TypeMsgMint
}

// ValidateBasic checks that message fields are valid.
<<<<<<< HEAD
func (m MsgBurn) ValidateBasic() error {
	if _, err := sdk.AccAddressFromBech32(m.Sender); err != nil {
		return sdkerrors.Wrap(sdkerrors.ErrInvalidAddress, "invalid sender address")
=======
func (msg MsgBurn) ValidateBasic() error {
	if _, err := sdk.AccAddressFromBech32(msg.Sender); err != nil {
		return sdkerrors.Wrap(cosmoserrors.ErrInvalidAddress, "invalid sender address")
>>>>>>> e94f49fd
	}

	if _, _, err := DeconstructDenom(m.Coin.Denom); err != nil {
		return err
	}

	return m.Coin.Validate()
}

// GetSigners returns the required signers of this message type.
func (m MsgBurn) GetSigners() []sdk.AccAddress {
	return []sdk.AccAddress{
		sdk.MustAccAddressFromBech32(m.Sender),
	}
}

// GetSignBytes returns sign bytes for LegacyMsg.
func (m MsgBurn) GetSignBytes() []byte {
	return sdk.MustSortJSON(moduleAminoCdc.MustMarshalJSON(&m))
}

// Route returns message route for LegacyMsg.
func (m MsgBurn) Route() string {
	return RouterKey
}

// Type returns message type for LegacyMsg.
func (m MsgBurn) Type() string {
	return TypeMsgBurn
}

// ValidateBasic checks that message fields are valid.
<<<<<<< HEAD
func (m MsgFreeze) ValidateBasic() error {
	if _, err := sdk.AccAddressFromBech32(m.Sender); err != nil {
		return sdkerrors.Wrap(sdkerrors.ErrInvalidAddress, "invalid sender address")
	}

	if _, err := sdk.AccAddressFromBech32(m.Account); err != nil {
		return sdkerrors.Wrap(sdkerrors.ErrInvalidAddress, "invalid account address")
=======
func (msg MsgFreeze) ValidateBasic() error {
	if _, err := sdk.AccAddressFromBech32(msg.Sender); err != nil {
		return sdkerrors.Wrap(cosmoserrors.ErrInvalidAddress, "invalid sender address")
	}

	if _, err := sdk.AccAddressFromBech32(msg.Account); err != nil {
		return sdkerrors.Wrap(cosmoserrors.ErrInvalidAddress, "invalid account address")
>>>>>>> e94f49fd
	}

	_, issuer, err := DeconstructDenom(m.Coin.Denom)
	if err != nil {
		return err
	}

<<<<<<< HEAD
	if issuer.String() == m.Account {
		return sdkerrors.Wrap(sdkerrors.ErrUnauthorized, "issuer's balance can't be frozen")
=======
	if issuer.String() == msg.Account {
		return sdkerrors.Wrap(cosmoserrors.ErrUnauthorized, "issuer's balance can't be frozen")
>>>>>>> e94f49fd
	}

	return m.Coin.Validate()
}

// GetSigners returns the required signers of this message type.
func (m MsgFreeze) GetSigners() []sdk.AccAddress {
	return []sdk.AccAddress{
		sdk.MustAccAddressFromBech32(m.Sender),
	}
}

// GetSignBytes returns sign bytes for LegacyMsg.
func (m MsgFreeze) GetSignBytes() []byte {
	return sdk.MustSortJSON(moduleAminoCdc.MustMarshalJSON(&m))
}

// Route returns message route for LegacyMsg.
func (m MsgFreeze) Route() string {
	return RouterKey
}

// Type returns message type for LegacyMsg.
func (m MsgFreeze) Type() string {
	return TypeMsgFreeze
}

// ValidateBasic checks that message fields are valid.
<<<<<<< HEAD
func (m MsgUnfreeze) ValidateBasic() error {
	if _, err := sdk.AccAddressFromBech32(m.Sender); err != nil {
		return sdkerrors.Wrap(sdkerrors.ErrInvalidAddress, "invalid sender address")
	}

	if _, err := sdk.AccAddressFromBech32(m.Account); err != nil {
		return sdkerrors.Wrap(sdkerrors.ErrInvalidAddress, "invalid account address")
=======
func (msg MsgUnfreeze) ValidateBasic() error {
	if _, err := sdk.AccAddressFromBech32(msg.Sender); err != nil {
		return sdkerrors.Wrap(cosmoserrors.ErrInvalidAddress, "invalid sender address")
	}

	if _, err := sdk.AccAddressFromBech32(msg.Account); err != nil {
		return sdkerrors.Wrap(cosmoserrors.ErrInvalidAddress, "invalid account address")
>>>>>>> e94f49fd
	}

	if _, _, err := DeconstructDenom(m.Coin.Denom); err != nil {
		return err
	}

	return m.Coin.Validate()
}

// GetSigners returns the required signers of this message type.
func (m MsgUnfreeze) GetSigners() []sdk.AccAddress {
	return []sdk.AccAddress{
		sdk.MustAccAddressFromBech32(m.Sender),
	}
}

// GetSignBytes returns sign bytes for LegacyMsg.
func (m MsgUnfreeze) GetSignBytes() []byte {
	return sdk.MustSortJSON(moduleAminoCdc.MustMarshalJSON(&m))
}

// Route returns message route for LegacyMsg.
func (m MsgUnfreeze) Route() string {
	return RouterKey
}

// Type returns message type for LegacyMsg.
func (m MsgUnfreeze) Type() string {
	return TypeMsgUnfreeze
}

// ValidateBasic checks that message fields are valid.
<<<<<<< HEAD
func (m MsgGloballyFreeze) ValidateBasic() error {
	if _, err := sdk.AccAddressFromBech32(m.Sender); err != nil {
		return sdkerrors.Wrap(sdkerrors.ErrInvalidAddress, "invalid sender address")
=======
func (msg MsgGloballyFreeze) ValidateBasic() error {
	if _, err := sdk.AccAddressFromBech32(msg.Sender); err != nil {
		return sdkerrors.Wrap(cosmoserrors.ErrInvalidAddress, "invalid sender address")
>>>>>>> e94f49fd
	}

	if _, _, err := DeconstructDenom(m.Denom); err != nil {
		return err
	}

	return nil
}

// GetSigners returns the required signers of this message type.
func (m MsgGloballyFreeze) GetSigners() []sdk.AccAddress {
	return []sdk.AccAddress{
		sdk.MustAccAddressFromBech32(m.Sender),
	}
}

// GetSignBytes returns sign bytes for LegacyMsg.
func (m MsgGloballyFreeze) GetSignBytes() []byte {
	return sdk.MustSortJSON(moduleAminoCdc.MustMarshalJSON(&m))
}

// Route returns message route for LegacyMsg.
func (m MsgGloballyFreeze) Route() string {
	return RouterKey
}

// Type returns message type for LegacyMsg.
func (m MsgGloballyFreeze) Type() string {
	return TypeMsgGloballyFreeze
}

// ValidateBasic checks that message fields are valid.
<<<<<<< HEAD
func (m MsgGloballyUnfreeze) ValidateBasic() error {
	if _, err := sdk.AccAddressFromBech32(m.Sender); err != nil {
		return sdkerrors.Wrap(sdkerrors.ErrInvalidAddress, "invalid sender address")
=======
func (msg MsgGloballyUnfreeze) ValidateBasic() error {
	if _, err := sdk.AccAddressFromBech32(msg.Sender); err != nil {
		return sdkerrors.Wrap(cosmoserrors.ErrInvalidAddress, "invalid sender address")
>>>>>>> e94f49fd
	}

	if _, _, err := DeconstructDenom(m.Denom); err != nil {
		return err
	}

	return nil
}

// GetSigners returns the required signers of this message type.
func (m MsgGloballyUnfreeze) GetSigners() []sdk.AccAddress {
	return []sdk.AccAddress{
		sdk.MustAccAddressFromBech32(m.Sender),
	}
}

// GetSignBytes returns sign bytes for LegacyMsg.
func (m MsgGloballyUnfreeze) GetSignBytes() []byte {
	return sdk.MustSortJSON(moduleAminoCdc.MustMarshalJSON(&m))
}

// Route returns message route for LegacyMsg.
func (m MsgGloballyUnfreeze) Route() string {
	return RouterKey
}

// Type returns message type for LegacyMsg.
func (m MsgGloballyUnfreeze) Type() string {
	return TypeMsgGloballyUnfreeze
}

// ValidateBasic checks that message fields are valid.
<<<<<<< HEAD
func (m MsgSetWhitelistedLimit) ValidateBasic() error {
	if _, err := sdk.AccAddressFromBech32(m.Sender); err != nil {
		return sdkerrors.Wrap(sdkerrors.ErrInvalidAddress, "invalid sender address")
	}

	if _, err := sdk.AccAddressFromBech32(m.Account); err != nil {
		return sdkerrors.Wrap(sdkerrors.ErrInvalidAddress, "invalid account address")
=======
func (msg MsgSetWhitelistedLimit) ValidateBasic() error {
	if _, err := sdk.AccAddressFromBech32(msg.Sender); err != nil {
		return sdkerrors.Wrap(cosmoserrors.ErrInvalidAddress, "invalid sender address")
	}

	if _, err := sdk.AccAddressFromBech32(msg.Account); err != nil {
		return sdkerrors.Wrap(cosmoserrors.ErrInvalidAddress, "invalid account address")
>>>>>>> e94f49fd
	}

	_, issuer, err := DeconstructDenom(m.Coin.Denom)
	if err != nil {
		return err
	}

<<<<<<< HEAD
	if issuer.String() == m.Account {
		return sdkerrors.Wrap(sdkerrors.ErrUnauthorized, "issuer's balance can't be whitelisted")
=======
	if issuer.String() == msg.Account {
		return sdkerrors.Wrap(cosmoserrors.ErrUnauthorized, "issuer's balance can't be whitelisted")
>>>>>>> e94f49fd
	}

	return m.Coin.Validate()
}

// GetSigners returns the required signers of this message type.
func (m MsgSetWhitelistedLimit) GetSigners() []sdk.AccAddress {
	return []sdk.AccAddress{
		sdk.MustAccAddressFromBech32(m.Sender),
	}
}

// GetSignBytes returns sign bytes for LegacyMsg.
func (m MsgSetWhitelistedLimit) GetSignBytes() []byte {
	return sdk.MustSortJSON(moduleAminoCdc.MustMarshalJSON(&m))
}

// Route returns message route for LegacyMsg.
func (m MsgSetWhitelistedLimit) Route() string {
	return RouterKey
}

// Type returns message type for LegacyMsg.
func (m MsgSetWhitelistedLimit) Type() string {
	return TypeMsgSetWhitelistedLimit
}

// ValidateBasic checks that message fields are valid.
func (m MsgUpgradeTokenV1) ValidateBasic() error {
	if _, err := sdk.AccAddressFromBech32(m.Sender); err != nil {
		return sdkerrors.Wrap(sdkerrors.ErrInvalidAddress, "invalid sender address")
	}

	_, issuer, err := DeconstructDenom(m.Denom)
	if err != nil {
		return err
	}

	if issuer.String() != m.Sender {
		return sdkerrors.Wrap(sdkerrors.ErrUnauthorized, "only issuer can upgrade the denom")
	}

	return nil
}

// GetSigners returns the required signers of this message type.
func (m MsgUpgradeTokenV1) GetSigners() []sdk.AccAddress {
	return []sdk.AccAddress{
		sdk.MustAccAddressFromBech32(m.Sender),
	}
}

// GetSignBytes returns sign bytes for LegacyMsg.
func (m MsgUpgradeTokenV1) GetSignBytes() []byte {
	return sdk.MustSortJSON(moduleAminoCdc.MustMarshalJSON(&m))
}

// Route returns message route for LegacyMsg.
func (m MsgUpgradeTokenV1) Route() string {
	return RouterKey
}

// Type returns message type for LegacyMsg.
func (m MsgUpgradeTokenV1) Type() string {
	return TypeMsgUpgradeTokenV1
}

var (
	amino          = codec.NewLegacyAmino()
	moduleAminoCdc = codec.NewAminoCodec(amino)
)

func init() {
	RegisterLegacyAminoCodec(amino)
	cryptocodec.RegisterCrypto(amino)
	amino.Seal()
}<|MERGE_RESOLUTION|>--- conflicted
+++ resolved
@@ -1,13 +1,13 @@
 package types
 
 import (
-<<<<<<< HEAD
 	"fmt"
 
 	"github.com/cosmos/cosmos-sdk/codec"
 	cryptocodec "github.com/cosmos/cosmos-sdk/crypto/codec"
+	sdkerrors "cosmossdk.io/errors"
 	sdk "github.com/cosmos/cosmos-sdk/types"
-	sdkerrors "github.com/cosmos/cosmos-sdk/types/errors"
+	cosmoserrors "github.com/cosmos/cosmos-sdk/types/errors"
 	"github.com/cosmos/cosmos-sdk/x/auth/legacy/legacytx"
 	"github.com/samber/lo"
 )
@@ -23,11 +23,6 @@
 	TypeMsgGloballyUnfreeze    = "globally-unfreeze"
 	TypeMsgSetWhitelistedLimit = "set-whitelisted-limit"
 	TypeMsgUpgradeTokenV1      = "upgrade-token-v1"
-=======
-	sdkerrors "cosmossdk.io/errors"
-	sdk "github.com/cosmos/cosmos-sdk/types"
-	cosmoserrors "github.com/cosmos/cosmos-sdk/types/errors"
->>>>>>> e94f49fd
 )
 
 var (
@@ -68,13 +63,8 @@
 func (m MsgIssue) ValidateBasic() error {
 	const maxDescriptionLength = 200
 
-<<<<<<< HEAD
 	if _, err := sdk.AccAddressFromBech32(m.Issuer); err != nil {
-		return sdkerrors.Wrapf(sdkerrors.ErrInvalidAddress, "invalid issuer %s", m.Issuer)
-=======
-	if _, err := sdk.AccAddressFromBech32(msg.Issuer); err != nil {
-		return sdkerrors.Wrapf(cosmoserrors.ErrInvalidAddress, "invalid issuer %s", msg.Issuer)
->>>>>>> e94f49fd
+		return sdkerrors.Wrapf(cosmoserrors.ErrInvalidAddress, "invalid issuer %s", m.Issuer)
 	}
 
 	if err := ValidateSubunit(m.Subunit); err != nil {
@@ -137,15 +127,9 @@
 }
 
 // ValidateBasic checks that message fields are valid.
-<<<<<<< HEAD
 func (m MsgMint) ValidateBasic() error {
 	if _, err := sdk.AccAddressFromBech32(m.Sender); err != nil {
-		return sdkerrors.Wrap(sdkerrors.ErrInvalidAddress, "invalid sender address")
-=======
-func (msg MsgMint) ValidateBasic() error {
-	if _, err := sdk.AccAddressFromBech32(msg.Sender); err != nil {
-		return sdkerrors.Wrap(cosmoserrors.ErrInvalidAddress, "invalid sender address")
->>>>>>> e94f49fd
+		return sdkerrors.Wrap(cosmoserrors.ErrInvalidAddress, "invalid sender address")
 	}
 
 	if _, _, err := DeconstructDenom(m.Coin.Denom); err != nil {
@@ -178,15 +162,9 @@
 }
 
 // ValidateBasic checks that message fields are valid.
-<<<<<<< HEAD
 func (m MsgBurn) ValidateBasic() error {
 	if _, err := sdk.AccAddressFromBech32(m.Sender); err != nil {
-		return sdkerrors.Wrap(sdkerrors.ErrInvalidAddress, "invalid sender address")
-=======
-func (msg MsgBurn) ValidateBasic() error {
-	if _, err := sdk.AccAddressFromBech32(msg.Sender); err != nil {
-		return sdkerrors.Wrap(cosmoserrors.ErrInvalidAddress, "invalid sender address")
->>>>>>> e94f49fd
+		return sdkerrors.Wrap(cosmoserrors.ErrInvalidAddress, "invalid sender address")
 	}
 
 	if _, _, err := DeconstructDenom(m.Coin.Denom); err != nil {
@@ -219,23 +197,13 @@
 }
 
 // ValidateBasic checks that message fields are valid.
-<<<<<<< HEAD
 func (m MsgFreeze) ValidateBasic() error {
 	if _, err := sdk.AccAddressFromBech32(m.Sender); err != nil {
-		return sdkerrors.Wrap(sdkerrors.ErrInvalidAddress, "invalid sender address")
+		return sdkerrors.Wrap(cosmoserrors.ErrInvalidAddress, "invalid sender address")
 	}
 
 	if _, err := sdk.AccAddressFromBech32(m.Account); err != nil {
-		return sdkerrors.Wrap(sdkerrors.ErrInvalidAddress, "invalid account address")
-=======
-func (msg MsgFreeze) ValidateBasic() error {
-	if _, err := sdk.AccAddressFromBech32(msg.Sender); err != nil {
-		return sdkerrors.Wrap(cosmoserrors.ErrInvalidAddress, "invalid sender address")
-	}
-
-	if _, err := sdk.AccAddressFromBech32(msg.Account); err != nil {
 		return sdkerrors.Wrap(cosmoserrors.ErrInvalidAddress, "invalid account address")
->>>>>>> e94f49fd
 	}
 
 	_, issuer, err := DeconstructDenom(m.Coin.Denom)
@@ -243,13 +211,8 @@
 		return err
 	}
 
-<<<<<<< HEAD
 	if issuer.String() == m.Account {
-		return sdkerrors.Wrap(sdkerrors.ErrUnauthorized, "issuer's balance can't be frozen")
-=======
-	if issuer.String() == msg.Account {
 		return sdkerrors.Wrap(cosmoserrors.ErrUnauthorized, "issuer's balance can't be frozen")
->>>>>>> e94f49fd
 	}
 
 	return m.Coin.Validate()
@@ -278,23 +241,13 @@
 }
 
 // ValidateBasic checks that message fields are valid.
-<<<<<<< HEAD
 func (m MsgUnfreeze) ValidateBasic() error {
 	if _, err := sdk.AccAddressFromBech32(m.Sender); err != nil {
-		return sdkerrors.Wrap(sdkerrors.ErrInvalidAddress, "invalid sender address")
+		return sdkerrors.Wrap(cosmoserrors.ErrInvalidAddress, "invalid sender address")
 	}
 
 	if _, err := sdk.AccAddressFromBech32(m.Account); err != nil {
-		return sdkerrors.Wrap(sdkerrors.ErrInvalidAddress, "invalid account address")
-=======
-func (msg MsgUnfreeze) ValidateBasic() error {
-	if _, err := sdk.AccAddressFromBech32(msg.Sender); err != nil {
-		return sdkerrors.Wrap(cosmoserrors.ErrInvalidAddress, "invalid sender address")
-	}
-
-	if _, err := sdk.AccAddressFromBech32(msg.Account); err != nil {
 		return sdkerrors.Wrap(cosmoserrors.ErrInvalidAddress, "invalid account address")
->>>>>>> e94f49fd
 	}
 
 	if _, _, err := DeconstructDenom(m.Coin.Denom); err != nil {
@@ -327,15 +280,9 @@
 }
 
 // ValidateBasic checks that message fields are valid.
-<<<<<<< HEAD
 func (m MsgGloballyFreeze) ValidateBasic() error {
 	if _, err := sdk.AccAddressFromBech32(m.Sender); err != nil {
-		return sdkerrors.Wrap(sdkerrors.ErrInvalidAddress, "invalid sender address")
-=======
-func (msg MsgGloballyFreeze) ValidateBasic() error {
-	if _, err := sdk.AccAddressFromBech32(msg.Sender); err != nil {
-		return sdkerrors.Wrap(cosmoserrors.ErrInvalidAddress, "invalid sender address")
->>>>>>> e94f49fd
+		return sdkerrors.Wrap(cosmoserrors.ErrInvalidAddress, "invalid sender address")
 	}
 
 	if _, _, err := DeconstructDenom(m.Denom); err != nil {
@@ -368,15 +315,9 @@
 }
 
 // ValidateBasic checks that message fields are valid.
-<<<<<<< HEAD
 func (m MsgGloballyUnfreeze) ValidateBasic() error {
 	if _, err := sdk.AccAddressFromBech32(m.Sender); err != nil {
-		return sdkerrors.Wrap(sdkerrors.ErrInvalidAddress, "invalid sender address")
-=======
-func (msg MsgGloballyUnfreeze) ValidateBasic() error {
-	if _, err := sdk.AccAddressFromBech32(msg.Sender); err != nil {
-		return sdkerrors.Wrap(cosmoserrors.ErrInvalidAddress, "invalid sender address")
->>>>>>> e94f49fd
+		return sdkerrors.Wrap(cosmoserrors.ErrInvalidAddress, "invalid sender address")
 	}
 
 	if _, _, err := DeconstructDenom(m.Denom); err != nil {
@@ -409,23 +350,13 @@
 }
 
 // ValidateBasic checks that message fields are valid.
-<<<<<<< HEAD
 func (m MsgSetWhitelistedLimit) ValidateBasic() error {
 	if _, err := sdk.AccAddressFromBech32(m.Sender); err != nil {
-		return sdkerrors.Wrap(sdkerrors.ErrInvalidAddress, "invalid sender address")
+		return sdkerrors.Wrap(cosmoserrors.ErrInvalidAddress, "invalid sender address")
 	}
 
 	if _, err := sdk.AccAddressFromBech32(m.Account); err != nil {
-		return sdkerrors.Wrap(sdkerrors.ErrInvalidAddress, "invalid account address")
-=======
-func (msg MsgSetWhitelistedLimit) ValidateBasic() error {
-	if _, err := sdk.AccAddressFromBech32(msg.Sender); err != nil {
-		return sdkerrors.Wrap(cosmoserrors.ErrInvalidAddress, "invalid sender address")
-	}
-
-	if _, err := sdk.AccAddressFromBech32(msg.Account); err != nil {
 		return sdkerrors.Wrap(cosmoserrors.ErrInvalidAddress, "invalid account address")
->>>>>>> e94f49fd
 	}
 
 	_, issuer, err := DeconstructDenom(m.Coin.Denom)
@@ -433,13 +364,8 @@
 		return err
 	}
 
-<<<<<<< HEAD
 	if issuer.String() == m.Account {
-		return sdkerrors.Wrap(sdkerrors.ErrUnauthorized, "issuer's balance can't be whitelisted")
-=======
-	if issuer.String() == msg.Account {
 		return sdkerrors.Wrap(cosmoserrors.ErrUnauthorized, "issuer's balance can't be whitelisted")
->>>>>>> e94f49fd
 	}
 
 	return m.Coin.Validate()
