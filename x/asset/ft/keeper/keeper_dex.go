package keeper

import (
	"encoding/json"

	sdkerrors "cosmossdk.io/errors"
	sdkmath "cosmossdk.io/math"
	"cosmossdk.io/store/prefix"
	"github.com/cosmos/cosmos-sdk/runtime"
	sdk "github.com/cosmos/cosmos-sdk/types"
	cosmoserrors "github.com/cosmos/cosmos-sdk/types/errors"
	"github.com/cosmos/cosmos-sdk/types/query"
	"github.com/pkg/errors"
	"github.com/samber/lo"

	"github.com/CoreumFoundation/coreum/v5/x/asset/ft/types"
	cwasmtypes "github.com/CoreumFoundation/coreum/v5/x/wasm/types"
)

// ExtensionPlaceOrderMethod is the function name of the extension smart contract, which will be invoked
// when place and DEX order.
const ExtensionPlaceOrderMethod = "extension_place_order"

// sudoExtensionPlaceOrderMsg contains the fields passed to extension method call.
//
//nolint:tagliatelle // these will be exposed to rust and must be snake case.
type sudoExtensionPlaceOrderMsg struct {
	Order             types.DEXOrder `json:"order"`
	ExpectedToSpend   sdk.Coin       `json:"expected_to_spend"`
	ExpectedToReceive sdk.Coin       `json:"expected_to_receive"`
}

// DEXExecuteActions executes a series of DEX actions which include checking order amounts,
// adjusting locked balances, and updating expected to receive balances. It performs necessary
// validations and updates the state accordingly based on the provided actions.
func (k Keeper) DEXExecuteActions(ctx sdk.Context, actions types.DEXActions) error {
	if err := k.DEXCheckOrderAmounts(
		ctx,
		actions.Order,
		actions.CreatorExpectedToSpend,
		actions.CreatorExpectedToReceive,
	); err != nil {
		return err
	}

	for _, lock := range actions.IncreaseLocked {
		if err := k.DEXIncreaseLocked(ctx, lock.Address, lock.Coin); err != nil {
			return err
		}
	}

	for _, unlock := range actions.DecreaseLocked {
		if err := k.DEXDecreaseLocked(ctx, unlock.Address, unlock.Coin); err != nil {
			return err
		}
	}

	for _, increase := range actions.IncreaseExpectedToReceive {
		if err := k.DEXIncreaseExpectedToReceive(ctx, increase.Address, increase.Coin); err != nil {
			return err
		}
	}

	for _, decrease := range actions.DecreaseExpectedToReceive {
		if err := k.DEXDecreaseExpectedToReceive(ctx, decrease.Address, decrease.Coin); err != nil {
			return err
		}
	}

	for _, send := range actions.Send {
		k.logger(ctx).Debug(
			"DEX sending coin",
			"from", send.FromAddress.String(),
			"to", send.ToAddress.String(),
			"coin", send.Coin.String(),
		)
		if err := k.bankKeeper.SendCoins(ctx, send.FromAddress, send.ToAddress, sdk.NewCoins(send.Coin)); err != nil {
			return sdkerrors.Wrap(err, "failed to DEX send coins")
		}
	}

	return nil
}

// DEXDecreaseLimits decreases the DEX limits.
func (k Keeper) DEXDecreaseLimits(
	ctx sdk.Context,
	addr sdk.AccAddress,
	lockedCoins sdk.Coins, expectedToReceiveCoin sdk.Coin,
) error {
	for _, coin := range lockedCoins {
		if err := k.DEXDecreaseLocked(ctx, addr, coin); err != nil {
			return err
		}
	}

	return k.DEXDecreaseExpectedToReceive(ctx, addr, expectedToReceiveCoin)
}

// DEXCheckOrderAmounts validates that the order's creator is allowed to place and order with the provided amounts.
func (k Keeper) DEXCheckOrderAmounts(
	ctx sdk.Context,
	order types.DEXOrder,
	expectedToSpend, expectedToReceive sdk.Coin,
) error {
	if err := k.dexCheckExpectedToSpend(ctx, order, expectedToSpend, expectedToReceive); err != nil {
		return err
	}

	return k.dexCheckExpectedToReceive(ctx, order, expectedToSpend, expectedToReceive)
}

// SetDEXSettings sets the DEX settings of a specified denom.
func (k Keeper) SetDEXSettings(ctx sdk.Context, denom string, settings types.DEXSettings) error {
	return k.storeService.OpenKVStore(ctx).Set(types.CreateDEXSettingsKey(denom), k.cdc.MustMarshal(&settings))
}

// GetDEXSettings gets the DEX settings of a specified denom.
func (k Keeper) GetDEXSettings(ctx sdk.Context, denom string) (types.DEXSettings, error) {
	bz, err := k.storeService.OpenKVStore(ctx).Get(types.CreateDEXSettingsKey(denom))
	if err != nil {
		return types.DEXSettings{}, err
	}
	if bz == nil {
		return types.DEXSettings{}, sdkerrors.Wrapf(types.ErrDEXSettingsNotFound, "denom: %s", denom)
	}
	var settings types.DEXSettings
	k.cdc.MustUnmarshal(bz, &settings)

	return settings, nil
}

// GetDEXSettingsWithDenoms returns all DEX settings with the corresponding denoms.
func (k Keeper) GetDEXSettingsWithDenoms(
	ctx sdk.Context,
	pagination *query.PageRequest,
) ([]types.DEXSettingsWithDenom, *query.PageResponse, error) {
	moduleStore := k.storeService.OpenKVStore(ctx)
	dexSettings := make([]types.DEXSettingsWithDenom, 0)
	store := prefix.NewStore(runtime.KVStoreAdapter(moduleStore), types.DEXSettingsKeyPrefix)
	pageRes, err := query.Paginate(store, pagination, func(key, value []byte) error {
		denom, err := types.DecodeDenomFromKey(key)
		if err != nil {
			return err
		}
		var settings types.DEXSettings
		k.cdc.MustUnmarshal(value, &settings)

		dexSettings = append(dexSettings, types.DEXSettingsWithDenom{
			Denom:       denom,
			DEXSettings: settings,
		})

		return nil
	})

	return dexSettings, pageRes, err
}

// UpdateDEXUnifiedRefAmount updates the DEX unified ref amount .
func (k Keeper) UpdateDEXUnifiedRefAmount(
	ctx sdk.Context,
	sender sdk.AccAddress,
	denom string,
	unifiedRefAmount sdkmath.LegacyDec,
) error {
	return k.updateDEXSettings(ctx, sender, denom, types.DEXSettings{UnifiedRefAmount: &unifiedRefAmount})
}

// UpdateDEXWhitelistedDenoms updates the DEX whitelisted denoms of a specified denom.
func (k Keeper) UpdateDEXWhitelistedDenoms(
	ctx sdk.Context,
	sender sdk.AccAddress,
	denom string,
	whitelistedDenoms []string,
) error {
	if whitelistedDenoms == nil {
		// check to prevent mistakes using the `updateDEXSettings` method, set to empty slice if the input is nil
		whitelistedDenoms = make([]string, 0)
	}
	return k.updateDEXSettings(ctx, sender, denom, types.DEXSettings{WhitelistedDenoms: whitelistedDenoms})
}

// DEXIncreaseExpectedToReceive increases the expected to receive amount for the specified account.
func (k Keeper) DEXIncreaseExpectedToReceive(ctx sdk.Context, addr sdk.AccAddress, coin sdk.Coin) error {
	k.logger(ctx).Debug("DEX increasing expected to receive coin", "address", addr.String(), "coin", coin.String())
	if !coin.IsPositive() {
		return sdkerrors.Wrap(
			cosmoserrors.ErrInvalidCoins, "amount to increase DEX expected to receive must be positive",
		)
	}

	shouldRecord, err := k.shouldRecordExpectedToReceiveBalance(ctx, coin.Denom)
	if err != nil {
		return err
	}
	if !shouldRecord {
		return nil
	}

	dexExpectedToReceiveStore := k.dexExpectedToReceiveAccountBalanceStore(ctx, addr)
	prevExpectedToReceiveBalance, newExpectedToReceiveBalance := dexExpectedToReceiveStore.AddBalance(coin)

	if err := ctx.EventManager().EmitTypedEvent(&types.EventDEXExpectedToReceiveAmountChanged{
		Account:        addr.String(),
		Denom:          coin.Denom,
		PreviousAmount: prevExpectedToReceiveBalance.Amount,
		CurrentAmount:  newExpectedToReceiveBalance.Amount,
	}); err != nil {
		return sdkerrors.Wrapf(
			types.ErrInvalidState, "failed to emit EventDEXExpectedToReceiveAmountChanged event: %s", err,
		)
	}

	return nil
}

// DEXDecreaseExpectedToReceive decreases the expected to receive amount for the specified account.
func (k Keeper) DEXDecreaseExpectedToReceive(ctx sdk.Context, addr sdk.AccAddress, coin sdk.Coin) error {
	k.logger(ctx).Debug("DEX decreasing expected to receive coin", "address", addr.String(), "coin", coin.String())
	if !coin.IsPositive() {
		return sdkerrors.Wrap(
			cosmoserrors.ErrInvalidCoins, "amount to decrease DEX expected to receive must be positive",
		)
	}

	shouldRecord, err := k.shouldRecordExpectedToReceiveBalance(ctx, coin.Denom)
	if err != nil {
		return err
	}
	if !shouldRecord {
		return nil
	}

	dexExpectedToReceiveStore := k.dexExpectedToReceiveAccountBalanceStore(ctx, addr)
	prevExpectedToReceiveBalance, newExpectedToReceiveBalance, err := dexExpectedToReceiveStore.SubBalance(coin)
	if err != nil {
		return sdkerrors.Wrap(err, "failed to cancel DEX whitelisted")
	}

	if err := ctx.EventManager().EmitTypedEvent(&types.EventDEXExpectedToReceiveAmountChanged{
		Account:        addr.String(),
		Denom:          coin.Denom,
		PreviousAmount: prevExpectedToReceiveBalance.Amount,
		CurrentAmount:  newExpectedToReceiveBalance.Amount,
	}); err != nil {
		return sdkerrors.Wrapf(
			types.ErrInvalidState, "failed to emit EventDEXExpectedToReceiveAmountChanged event: %s", err,
		)
	}

	return nil
}

// GetDEXExpectedToReceivedBalance returns the DEX expected to receive balance.
func (k Keeper) GetDEXExpectedToReceivedBalance(ctx sdk.Context, addr sdk.AccAddress, denom string) sdk.Coin {
	return k.dexExpectedToReceiveAccountBalanceStore(ctx, addr).Balance(denom)
}

// GetDEXExpectedToReceiveBalances returns the DEX expected to receive balances of an account.
func (k Keeper) GetDEXExpectedToReceiveBalances(
	ctx sdk.Context,
	addr sdk.AccAddress,
	pagination *query.PageRequest,
) (sdk.Coins, *query.PageResponse, error) {
	return k.dexExpectedToReceiveAccountBalanceStore(ctx, addr).Balances(pagination)
}

// GetAccountsDEXExpectedToReceiveBalances returns the DEX expected to receive balance on all the account.
func (k Keeper) GetAccountsDEXExpectedToReceiveBalances(
	ctx sdk.Context,
	pagination *query.PageRequest,
) ([]types.Balance, *query.PageResponse, error) {
	return collectBalances(k.cdc, k.dexExpectedToReceiveBalancesStore(ctx), pagination)
}

// SetDEXExpectedToReceiveBalances sets the DEX expected to receive balances of a specified account.
// Pay attention that the sdk.NewCoins() sanitizes/removes the empty coins, hence if you
// need set zero amount use the slice []sdk.Coins.
func (k Keeper) SetDEXExpectedToReceiveBalances(ctx sdk.Context, addr sdk.AccAddress, coins sdk.Coins) {
	dexExpectedToReceiveStore := k.dexExpectedToReceiveAccountBalanceStore(ctx, addr)
	for _, coin := range coins {
		dexExpectedToReceiveStore.SetBalance(coin)
	}
}

// DEXIncreaseLocked locks specified token for the specified account.
func (k Keeper) DEXIncreaseLocked(ctx sdk.Context, addr sdk.AccAddress, coin sdk.Coin) error {
	k.logger(ctx).Debug("DEX increasing locked coin", "addr", addr.String(), "coin", coin.String())
	if !coin.IsPositive() {
		return sdkerrors.Wrap(cosmoserrors.ErrInvalidCoins, "amount to lock DEX tokens must be positive")
	}

	balance := k.bankKeeper.GetBalance(ctx, addr, coin.Denom)
	if err := k.validateCoinIsNotLockedByDEXAndBank(ctx, addr, balance, coin); err != nil {
		return sdkerrors.Wrapf(types.ErrDEXInsufficientSpendableBalance, "%s", err)
	}

	dexLockedStore := k.dexLockedAccountBalanceStore(ctx, addr)
	prevLockedBalance, newLockedBalance := dexLockedStore.AddBalance(coin)

	if err := ctx.EventManager().EmitTypedEvent(&types.EventDEXLockedAmountChanged{
		Account:        addr.String(),
		Denom:          coin.Denom,
		PreviousAmount: prevLockedBalance.Amount,
		CurrentAmount:  newLockedBalance.Amount,
	}); err != nil {
		return sdkerrors.Wrapf(types.ErrInvalidState, "failed to emit EventDEXLockedAmountChanged event: %s", err)
	}

	return nil
}

// DEXDecreaseLocked unlocks specified tokens from the specified account.
func (k Keeper) DEXDecreaseLocked(ctx sdk.Context, addr sdk.AccAddress, coin sdk.Coin) error {
	k.logger(ctx).Debug("DEX decrease locked coin", "address", addr.String(), "coin", coin.String())
	if !coin.IsPositive() {
		return sdkerrors.Wrap(cosmoserrors.ErrInvalidCoins, "amount to unlock DEX tokens must be positive")
	}

	dexLockedStore := k.dexLockedAccountBalanceStore(ctx, addr)
	prevLockedBalance, newLockedBalance, err := dexLockedStore.SubBalance(coin)
	if err != nil {
		return sdkerrors.Wrap(err, "failed to unlock DEX")
	}

	if err := ctx.EventManager().EmitTypedEvent(&types.EventDEXLockedAmountChanged{
		Account:        addr.String(),
		Denom:          coin.Denom,
		PreviousAmount: prevLockedBalance.Amount,
		CurrentAmount:  newLockedBalance.Amount,
	}); err != nil {
		return sdkerrors.Wrapf(types.ErrInvalidState, "failed to emit EventDEXLockedAmountChanged event: %s", err)
	}

	return nil
}

// GetDEXLockedBalance returns the DEX locked balance.
func (k Keeper) GetDEXLockedBalance(ctx sdk.Context, addr sdk.AccAddress, denom string) sdk.Coin {
	return k.dexLockedAccountBalanceStore(ctx, addr).Balance(denom)
}

// GetDEXLockedBalances returns the DEX locked balances of an account.
func (k Keeper) GetDEXLockedBalances(
	ctx sdk.Context,
	addr sdk.AccAddress,
	pagination *query.PageRequest,
) (sdk.Coins, *query.PageResponse, error) {
	return k.dexLockedAccountBalanceStore(ctx, addr).Balances(pagination)
}

// GetAccountsDEXLockedBalances returns the DEX locked balance on all the account.
func (k Keeper) GetAccountsDEXLockedBalances(
	ctx sdk.Context,
	pagination *query.PageRequest,
) ([]types.Balance, *query.PageResponse, error) {
	return collectBalances(k.cdc, k.dexLockedBalancesStore(ctx), pagination)
}

// SetDEXLockedBalances sets the DEX locked balances of a specified account.
// Pay attention that the sdk.NewCoins() sanitizes/removes the empty coins, hence if you
// need set zero amount use the slice []sdk.Coins.
func (k Keeper) SetDEXLockedBalances(ctx sdk.Context, addr sdk.AccAddress, coins sdk.Coins) {
	dexLockedStore := k.dexLockedAccountBalanceStore(ctx, addr)
	for _, coin := range coins {
		dexLockedStore.SetBalance(coin)
	}
}

// ValidateDEXCancelOrdersByDenomIsAllowed validates whether the cancellation of  orders by denom is allowed.
func (k Keeper) ValidateDEXCancelOrdersByDenomIsAllowed(ctx sdk.Context, addr sdk.AccAddress, denom string) error {
	def, err := k.GetDefinition(ctx, denom)
	if err != nil {
		return err
	}

	if !def.HasAdminPrivileges(addr) {
		return sdkerrors.Wrapf(cosmoserrors.ErrUnauthorized, "only admin is able to cancel orders by denom %s", denom)
	}
	if !def.IsFeatureEnabled(types.Feature_dex_order_cancellation) {
		return sdkerrors.Wrapf(
			cosmoserrors.ErrUnauthorized,
			"order cancellation is not allowed by denom %s, feature %s is disabled",
			denom, types.Feature_dex_order_cancellation,
		)
	}

	return nil
}

func (k Keeper) dexCheckExpectedToSpend(
	ctx sdk.Context,
	order types.DEXOrder,
	expectedToSpend, expectedToReceive sdk.Coin,
) error {
	// validate that the order creator has enough balance, for both extension and non-extension coin
	balance := k.bankKeeper.GetBalance(ctx, order.Creator, expectedToSpend.Denom)
	if err := k.validateCoinIsNotLockedByDEXAndBank(ctx, order.Creator, balance, expectedToSpend); err != nil {
		return sdkerrors.Wrapf(types.ErrDEXInsufficientSpendableBalance, "%s", err)
	}

	spendDef, err := k.getDefinitionOrNil(ctx, expectedToSpend.Denom)
	if err != nil {
		return err
	}

	if spendDef == nil {
		return nil
	}

	if spendDef.IsFeatureEnabled(types.Feature_extension) {
		extensionContract, err := sdk.AccAddressFromBech32(spendDef.ExtensionCWAddress)
		if err != nil {
			return err
		}
		return k.dexCallExtensionPlaceOrder(
			ctx, extensionContract, order, expectedToSpend, expectedToReceive,
		)
	}

	if err := k.dexChecksForDenom(ctx, order.Creator, spendDef, expectedToReceive.Denom); err != nil {
		return err
	}

	if spendDef.IsFeatureEnabled(types.Feature_freezing) && !spendDef.HasAdminPrivileges(order.Creator) {
		frozenAmt := k.GetFrozenBalance(ctx, order.Creator, expectedToSpend.Denom).Amount
		notFrozenTotalAmt := balance.Amount.Sub(frozenAmt)
		if notFrozenTotalAmt.LT(expectedToSpend.Amount) {
			return sdkerrors.Wrapf(
				types.ErrDEXInsufficientSpendableBalance,
				"failed to DEX lock %s available %s%s",
				expectedToSpend.String(),
				notFrozenTotalAmt,
				expectedToSpend.Denom,
			)
		}
	}

	return nil
}

func (k Keeper) dexCheckExpectedToReceive(
	ctx sdk.Context,
	order types.DEXOrder,
	expectedToSpend, expectedToReceive sdk.Coin,
) error {
	receiveDef, err := k.getDefinitionOrNil(ctx, expectedToReceive.Denom)
	if err != nil {
		return err
	}
	if receiveDef == nil {
		return nil
	}

	if receiveDef.IsFeatureEnabled(types.Feature_extension) {
		extensionContract, err := sdk.AccAddressFromBech32(receiveDef.ExtensionCWAddress)
		if err != nil {
			return err
		}
		return k.dexCallExtensionPlaceOrder(
			ctx, extensionContract, order, expectedToSpend, expectedToReceive,
		)
	}

	if err := k.dexChecksForDenom(ctx, order.Creator, receiveDef, expectedToSpend.Denom); err != nil {
		return err
	}

	if receiveDef.IsFeatureEnabled(types.Feature_whitelisting) && !receiveDef.HasAdminPrivileges(order.Creator) {
		if err := k.validateWhitelistedBalance(ctx, order.Creator, expectedToReceive); err != nil {
			return err
		}
	}

	return nil
}

func (k Keeper) dexCallExtensionPlaceOrder(
	ctx sdk.Context,
	extensionContract sdk.AccAddress,
	order types.DEXOrder,
	expectedToSpend, expectedToReceive sdk.Coin,
) error {
	contractMsg := map[string]interface{}{
		ExtensionPlaceOrderMethod: sudoExtensionPlaceOrderMsg{
			Order:             order,
			ExpectedToSpend:   expectedToSpend,
			ExpectedToReceive: expectedToReceive,
		},
	}
	contractMsgBytes, err := json.Marshal(contractMsg)
	if err != nil {
		return errors.Wrapf(err, "failed to marshal contract msg")
	}

	_, err = k.wasmPermissionedKeeper.Sudo(
		ctx,
		extensionContract,
		contractMsgBytes,
	)
	if err != nil {
		return types.ErrExtensionCallFailed.Wrapf("wasm error: %s", err)
	}

	return nil
}

func (k Keeper) dexChecksForDenom(
	ctx sdk.Context,
	acc sdk.AccAddress,
	def *types.Definition, oppositeDenom string,
) error {
	if def == nil {
		return nil
	}

	if err := k.dexChecksForDefinition(ctx, acc, *def); err != nil {
		return err
	}

	// settings specific validation
	settings, err := k.getDEXSettingsOrNil(ctx, def.Denom)
	if err != nil {
		return err
	}

	if settings != nil {
		// validate whitelisted denoms
		if len(settings.WhitelistedDenoms) == 0 {
			return nil
		}
		if !lo.Contains(settings.WhitelistedDenoms, oppositeDenom) {
			return sdkerrors.Wrapf(
				cosmoserrors.ErrUnauthorized,
				"locking coins for DEX is prohibited, denom %s not whitelisted for %s",
				oppositeDenom, def.Denom,
			)
		}
	}

	return nil
}

func (k Keeper) dexChecksForDefinition(ctx sdk.Context, acc sdk.AccAddress, def types.Definition) error {
	if def.IsFeatureEnabled(types.Feature_dex_block) {
		return sdkerrors.Wrapf(
			cosmoserrors.ErrUnauthorized,
			"usage of %s is not supported for DEX, the token has %s feature enabled",
			def.Denom, types.Feature_dex_block.String(),
		)
	}

	// don't allow the smart contract to use the denom with Feature_block_smart_contracts if not admin
	if def.IsFeatureEnabled(types.Feature_block_smart_contracts) &&
		!def.HasAdminPrivileges(acc) &&
		cwasmtypes.IsTriggeredBySmartContract(ctx) {
		return sdkerrors.Wrapf(
			cosmoserrors.ErrUnauthorized,
			"usage of %s is not supported for DEX in smart contract, the token has %s feature enabled",
			def.Denom, types.Feature_block_smart_contracts.String(),
		)
	}

	if def.IsFeatureEnabled(types.Feature_freezing) {
		isGloballyFrozen, err := k.isGloballyFrozen(ctx, def.Denom)
		if err != nil {
			return err
		}
		if isGloballyFrozen &&
			// sill allow the admin to do the trade, to follow same logic as we have in the sending
			!def.HasAdminPrivileges(acc) {
			return sdkerrors.Wrapf(
				cosmoserrors.ErrUnauthorized,
				"usage of %s for DEX is blocked because the token is globally frozen",
				def.Denom,
			)
		}
	}

	return nil
}

<<<<<<< HEAD
=======
func (k Keeper) dexExpectedToSpendChecks(
	ctx sdk.Context,
	addr sdk.AccAddress,
	def *types.Definition,
	coin sdk.Coin,
) error {
	if coin.IsZero() {
		return nil
	}

	// validate locked balance for any token
	balance := k.bankKeeper.GetBalance(ctx, addr, coin.Denom)
	if err := k.validateCoinIsNotLockedByDEXAndBank(ctx, addr, balance, coin); err != nil {
		return sdkerrors.Wrapf(types.ErrDEXInsufficientSpendableBalance, "%s", err)
	}

	if def == nil {
		return nil
	}

	if def.IsFeatureEnabled(types.Feature_freezing) && !def.HasAdminPrivileges(addr) {
		frozenBalance, err := k.GetFrozenBalance(ctx, addr, coin.Denom)
		if err != nil {
			return err
		}
		frozenAmt := frozenBalance.Amount
		notFrozenTotalAmt := balance.Amount.Sub(frozenAmt)
		if notFrozenTotalAmt.LT(coin.Amount) {
			return sdkerrors.Wrapf(
				types.ErrDEXInsufficientSpendableBalance,
				"failed to DEX lock %s available %s%s",
				coin.String(),
				notFrozenTotalAmt,
				coin.Denom,
			)
		}
	}

	return nil
}

>>>>>>> cc533a63
func (k Keeper) updateDEXSettings(
	ctx sdk.Context,
	sender sdk.AccAddress,
	denom string,
	settings types.DEXSettings,
) error {
	prevSettings, err := k.getDEXSettingsOrNil(ctx, denom)
	if err != nil {
		return err
	}
	if prevSettings == nil {
		prevSettings = &types.DEXSettings{}
	}

	newSettings := *prevSettings
	// update not nil settings
	if settings.WhitelistedDenoms != nil {
		newSettings.WhitelistedDenoms = settings.WhitelistedDenoms
	}
	if settings.UnifiedRefAmount != nil {
		newSettings.UnifiedRefAmount = settings.UnifiedRefAmount
	}

	if err := types.ValidateDEXSettings(settings); err != nil {
		return err
	}

	def, err := k.getDefinitionOrNil(ctx, denom)
	if err != nil {
		return err
	}
	// the gov can update any DEX setting even if the features are disabled
	if k.authority != sender.String() { //nolint:nestif // the ifs are for the error checks mostly
		if def != nil {
			if !def.IsAdmin(sender) {
				return sdkerrors.Wrap(cosmoserrors.ErrUnauthorized, "only admin and gov can update DEX settings")
			}
			if err := types.ValidateDEXSettingsAccess(newSettings, *def); err != nil {
				return err
			}
		} else {
			return sdkerrors.Wrap(cosmoserrors.ErrUnauthorized, "only admin or gov can update DEX settings")
		}
	}

	if err = k.SetDEXSettings(ctx, denom, newSettings); err != nil {
		return err
	}

	if err := ctx.EventManager().EmitTypedEvent(&types.EventDEXSettingsChanged{
		PreviousSettings: prevSettings,
		NewSettings:      newSettings,
	}); err != nil {
		return sdkerrors.Wrapf(types.ErrInvalidState, "failed to emit EventDEXSettingsChanged event: %s", err)
	}

	return nil
}

func (k Keeper) validateCoinIsNotLockedByDEXAndBank(
	ctx sdk.Context,
	addr sdk.AccAddress,
	balance, coin sdk.Coin,
) error {
	dexLockedAmt := k.GetDEXLockedBalance(ctx, addr, coin.Denom).Amount
	availableAmt := balance.Amount.Sub(dexLockedAmt)
	if availableAmt.LT(coin.Amount) {
		return sdkerrors.Wrapf(cosmoserrors.ErrInsufficientFunds, "%s is not available, available %s%s",
			coin.String(), availableAmt.String(), coin.Denom)
	}

	bankLockedAmt := k.bankKeeper.LockedCoins(ctx, addr).AmountOf(coin.Denom)
	// validate that we don't use the coins locked by bank
	availableAmt = availableAmt.Sub(bankLockedAmt)
	if availableAmt.LT(coin.Amount) {
		return sdkerrors.Wrapf(cosmoserrors.ErrInsufficientFunds, "%s is not available, available %s%s",
			coin.String(), availableAmt.String(), coin.Denom)
	}

	return nil
}

// dexExpectedToReceiveBalancesStore get the store for the DEX expected to receive balances of all accounts.
func (k Keeper) dexExpectedToReceiveBalancesStore(ctx sdk.Context) prefix.Store {
	store := k.storeService.OpenKVStore(ctx)
	return prefix.NewStore(runtime.KVStoreAdapter(store), types.DEXExpectedToReceiveBalancesKeyPrefix)
}

// dexExpectedToReceiveAccountBalanceStore gets the store for the DEX expected to receive balances of an account.
func (k Keeper) dexExpectedToReceiveAccountBalanceStore(ctx sdk.Context, addr sdk.AccAddress) balanceStore {
	store := k.storeService.OpenKVStore(ctx)
	return newBalanceStore(k.cdc, runtime.KVStoreAdapter(store), types.CreateDEXExpectedToReceiveBalancesKey(addr))
}

func (k Keeper) shouldRecordExpectedToReceiveBalance(ctx sdk.Context, denom string) (bool, error) {
	def, err := k.getDefinitionOrNil(ctx, denom)
	if err != nil {
		return false, err
	}
	// increase for FT with the whitelisting enabled only
	if def != nil && (def.IsFeatureEnabled(types.Feature_whitelisting) || def.IsFeatureEnabled(types.Feature_extension)) {
		return true, nil
	}

	return false, nil
}

// dexLockedBalancesStore get the store for the DEX locked balances of all accounts.
func (k Keeper) dexLockedBalancesStore(ctx sdk.Context) prefix.Store {
	store := k.storeService.OpenKVStore(ctx)
	return prefix.NewStore(runtime.KVStoreAdapter(store), types.DEXLockedBalancesKeyPrefix)
}

// dexLockedAccountBalanceStore gets the store for the DEX locked balances of an account.
func (k Keeper) dexLockedAccountBalanceStore(ctx sdk.Context, addr sdk.AccAddress) balanceStore {
	store := k.storeService.OpenKVStore(ctx)
	return newBalanceStore(k.cdc, runtime.KVStoreAdapter(store), types.CreateDEXLockedBalancesKey(addr))
}

func (k Keeper) getDEXSettingsOrNil(ctx sdk.Context, denom string) (*types.DEXSettings, error) {
	dexSettings, err := k.GetDEXSettings(ctx, denom)
	if err != nil {
		if errors.Is(err, types.ErrDEXSettingsNotFound) {
			return nil, nil //nolint:nilnil //returns nil if data not found
		}
		return nil, err
	}

	return &dexSettings, nil
}<|MERGE_RESOLUTION|>--- conflicted
+++ resolved
@@ -581,50 +581,6 @@
 	return nil
 }
 
-<<<<<<< HEAD
-=======
-func (k Keeper) dexExpectedToSpendChecks(
-	ctx sdk.Context,
-	addr sdk.AccAddress,
-	def *types.Definition,
-	coin sdk.Coin,
-) error {
-	if coin.IsZero() {
-		return nil
-	}
-
-	// validate locked balance for any token
-	balance := k.bankKeeper.GetBalance(ctx, addr, coin.Denom)
-	if err := k.validateCoinIsNotLockedByDEXAndBank(ctx, addr, balance, coin); err != nil {
-		return sdkerrors.Wrapf(types.ErrDEXInsufficientSpendableBalance, "%s", err)
-	}
-
-	if def == nil {
-		return nil
-	}
-
-	if def.IsFeatureEnabled(types.Feature_freezing) && !def.HasAdminPrivileges(addr) {
-		frozenBalance, err := k.GetFrozenBalance(ctx, addr, coin.Denom)
-		if err != nil {
-			return err
-		}
-		frozenAmt := frozenBalance.Amount
-		notFrozenTotalAmt := balance.Amount.Sub(frozenAmt)
-		if notFrozenTotalAmt.LT(coin.Amount) {
-			return sdkerrors.Wrapf(
-				types.ErrDEXInsufficientSpendableBalance,
-				"failed to DEX lock %s available %s%s",
-				coin.String(),
-				notFrozenTotalAmt,
-				coin.Denom,
-			)
-		}
-	}
-
-	return nil
-}
-
->>>>>>> cc533a63
 func (k Keeper) updateDEXSettings(
 	ctx sdk.Context,
 	sender sdk.AccAddress,
