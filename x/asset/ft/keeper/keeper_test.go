--- conflicted
+++ resolved
@@ -12,11 +12,8 @@
 	sdkerrors "github.com/cosmos/cosmos-sdk/types/errors"
 	"github.com/cosmos/cosmos-sdk/types/query"
 	banktypes "github.com/cosmos/cosmos-sdk/x/bank/types"
-<<<<<<< HEAD
+	"github.com/google/uuid"
 	"github.com/stretchr/testify/assert"
-=======
-	"github.com/google/uuid"
->>>>>>> c1c035b8
 	"github.com/stretchr/testify/require"
 	tmproto "github.com/tendermint/tendermint/proto/tendermint/types"
 
@@ -443,7 +440,6 @@
 	requireT.ErrorIs(sdkerrors.ErrInsufficientFunds, err)
 }
 
-<<<<<<< HEAD
 //nolint:funlen // there are too many tests cases
 func TestKeeperCalculateRateShare(t *testing.T) {
 	genAccount := func() string {
@@ -611,15 +607,11 @@
 
 //nolint:funlen // This is a complex test scenario and breaking it down will make it harder to read
 func TestKeeper_BurnRate_BankMultiSend(t *testing.T) {
-=======
-func TestKeeper_GetIssuerTokens(t *testing.T) {
->>>>>>> c1c035b8
-	requireT := require.New(t)
-
-	testApp := simapp.New()
-	ctx := testApp.BaseApp.NewContext(false, tmproto.Header{})
-
-<<<<<<< HEAD
+	requireT := require.New(t)
+
+	testApp := simapp.New()
+	ctx := testApp.BaseApp.NewContext(false, tmproto.Header{})
+
 	assetKeeper := testApp.AssetFTKeeper
 	bankKeeper := testApp.BankKeeper
 	ba := newBankAsserter(ctx, t, bankKeeper)
@@ -1008,24 +1000,6 @@
 	})
 }
 
-type bankAssertion struct {
-	t   require.TestingT
-	bk  wbankkeeper.BaseKeeperWrapper
-	ctx sdk.Context
-}
-
-func newBankAsserter(
-	ctx sdk.Context,
-	t require.TestingT,
-	bk wbankkeeper.BaseKeeperWrapper,
-) bankAssertion {
-	return bankAssertion{
-		t:   t,
-		bk:  bk,
-		ctx: ctx,
-	}
-}
-
 func (ba bankAssertion) assertCoinDistribution(denom string, dist map[*sdk.AccAddress]int64) {
 	requireT := require.New(ba.t)
 	total := int64(0)
@@ -1037,7 +1011,13 @@
 
 	totalSupply := ba.bk.GetSupply(ba.ctx, denom)
 	requireT.Equal(totalSupply.String(), sdk.NewCoin(denom, sdk.NewInt(total)).String())
-=======
+}
+
+func TestKeeper_GetIssuerTokens(t *testing.T) {
+	requireT := require.New(t)
+
+	testApp := simapp.New()
+	ctx := testApp.BaseApp.NewContext(false, tmproto.Header{})
 	ftKeeper := testApp.AssetFTKeeper
 
 	addr := sdk.AccAddress(ed25519.GenPrivKey().PubKey().Address())
@@ -1068,5 +1048,22 @@
 	})
 	requireT.NoError(err)
 	requireT.Equal(numberOfTokens, len(tokens))
->>>>>>> c1c035b8
+}
+
+type bankAssertion struct {
+	t   require.TestingT
+	bk  wbankkeeper.BaseKeeperWrapper
+	ctx sdk.Context
+}
+
+func newBankAsserter(
+	ctx sdk.Context,
+	t require.TestingT,
+	bk wbankkeeper.BaseKeeperWrapper,
+) bankAssertion {
+	return bankAssertion{
+		t:   t,
+		bk:  bk,
+		ctx: ctx,
+	}
 }