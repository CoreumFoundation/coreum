package keeper

import (
	"bytes"
	"encoding/json"
	"fmt"

	sdkerrors "cosmossdk.io/errors"
	sdkmath "cosmossdk.io/math"
	"github.com/cometbft/cometbft/libs/log"
	"github.com/cosmos/cosmos-sdk/codec"
	"github.com/cosmos/cosmos-sdk/store/prefix"
	storetypes "github.com/cosmos/cosmos-sdk/store/types"
	sdk "github.com/cosmos/cosmos-sdk/types"
	cosmoserrors "github.com/cosmos/cosmos-sdk/types/errors"
	"github.com/cosmos/cosmos-sdk/types/query"
	authtypes "github.com/cosmos/cosmos-sdk/x/auth/types"
	banktypes "github.com/cosmos/cosmos-sdk/x/bank/types"
	govtypes "github.com/cosmos/cosmos-sdk/x/gov/types"

	"github.com/CoreumFoundation/coreum/v4/x/asset/ft/types"
	"github.com/CoreumFoundation/coreum/v4/x/wasm"
	cwasmtypes "github.com/CoreumFoundation/coreum/v4/x/wasm/types"
	wibctransfertypes "github.com/CoreumFoundation/coreum/v4/x/wibctransfer/types"
)

// ExtensionInstantiateMsg is the message passed to the extension cosmwasm contract.
// The contract must be able to properly process this message.
type ExtensionInstantiateMsg struct {
	Denom string `json:"denom"`
}

// Keeper is the asset module keeper.
type Keeper struct {
<<<<<<< HEAD
	cdc                    codec.BinaryCodec
	storeKey               storetypes.StoreKey
	bankKeeper             types.BankKeeper
	delayKeeper            types.DelayKeeper
	wasmKeeper             cwasmtypes.WasmKeeper
	wasmPermissionedKeeper types.WasmPermissionedKeeper
	authority              string
=======
	cdc           codec.BinaryCodec
	storeKey      storetypes.StoreKey
	bankKeeper    types.BankKeeper
	delayKeeper   types.DelayKeeper
	wasmKeeper    cwasmtypes.WasmKeeper
	accountKeeper types.AccountKeeper
	authority     string
>>>>>>> 7dea7428
}

// NewKeeper creates a new instance of the Keeper.
func NewKeeper(
	cdc codec.BinaryCodec,
	storeKey storetypes.StoreKey,
	bankKeeper types.BankKeeper,
	delayKeeper types.DelayKeeper,
	wasmKeeper cwasmtypes.WasmKeeper,
<<<<<<< HEAD
	wasmPermissionedKeeper types.WasmPermissionedKeeper,
	authority string,
) Keeper {
	return Keeper{
		cdc:                    cdc,
		storeKey:               storeKey,
		bankKeeper:             bankKeeper,
		delayKeeper:            delayKeeper,
		wasmKeeper:             wasmKeeper,
		wasmPermissionedKeeper: wasmPermissionedKeeper,
		authority:              authority,
=======
	accountKeeper types.AccountKeeper,
	authority string,
) Keeper {
	return Keeper{
		cdc:           cdc,
		storeKey:      storeKey,
		bankKeeper:    bankKeeper,
		delayKeeper:   delayKeeper,
		wasmKeeper:    wasmKeeper,
		accountKeeper: accountKeeper,
		authority:     authority,
>>>>>>> 7dea7428
	}
}

// GetParams gets the parameters of the module.
func (k Keeper) GetParams(ctx sdk.Context) types.Params {
	store := ctx.KVStore(k.storeKey)
	bz := store.Get(types.ParamsKey)
	var params types.Params
	k.cdc.MustUnmarshal(bz, &params)
	return params
}

// SetParams sets the parameters of the module.
func (k Keeper) SetParams(ctx sdk.Context, params types.Params) error {
	store := ctx.KVStore(k.storeKey)
	bz, err := k.cdc.Marshal(&params)
	if err != nil {
		return err
	}
	store.Set(types.ParamsKey, bz)
	return nil
}

// UpdateParams is a governance operation that sets parameters of the module.
func (k Keeper) UpdateParams(ctx sdk.Context, authority string, params types.Params) error {
	if k.authority != authority {
		return sdkerrors.Wrapf(govtypes.ErrInvalidSigner, "invalid authority; expected %s, got %s", k.authority, authority)
	}

	return k.SetParams(ctx, params)
}

// GetTokens returns all fungible tokens.
func (k Keeper) GetTokens(ctx sdk.Context, pagination *query.PageRequest) ([]types.Token, *query.PageResponse, error) {
	defs, pageResponse, err := k.getDefinitions(ctx, pagination)
	if err != nil {
		return nil, nil, err
	}

	tokens, err := k.getTokensByDefinitions(ctx, defs)
	if err != nil {
		return nil, nil, err
	}

	return tokens, pageResponse, nil
}

// GetIssuerTokens returns fungible tokens issued by the issuer.
func (k Keeper) GetIssuerTokens(
	ctx sdk.Context,
	issuer sdk.AccAddress,
	pagination *query.PageRequest,
) ([]types.Token, *query.PageResponse, error) {
	definitions, pageResponse, err := k.getIssuerDefinitions(ctx, issuer, pagination)
	if err != nil {
		return nil, nil, err
	}

	tokens, err := k.getTokensByDefinitions(ctx, definitions)
	if err != nil {
		return nil, nil, err
	}

	return tokens, pageResponse, nil
}

// IterateAllDefinitions iterates over all token definitions and applies the provided callback.
// If true is returned from the callback, iteration is halted.
func (k Keeper) IterateAllDefinitions(ctx sdk.Context, cb func(types.Definition) (bool, error)) error {
	iterator := prefix.NewStore(ctx.KVStore(k.storeKey), types.TokenKeyPrefix).Iterator(nil, nil)
	defer iterator.Close()

	for ; iterator.Valid(); iterator.Next() {
		var definition types.Definition
		k.cdc.MustUnmarshal(iterator.Value(), &definition)

		stop, err := cb(definition)
		if err != nil {
			return err
		}
		if stop {
			break
		}
	}
	return nil
}

// GetDefinition returns the Definition by the denom.
func (k Keeper) GetDefinition(ctx sdk.Context, denom string) (types.Definition, error) {
	subunit, issuer, err := types.DeconstructDenom(denom)
	if err != nil {
		return types.Definition{}, err
	}
	bz := ctx.KVStore(k.storeKey).Get(types.CreateTokenKey(issuer, subunit))
	if bz == nil {
		return types.Definition{}, sdkerrors.Wrapf(types.ErrTokenNotFound, "denom: %s", denom)
	}
	var definition types.Definition
	k.cdc.MustUnmarshal(bz, &definition)

	return definition, nil
}

// GetToken returns the fungible token by it's denom.
func (k Keeper) GetToken(ctx sdk.Context, denom string) (types.Token, error) {
	def, err := k.GetDefinition(ctx, denom)
	if err != nil {
		return types.Token{}, err
	}

	return k.getTokenFullInfo(ctx, def)
}

// Issue issues new fungible token and returns it's denom.
func (k Keeper) Issue(ctx sdk.Context, settings types.IssueSettings) (string, error) {
	return k.IssueVersioned(ctx, settings, types.CurrentTokenVersion)
}

// IssueVersioned issues new fungible token and sets its version.
// To be used only in unit tests !!!
//
//nolint:funlen // breaking down this function will make it less readable.
func (k Keeper) IssueVersioned(ctx sdk.Context, settings types.IssueSettings, version uint32) (string, error) {
	if err := types.ValidateSubunit(settings.Subunit); err != nil {
		return "", sdkerrors.Wrapf(err, "provided subunit: %s", settings.Subunit)
	}

	if err := types.ValidatePrecision(settings.Precision); err != nil {
		return "", sdkerrors.Wrapf(err, "provided precision: %d", settings.Precision)
	}

	if err := types.ValidateFeatures(settings.Features); err != nil {
		return "", err
	}

	if err := types.ValidateBurnRate(settings.BurnRate); err != nil {
		return "", err
	}
	if err := types.ValidateSendCommissionRate(settings.SendCommissionRate); err != nil {
		return "", err
	}

	err := types.ValidateSymbol(settings.Symbol)
	if err != nil {
		return "", sdkerrors.Wrapf(err, "provided symbol: %s", settings.Symbol)
	}

	denom := types.BuildDenom(settings.Subunit, settings.Issuer)
	if _, found := k.bankKeeper.GetDenomMetaData(ctx, denom); found {
		return "", sdkerrors.Wrapf(
			types.ErrInvalidInput,
			"subunit %s already registered for the address %s",
			settings.Subunit,
			settings.Issuer.String(),
		)
	}

	params := k.GetParams(ctx)
	if params.IssueFee.IsPositive() {
		if err := k.burn(ctx, settings.Issuer, sdk.NewCoins(params.IssueFee)); err != nil {
			return "", err
		}
	}

	if err := k.SetSymbol(ctx, settings.Symbol, settings.Issuer); err != nil {
		return "", sdkerrors.Wrapf(err, "provided symbol: %s", settings.Symbol)
	}

	definition := types.Definition{
		Denom:              denom,
		Issuer:             settings.Issuer.String(),
		Features:           settings.Features,
		BurnRate:           settings.BurnRate,
		SendCommissionRate: settings.SendCommissionRate,
		Version:            version,
		URI:                settings.URI,
		URIHash:            settings.URIHash,
	}

	if definition.IsFeatureEnabled(types.Feature_extensions) {
		if settings.ExtensionSettings == nil {
			return "", types.ErrInvalidInput.Wrap("extension settings must be provided")
		}

		instantiateMsgBytes, err := json.Marshal(ExtensionInstantiateMsg{
			Denom: denom,
		})

		contractAddress, _, err := k.wasmPermissionedKeeper.Instantiate2(
			ctx,
			settings.ExtensionSettings.CodeId,
			settings.Issuer,
			settings.Issuer,
			instantiateMsgBytes,
			settings.ExtensionSettings.Label,
			settings.ExtensionSettings.Funds,
			ctx.BlockHeader().AppHash,
			true,
		)
		if err != nil {
			return "", sdkerrors.Wrapf(err, "error instantiating cw contract")
		}

		definition.ExtensionCwAddress = contractAddress.String()
	}

	if err := k.SetDenomMetadata(
		ctx,
		denom,
		settings.Symbol,
		settings.Description,
		settings.URI,
		settings.URIHash,
		settings.Precision,
	); err != nil {
		return "", err
	}

	k.SetDefinition(ctx, settings.Issuer, settings.Subunit, definition)

	if err := k.mintIfReceivable(ctx, definition, settings.InitialAmount, settings.Issuer); err != nil {
		return "", err
	}

	if err := ctx.EventManager().EmitTypedEvent(&types.EventIssued{
		Denom:              denom,
		Issuer:             settings.Issuer.String(),
		Symbol:             settings.Symbol,
		Subunit:            settings.Subunit,
		Precision:          settings.Precision,
		Description:        settings.Description,
		InitialAmount:      settings.InitialAmount,
		Features:           settings.Features,
		BurnRate:           settings.BurnRate,
		SendCommissionRate: settings.SendCommissionRate,
		URI:                settings.URI,
		URIHash:            settings.URIHash,
	}); err != nil {
		return "", sdkerrors.Wrapf(types.ErrInvalidState, "failed to emit EventIssued event: %s", err)
	}

	k.logger(ctx).Debug(
		"issued new fungible token",
		"denom", denom,
		"settings", settings,
	)

	return denom, nil
}

// SetSymbol saves the symbol to store.
func (k Keeper) SetSymbol(ctx sdk.Context, symbol string, issuer sdk.AccAddress) error {
	symbol = types.NormalizeSymbolForKey(symbol)
	if k.isSymbolDuplicated(ctx, symbol, issuer) {
		return sdkerrors.Wrapf(types.ErrInvalidInput, "duplicate symbol %s", symbol)
	}

	ctx.KVStore(k.storeKey).Set(types.CreateSymbolKey(issuer, symbol), types.StoreTrue)
	return nil
}

// SetDefinition stores the Definition.
func (k Keeper) SetDefinition(ctx sdk.Context, issuer sdk.AccAddress, subunit string, definition types.Definition) {
	ctx.KVStore(k.storeKey).Set(types.CreateTokenKey(issuer, subunit), k.cdc.MustMarshal(&definition))
}

// SetDenomMetadata registers denom metadata on the bank keeper.
func (k Keeper) SetDenomMetadata(
	ctx sdk.Context,
	denom, symbol, description, uri, uriHash string,
	precision uint32,
) error {
	denomMetadata := banktypes.Metadata{
		Description: description,
		// This is a cosmos sdk requirement that the first denomination unit MUST be the base
		DenomUnits: []*banktypes.DenomUnit{
			{
				Denom:    denom,
				Exponent: uint32(0),
			},
			{
				Denom:    symbol,
				Exponent: precision,
			},
		},
		// here take subunit provided by the user, generate the denom and used it as base,
		// and we take the symbol provided by the user and use it as symbol
		Base:    denom,
		Display: symbol,
		Name:    symbol,
		Symbol:  symbol,
		URI:     uri,
		URIHash: uriHash,
	}

	// in case the precision is zero, we cannot 2 zero exponents in denom units, so
	// we are force to have single entry in denom units and also Display must be the
	// same as Base.
	if precision == 0 {
		denomMetadata.DenomUnits = []*banktypes.DenomUnit{
			{
				Denom:    denom,
				Exponent: uint32(0),
			},
		}
		denomMetadata.Display = denom
	}

	if err := denomMetadata.Validate(); err != nil {
		return sdkerrors.Wrapf(types.ErrInvalidInput, "failed to validate denom metadata: %s", err)
	}

	k.bankKeeper.SetDenomMetaData(ctx, denomMetadata)
	return nil
}

// Mint mints new fungible token.
func (k Keeper) Mint(ctx sdk.Context, sender, recipient sdk.AccAddress, coin sdk.Coin) error {
	def, err := k.GetDefinition(ctx, coin.Denom)
	if err != nil {
		return sdkerrors.Wrapf(err, "not able to get token info for denom:%s", coin.Denom)
	}

	if err = def.CheckFeatureAllowed(sender, types.Feature_minting); err != nil {
		return err
	}

	return k.mintIfReceivable(ctx, def, coin.Amount, recipient)
}

// Burn burns fungible token.
func (k Keeper) Burn(ctx sdk.Context, sender sdk.AccAddress, coin sdk.Coin) error {
	def, err := k.GetDefinition(ctx, coin.Denom)
	if err != nil {
		return sdkerrors.Wrapf(err, "not able to get token info for denom:%s", coin.Denom)
	}

	err = def.CheckFeatureAllowed(sender, types.Feature_burning)
	if err != nil {
		return err
	}

	return k.burnIfSpendable(ctx, sender, def, coin.Amount)
}

// Freeze freezes specified token from the specified account.
func (k Keeper) Freeze(ctx sdk.Context, sender, addr sdk.AccAddress, coin sdk.Coin) error {
	if !coin.IsPositive() {
		return sdkerrors.Wrap(cosmoserrors.ErrInvalidCoins, "freeze amount should be positive")
	}

	if err := k.freezingChecks(ctx, sender, addr, coin); err != nil {
		return err
	}

	frozenStore := k.frozenAccountBalanceStore(ctx, addr)
	frozenBalance := frozenStore.Balance(coin.Denom)
	newFrozenBalance := frozenBalance.Add(coin)
	frozenStore.SetBalance(newFrozenBalance)

	if err := ctx.EventManager().EmitTypedEvent(&types.EventFrozenAmountChanged{
		Account:        addr.String(),
		Denom:          coin.Denom,
		PreviousAmount: frozenBalance.Amount,
		CurrentAmount:  newFrozenBalance.Amount,
	}); err != nil {
		return sdkerrors.Wrapf(types.ErrInvalidState, "failed to emit EventFrozenAmountChanged event: %s", err)
	}

	return nil
}

// Unfreeze unfreezes specified tokens from the specified account.
func (k Keeper) Unfreeze(ctx sdk.Context, sender, addr sdk.AccAddress, coin sdk.Coin) error {
	if !coin.IsPositive() {
		return sdkerrors.Wrap(cosmoserrors.ErrInvalidCoins, "freeze amount should be positive")
	}

	if err := k.freezingChecks(ctx, sender, addr, coin); err != nil {
		return err
	}

	frozenStore := k.frozenAccountBalanceStore(ctx, addr)
	frozenBalance := frozenStore.Balance(coin.Denom)
	if !frozenBalance.IsGTE(coin) {
		return sdkerrors.Wrapf(cosmoserrors.ErrInsufficientFunds,
			"unfreeze request %s is greater than the available frozen balance %s",
			coin.String(),
			frozenBalance.String(),
		)
	}

	newFrozenBalance := frozenBalance.Sub(coin)
	frozenStore.SetBalance(newFrozenBalance)

	if err := ctx.EventManager().EmitTypedEvent(&types.EventFrozenAmountChanged{
		Account:        addr.String(),
		Denom:          coin.Denom,
		PreviousAmount: frozenBalance.Amount,
		CurrentAmount:  newFrozenBalance.Amount,
	}); err != nil {
		return sdkerrors.Wrapf(types.ErrInvalidState, "failed to emit EventFrozenAmountChanged event: %s", err)
	}

	return nil
}

// SetFrozen sets frozen amount on the specified account.
func (k Keeper) SetFrozen(ctx sdk.Context, sender, addr sdk.AccAddress, coin sdk.Coin) error {
	if coin.IsNegative() {
		return sdkerrors.Wrap(cosmoserrors.ErrInvalidCoins, "frozen amount must not be negative")
	}

	if err := k.freezingChecks(ctx, sender, addr, coin); err != nil {
		return err
	}

	frozenStore := k.frozenAccountBalanceStore(ctx, addr)
	frozenBalance := frozenStore.Balance(coin.Denom)
	frozenStore.SetBalance(coin)

	if err := ctx.EventManager().EmitTypedEvent(&types.EventFrozenAmountChanged{
		Account:        addr.String(),
		Denom:          coin.Denom,
		PreviousAmount: frozenBalance.Amount,
		CurrentAmount:  coin.Amount,
	}); err != nil {
		return sdkerrors.Wrapf(types.ErrInvalidState, "failed to emit EventFrozenAmountChanged event: %s", err)
	}

	return nil
}

// GloballyFreeze enables global freeze on a fungible token. This function is idempotent.
func (k Keeper) GloballyFreeze(ctx sdk.Context, sender sdk.AccAddress, denom string) error {
	def, err := k.GetDefinition(ctx, denom)
	if err != nil {
		return sdkerrors.Wrapf(err, "not able to get token info for denom:%s", denom)
	}

	if err = def.CheckFeatureAllowed(sender, types.Feature_freezing); err != nil {
		return err
	}

	k.SetGlobalFreeze(ctx, denom, true)
	return nil
}

// GloballyUnfreeze disables global freeze on a fungible token. This function is idempotent.
func (k Keeper) GloballyUnfreeze(ctx sdk.Context, sender sdk.AccAddress, denom string) error {
	def, err := k.GetDefinition(ctx, denom)
	if err != nil {
		return sdkerrors.Wrapf(err, "not able to get token info for denom:%s", denom)
	}

	if err = def.CheckFeatureAllowed(sender, types.Feature_freezing); err != nil {
		return err
	}

	k.SetGlobalFreeze(ctx, denom, false)
	return nil
}

// GetAccountsFrozenBalances returns the frozen balance on all the account.
func (k Keeper) GetAccountsFrozenBalances(
	ctx sdk.Context,
	pagination *query.PageRequest,
) ([]types.Balance, *query.PageResponse, error) {
	return collectBalances(k.cdc, k.frozenBalancesStore(ctx), pagination)
}

// IterateAccountsFrozenBalances iterates over all frozen balances of all accounts and applies the provided callback.
// If true is returned from the callback, iteration is stopped.
func (k Keeper) IterateAccountsFrozenBalances(ctx sdk.Context, cb func(sdk.AccAddress, sdk.Coin) bool) error {
	return k.frozenAccountsBalanceStore(ctx).IterateAllBalances(cb)
}

// GetFrozenBalances returns the frozen balance of an account.
func (k Keeper) GetFrozenBalances(
	ctx sdk.Context,
	addr sdk.AccAddress,
	pagination *query.PageRequest,
) (sdk.Coins, *query.PageResponse, error) {
	return k.frozenAccountBalanceStore(ctx, addr).Balances(pagination)
}

// GetFrozenBalance returns the frozen balance of a denom and account.
func (k Keeper) GetFrozenBalance(ctx sdk.Context, addr sdk.AccAddress, denom string) sdk.Coin {
	if k.isGloballyFrozen(ctx, denom) {
		return k.bankKeeper.GetBalance(ctx, addr, denom)
	}
	return k.frozenAccountBalanceStore(ctx, addr).Balance(denom)
}

// SetFrozenBalances sets the frozen balances of a specified account.
// Pay attention that the sdk.NewCoins() sanitizes/removes the empty coins,
// hence if you need set zero amount use the slice []sdk.Coins.
func (k Keeper) SetFrozenBalances(ctx sdk.Context, addr sdk.AccAddress, coins sdk.Coins) {
	frozenStore := k.frozenAccountBalanceStore(ctx, addr)
	for _, coin := range coins {
		frozenStore.SetBalance(coin)
	}
}

// SetGlobalFreeze enables/disables global freeze on a fungible token depending on frozen arg.
func (k Keeper) SetGlobalFreeze(ctx sdk.Context, denom string, frozen bool) {
	if frozen {
		ctx.KVStore(k.storeKey).Set(types.CreateGlobalFreezeKey(denom), types.StoreTrue)
		return
	}
	ctx.KVStore(k.storeKey).Delete(types.CreateGlobalFreezeKey(denom))
}

// Clawback confiscates specified token from the specified account.
func (k Keeper) Clawback(ctx sdk.Context, sender, addr sdk.AccAddress, coin sdk.Coin) error {
	if !coin.IsPositive() {
		return sdkerrors.Wrap(cosmoserrors.ErrInvalidCoins, "clawback amount should be positive")
	}

	if err := k.validateClawbackAllowed(ctx, sender, addr, coin); err != nil {
		return err
	}

	if err := k.bankKeeper.SendCoins(ctx, addr, sender, sdk.NewCoins(coin)); err != nil {
		return sdkerrors.Wrapf(err, "can't send coins from account %s to issuer %s", addr.String(), sender.String())
	}

	if err := ctx.EventManager().EmitTypedEvent(&types.EventAmountClawedBack{
		Account: addr.String(),
		Denom:   coin.Denom,
		Amount:  coin.Amount,
	}); err != nil {
		return sdkerrors.Wrapf(types.ErrInvalidState, "failed to emit EventAmountClawedBack event: %s", err)
	}

	return nil
}

// SetWhitelistedBalance sets whitelisted limit for the account.
func (k Keeper) SetWhitelistedBalance(ctx sdk.Context, sender, addr sdk.AccAddress, coin sdk.Coin) error {
	if coin.IsNil() || coin.IsNegative() {
		return sdkerrors.Wrap(cosmoserrors.ErrInvalidCoins, "whitelisted limit amount should be greater than or equal to 0")
	}

	def, err := k.GetDefinition(ctx, coin.Denom)
	if err != nil {
		return sdkerrors.Wrapf(err, "not able to get token info for denom:%s", coin.Denom)
	}

	if def.IsIssuer(addr) {
		return sdkerrors.Wrap(cosmoserrors.ErrUnauthorized, "issuer's balance can't be whitelisted")
	}

	if err = def.CheckFeatureAllowed(sender, types.Feature_whitelisting); err != nil {
		return err
	}

	whitelistedStore := k.whitelistedAccountBalanceStore(ctx, addr)
	previousWhitelistedBalance := whitelistedStore.Balance(coin.Denom)
	whitelistedStore.SetBalance(coin)

	if err = ctx.EventManager().EmitTypedEvent(&types.EventWhitelistedAmountChanged{
		Account:        addr.String(),
		Denom:          coin.Denom,
		PreviousAmount: previousWhitelistedBalance.Amount,
		CurrentAmount:  coin.Amount,
	}); err != nil {
		return sdkerrors.Wrapf(types.ErrInvalidState, "failed to emit EventWhitelistedAmountChanged event: %s", err)
	}

	return nil
}

// GetAccountsWhitelistedBalances returns the whitelisted balance of all the account.
func (k Keeper) GetAccountsWhitelistedBalances(
	ctx sdk.Context,
	pagination *query.PageRequest,
) ([]types.Balance, *query.PageResponse, error) {
	return collectBalances(
		k.cdc, prefix.NewStore(ctx.KVStore(k.storeKey), types.WhitelistedBalancesKeyPrefix), pagination)
}

// IterateAccountsWhitelistedBalances iterates over all whitelisted balances of all accounts
// and applies the provided callback.
// If true is returned from the callback, iteration is halted.
func (k Keeper) IterateAccountsWhitelistedBalances(ctx sdk.Context, cb func(sdk.AccAddress, sdk.Coin) bool) error {
	return newBalanceStore(k.cdc, ctx.KVStore(k.storeKey), types.WhitelistedBalancesKeyPrefix).IterateAllBalances(cb)
}

// GetWhitelistedBalances returns the whitelisted balance of an account.
func (k Keeper) GetWhitelistedBalances(
	ctx sdk.Context,
	addr sdk.AccAddress,
	pagination *query.PageRequest,
) (sdk.Coins, *query.PageResponse, error) {
	return k.whitelistedAccountBalanceStore(ctx, addr).Balances(pagination)
}

// GetWhitelistedBalance returns the whitelisted balance of a denom and account.
func (k Keeper) GetWhitelistedBalance(ctx sdk.Context, addr sdk.AccAddress, denom string) sdk.Coin {
	return k.whitelistedAccountBalanceStore(ctx, addr).Balance(denom)
}

// SetWhitelistedBalances sets the whitelisted balances of a specified account.
// Pay attention that the sdk.NewCoins() sanitizes/removes the empty coins, hence if you
// need set zero amount use the slice []sdk.Coins.
func (k Keeper) SetWhitelistedBalances(ctx sdk.Context, addr sdk.AccAddress, coins sdk.Coins) {
	whitelistedStore := k.whitelistedAccountBalanceStore(ctx, addr)
	for _, coin := range coins {
		whitelistedStore.SetBalance(coin)
	}
}

func (k Keeper) mintIfReceivable(
	ctx sdk.Context,
	def types.Definition,
	amount sdkmath.Int,
	recipient sdk.AccAddress,
) error {
	if !amount.IsPositive() {
		return nil
	}

	if wasm.IsSmartContract(ctx, recipient, k.wasmKeeper) {
		ctx = cwasmtypes.WithSmartContractRecipient(ctx, recipient.String())
	}

	if err := k.isCoinReceivable(ctx, recipient, def, amount); err != nil {
		return sdkerrors.Wrapf(err, "coins are not receivable")
	}

	coinsToMint := sdk.NewCoins(sdk.NewCoin(def.Denom, amount))
	if err := k.bankKeeper.MintCoins(ctx, types.ModuleName, coinsToMint); err != nil {
		return sdkerrors.Wrapf(err, "can't mint %s for the module %s", coinsToMint.String(), types.ModuleName)
	}

	if err := k.bankKeeper.SendCoinsFromModuleToAccount(ctx, types.ModuleName, recipient, coinsToMint); err != nil {
		return sdkerrors.Wrapf(
			err,
			"can't send minted coins from module %s to account %s",
			types.ModuleName,
			recipient.String(),
		)
	}

	return nil
}

func (k Keeper) burnIfSpendable(
	ctx sdk.Context,
	account sdk.AccAddress,
	def types.Definition,
	amount sdkmath.Int,
) error {
	if err := k.isCoinSpendable(ctx, account, def, amount); err != nil {
		return sdkerrors.Wrapf(err, "coins are not spendable")
	}

	return k.burn(ctx, account, sdk.NewCoins(sdk.NewCoin(def.Denom, amount)))
}

func (k Keeper) burn(ctx sdk.Context, account sdk.AccAddress, coinsToBurn sdk.Coins) error {
	if err := k.bankKeeper.SendCoinsFromAccountToModule(ctx, account, types.ModuleName, coinsToBurn); err != nil {
		return sdkerrors.Wrapf(err, "can't send coins from account %s to module %s", account.String(), types.ModuleName)
	}

	if err := k.bankKeeper.BurnCoins(ctx, types.ModuleName, coinsToBurn); err != nil {
		return sdkerrors.Wrapf(err, "can't burn %s for the module %s", coinsToBurn.String(), types.ModuleName)
	}

	return nil
}

func (k Keeper) isCoinSpendable(ctx sdk.Context, addr sdk.AccAddress, def types.Definition, amount sdkmath.Int) error {
	// This check is effective when IBC transfer is acknowledged by the peer chain. It happens in two situations:
	// - when transfer succeeded
	// - when transfer has been rejected by the other chain.
	// `isCoinSpendable` is called only in the second case, that's why we don't need to differentiate them here.
	// So, whenever it happens here, it means transfer has been rejected. It means that funds are going to be refunded
	// back to the sender by the IBC transfer module.
	// It should succeed even if the issuer decided, for whatever reason, to freeze the escrow address.
	// It is done before cehcking for global freeze because refunding should not be blocked by this.
	// Otherwise, funds would be lost forever, being blocked on the escrow account.
	if wibctransfertypes.IsPurposeAck(ctx) {
		return nil
	}

	// Same thing applies if IBC fails due to timeout.
	if wibctransfertypes.IsPurposeTimeout(ctx) {
		return nil
	}

	if def.IsFeatureEnabled(types.Feature_freezing) && k.isGloballyFrozen(ctx, def.Denom) && !def.IsIssuer(addr) {
		return sdkerrors.Wrapf(types.ErrGloballyFrozen, "%s is globally frozen", def.Denom)
	}

	// Checking for IBC-received transfer is done here (after call to k.isGloballyFrozen), because those transfers
	// should be affected by the global freeze checked above. We decided that if token is frozen globally it means
	// none of the balances for that token can be affected by the IBC incoming transfer during freezing period.
	// Otherwise, the transfer must work despite the fact that escrow address might have been frozen by the issuer.
	if wibctransfertypes.IsPurposeIn(ctx) {
		return nil
	}

	if def.IsFeatureEnabled(types.Feature_block_smart_contracts) &&
		!def.IsIssuer(addr) &&
		cwasmtypes.IsTriggeredBySmartContract(ctx) {
		return sdkerrors.Wrapf(
			cosmoserrors.ErrUnauthorized,
			"transfers made by smart contracts are disabled for %s",
			def.Denom,
		)
	}

	if def.IsFeatureEnabled(types.Feature_freezing) && !def.IsIssuer(addr) {
		availableBalance := k.availableBalance(ctx, addr, def.Denom)
		if !availableBalance.Amount.GTE(amount) {
			return sdkerrors.Wrapf(cosmoserrors.ErrInsufficientFunds, "%s is not available, available %s",
				sdk.NewCoin(def.Denom, amount), availableBalance)
		}
	}
	return nil
}

func (k Keeper) isCoinReceivable(ctx sdk.Context, addr sdk.AccAddress, def types.Definition, amount sdkmath.Int) error {
	// This check is effective when funds for IBC transfers are received by the escrow address.
	// If IBC is enabled we always accept escrow address as a receiver of the funds because it must work
	// despite the fact that address is not whitelisted.
	// On the other hand, if IBC is disabled for the token, we reject the transfer to the escrow address.
	// We don't block on IsPurposeIn condition when IBC transfer is received because if token cannot be sent,
	// it cannot be received back by definition.
	if wibctransfertypes.IsPurposeOut(ctx) {
		if !def.IsFeatureEnabled(types.Feature_ibc) {
			return sdkerrors.Wrapf(cosmoserrors.ErrUnauthorized, "ibc transfers are disabled for %s", def.Denom)
		}
		return nil
	}

	// This check is effective when IBC transfer is acknowledged by the peer chain. It happens in two situations:
	// - when transfer succeeded
	// - when transfer has been rejected by the other chain.
	// `isCoinReceivable` is called only in the second case, that's why we don't need to differentiate them here.
	// So, whenever it happens here, it means transfer has been rejected. It means that funds are going to be refunded
	// back to the sender by the IBC transfer module.
	// That means we should allow to do this even if the sender is no longer whitelisted. It might happen that between
	// sending IBC transfer and receiving ACK rejecting it, issuer decided to remove whitelisting for the sender.
	// Despite that, sender should receive his funds back because otherwise they are lost forever, being blocked
	// on the escrow address.
	if wibctransfertypes.IsPurposeAck(ctx) {
		return nil
	}

	// Same thing applies if IBC fails due to timeout.
	if wibctransfertypes.IsPurposeTimeout(ctx) {
		return nil
	}

	if def.IsFeatureEnabled(types.Feature_whitelisting) && !def.IsIssuer(addr) {
		balance := k.bankKeeper.GetBalance(ctx, addr, def.Denom)
		whitelistedBalance := k.GetWhitelistedBalance(ctx, addr, def.Denom)

		finalBalance := balance.Amount.Add(amount)
		if finalBalance.GT(whitelistedBalance.Amount) {
			return sdkerrors.Wrapf(
				types.ErrWhitelistedLimitExceeded,
				"balance whitelisted for %s is not enough to receive %s, current whitelisted balance: %s",
				addr, sdk.NewCoin(def.Denom, amount), whitelistedBalance)
		}
	}

	if def.IsFeatureEnabled(types.Feature_block_smart_contracts) &&
		!def.IsIssuer(addr) &&
		cwasmtypes.IsReceivingSmartContract(ctx, addr.String()) {
		return sdkerrors.Wrapf(cosmoserrors.ErrUnauthorized, "transfers to smart contracts are disabled for %s", def.Denom)
	}

	return nil
}

func (k Keeper) isSymbolDuplicated(ctx sdk.Context, symbol string, issuer sdk.AccAddress) bool {
	compositeKey := types.CreateSymbolKey(issuer, symbol)
	rawBytes := ctx.KVStore(k.storeKey).Get(compositeKey)
	return rawBytes != nil
}

func (k Keeper) availableBalance(ctx sdk.Context, addr sdk.AccAddress, denom string) sdk.Coin {
	balance := k.bankKeeper.GetBalance(ctx, addr, denom)
	if balance.IsZero() {
		return balance
	}

	frozenBalance := k.GetFrozenBalance(ctx, addr, denom)
	if frozenBalance.IsGTE(balance) {
		return sdk.NewCoin(denom, sdkmath.ZeroInt())
	}
	return balance.Sub(frozenBalance)
}

func (k Keeper) getDefinitions(
	ctx sdk.Context,
	pagination *query.PageRequest,
) ([]types.Definition, *query.PageResponse, error) {
	return k.getDefinitionsFromStore(prefix.NewStore(ctx.KVStore(k.storeKey), types.TokenKeyPrefix), pagination)
}

func (k Keeper) getIssuerDefinitions(
	ctx sdk.Context,
	issuer sdk.AccAddress,
	pagination *query.PageRequest,
) ([]types.Definition, *query.PageResponse, error) {
	return k.getDefinitionsFromStore(
		prefix.NewStore(ctx.KVStore(k.storeKey), types.CreateIssuerTokensPrefix(issuer)),
		pagination,
	)
}

func (k Keeper) getTokenFullInfo(ctx sdk.Context, definition types.Definition) (types.Token, error) {
	subunit, _, err := types.DeconstructDenom(definition.Denom)
	if err != nil {
		return types.Token{}, err
	}

	metadata, found := k.bankKeeper.GetDenomMetaData(ctx, definition.Denom)
	if !found {
		return types.Token{}, sdkerrors.Wrapf(types.ErrTokenNotFound, "metadata for %s denom not found", definition.Denom)
	}

	precision := -1
	for _, unit := range metadata.DenomUnits {
		if unit.Denom == metadata.Display {
			precision = int(unit.Exponent)
			break
		}
	}

	if precision < 0 {
		return types.Token{}, sdkerrors.Wrap(types.ErrInvalidInput, "precision not found")
	}

	return types.Token{
		Denom:              definition.Denom,
		Issuer:             definition.Issuer,
		Symbol:             metadata.Symbol,
		Precision:          uint32(precision),
		Subunit:            subunit,
		Description:        metadata.Description,
		Features:           definition.Features,
		BurnRate:           definition.BurnRate,
		SendCommissionRate: definition.SendCommissionRate,
		GloballyFrozen:     k.isGloballyFrozen(ctx, definition.Denom),
		Version:            definition.Version,
		URI:                definition.URI,
		URIHash:            definition.URIHash,
		ExtensionCwAddress: definition.ExtensionCwAddress,
	}, nil
}

func (k Keeper) getDefinitionsFromStore(
	store prefix.Store,
	pagination *query.PageRequest,
) ([]types.Definition, *query.PageResponse, error) {
	definitionsPointers, pageRes, err := query.GenericFilteredPaginate(
		k.cdc,
		store,
		pagination,
		// builder
		func(key []byte, definition *types.Definition) (*types.Definition, error) {
			return definition, nil
		},
		// constructor
		func() *types.Definition {
			return &types.Definition{}
		},
	)
	if err != nil {
		return nil, nil, sdkerrors.Wrapf(types.ErrInvalidInput, "failed to paginate: %s", err)
	}

	definitions := make([]types.Definition, 0, len(definitionsPointers))
	for _, definition := range definitionsPointers {
		definitions = append(definitions, *definition)
	}

	return definitions, pageRes, nil
}

func (k Keeper) getTokensByDefinitions(ctx sdk.Context, defs []types.Definition) ([]types.Token, error) {
	tokens := make([]types.Token, 0, len(defs))
	for _, definition := range defs {
		token, err := k.getTokenFullInfo(ctx, definition)
		if err != nil {
			return nil, err
		}

		tokens = append(tokens, token)
	}
	return tokens, nil
}

// frozenBalancesStore get the store for the frozen balances of all accounts.
func (k Keeper) frozenBalancesStore(ctx sdk.Context) prefix.Store {
	return prefix.NewStore(ctx.KVStore(k.storeKey), types.FrozenBalancesKeyPrefix)
}

// frozenAccountBalanceStore gets the store for the frozen balances of an account.
func (k Keeper) frozenAccountBalanceStore(ctx sdk.Context, addr sdk.AccAddress) balanceStore {
	return newBalanceStore(k.cdc, ctx.KVStore(k.storeKey), types.CreateFrozenBalancesKey(addr))
}

// frozenAccountBalanceStore gets the store for the frozen balances of an account.
func (k Keeper) frozenAccountsBalanceStore(ctx sdk.Context) balanceStore {
	return newBalanceStore(k.cdc, ctx.KVStore(k.storeKey), types.FrozenBalancesKeyPrefix)
}

func (k Keeper) freezingChecks(ctx sdk.Context, sender, addr sdk.AccAddress, coin sdk.Coin) error {
	def, err := k.GetDefinition(ctx, coin.Denom)
	if err != nil {
		return sdkerrors.Wrapf(err, "not able to get token info for denom:%s", coin.Denom)
	}

	if def.IsIssuer(addr) {
		return sdkerrors.Wrap(cosmoserrors.ErrUnauthorized, "issuer's balance can't be frozen")
	}

	return def.CheckFeatureAllowed(sender, types.Feature_freezing)
}

func (k Keeper) isGloballyFrozen(ctx sdk.Context, denom string) bool {
	return bytes.Equal(ctx.KVStore(k.storeKey).Get(types.CreateGlobalFreezeKey(denom)), types.StoreTrue)
}

func (k Keeper) validateClawbackAllowed(ctx sdk.Context, sender, addr sdk.AccAddress, coin sdk.Coin) error {
	def, err := k.GetDefinition(ctx, coin.Denom)
	if err != nil {
		return sdkerrors.Wrapf(err, "not able to get token info for denom:%s", coin.Denom)
	}

	// TODO: Make sure that it is going to work with the PR for separation of admin and issuer
	if def.IsIssuer(addr) {
		return sdkerrors.Wrap(cosmoserrors.ErrUnauthorized, "issuer's balance can't be clawed back")
	}

	if _, isModuleAccount := k.accountKeeper.GetAccount(ctx, addr).(*authtypes.ModuleAccount); isModuleAccount {
		return sdkerrors.Wrap(cosmoserrors.ErrUnauthorized, "claw back from module accounts is prohibited")
	}

	return def.CheckFeatureAllowed(sender, types.Feature_clawback)
}

// whitelistedAccountBalanceStore gets the store for the whitelisted balances of an account.
func (k Keeper) whitelistedAccountBalanceStore(ctx sdk.Context, addr sdk.AccAddress) balanceStore {
	return newBalanceStore(k.cdc, ctx.KVStore(k.storeKey), types.CreateWhitelistedBalancesKey(addr))
}

// logger returns the Keeper logger.
func (k Keeper) logger(ctx sdk.Context) log.Logger {
	return ctx.Logger().With("module", fmt.Sprintf("x/%s", types.ModuleName))
}<|MERGE_RESOLUTION|>--- conflicted
+++ resolved
@@ -32,23 +32,14 @@
 
 // Keeper is the asset module keeper.
 type Keeper struct {
-<<<<<<< HEAD
 	cdc                    codec.BinaryCodec
 	storeKey               storetypes.StoreKey
 	bankKeeper             types.BankKeeper
 	delayKeeper            types.DelayKeeper
 	wasmKeeper             cwasmtypes.WasmKeeper
 	wasmPermissionedKeeper types.WasmPermissionedKeeper
+	accountKeeper          types.AccountKeeper
 	authority              string
-=======
-	cdc           codec.BinaryCodec
-	storeKey      storetypes.StoreKey
-	bankKeeper    types.BankKeeper
-	delayKeeper   types.DelayKeeper
-	wasmKeeper    cwasmtypes.WasmKeeper
-	accountKeeper types.AccountKeeper
-	authority     string
->>>>>>> 7dea7428
 }
 
 // NewKeeper creates a new instance of the Keeper.
@@ -58,8 +49,8 @@
 	bankKeeper types.BankKeeper,
 	delayKeeper types.DelayKeeper,
 	wasmKeeper cwasmtypes.WasmKeeper,
-<<<<<<< HEAD
 	wasmPermissionedKeeper types.WasmPermissionedKeeper,
+	accountKeeper types.AccountKeeper,
 	authority string,
 ) Keeper {
 	return Keeper{
@@ -69,20 +60,8 @@
 		delayKeeper:            delayKeeper,
 		wasmKeeper:             wasmKeeper,
 		wasmPermissionedKeeper: wasmPermissionedKeeper,
+		accountKeeper:          accountKeeper,
 		authority:              authority,
-=======
-	accountKeeper types.AccountKeeper,
-	authority string,
-) Keeper {
-	return Keeper{
-		cdc:           cdc,
-		storeKey:      storeKey,
-		bankKeeper:    bankKeeper,
-		delayKeeper:   delayKeeper,
-		wasmKeeper:    wasmKeeper,
-		accountKeeper: accountKeeper,
-		authority:     authority,
->>>>>>> 7dea7428
 	}
 }
 
@@ -262,7 +241,7 @@
 		URIHash:            settings.URIHash,
 	}
 
-	if definition.IsFeatureEnabled(types.Feature_extensions) {
+	if definition.IsFeatureEnabled(types.Feature_extension) {
 		if settings.ExtensionSettings == nil {
 			return "", types.ErrInvalidInput.Wrap("extension settings must be provided")
 		}
