--- conflicted
+++ resolved
@@ -49,7 +49,7 @@
 }
 
 // CalculateBurnRateShares returns the coins to be burned
-func (info MultiSendIterationInfo) CalculateBurnRateShares() map[string]sdk.Int {
+func (info MultiSendIterationInfo) CalculateBurnRateShares() (map[string]sdk.Int, map[string]sdk.Int) {
 	var minNonIssuerIOAmount sdk.Int
 	if info.NonIssuerInputSum.LT(info.NonIssuerOutputSum) {
 		minNonIssuerIOAmount = info.NonIssuerInputSum
@@ -57,19 +57,25 @@
 		minNonIssuerIOAmount = info.NonIssuerOutputSum
 	}
 
-	shares := map[string]sdk.Int{}
-	amountToBurn := info.FT.BurnRate.MulInt(minNonIssuerIOAmount)
-	if amountToBurn.IsPositive() {
+	burnShares := map[string]sdk.Int{}
+	burnAmount := info.FT.BurnRate.MulInt(minNonIssuerIOAmount)
+	if burnAmount.IsPositive() {
 		for sendAccount, sendAmount := range info.NonIssuerSenders {
-			burnShare := amountToBurn.Mul(sdk.NewDecFromInt(sendAmount)).Quo(sdk.NewDecFromInt(info.NonIssuerInputSum)).Ceil().RoundInt()
-			shares[sendAccount] = burnShare
-		}
-		if err := k.applySendCommissionRate(ctx, ft, fromAddress, toAddress, coin); err != nil {
-			return err
-		}
-	}
-
-	return shares
+			burnShare := burnAmount.Mul(sdk.NewDecFromInt(sendAmount)).Quo(sdk.NewDecFromInt(info.NonIssuerInputSum)).Ceil().RoundInt()
+			burnShares[sendAccount] = burnShare
+		}
+	}
+
+	commissionShares := map[string]sdk.Int{}
+	commissionAmount := info.FT.SendCommissionRate.MulInt(minNonIssuerIOAmount)
+	if commissionAmount.IsPositive() {
+		for sendAccount, sendAmount := range info.NonIssuerSenders {
+			commissionShare := commissionAmount.Mul(sdk.NewDecFromInt(sendAmount)).Quo(sdk.NewDecFromInt(info.NonIssuerInputSum)).Ceil().RoundInt()
+			commissionShares[sendAccount] = commissionShare
+		}
+	}
+
+	return burnShares, commissionShares
 }
 
 func (k Keeper) iterateInputOutputs(ctx sdk.Context, inputs []banktypes.Input, outputs []banktypes.Output) (map[string]MultiSendIterationInfo, error) {
@@ -91,10 +97,12 @@
 				NonIssuerInputSum:  sdk.NewInt(0),
 				NonIssuerOutputSum: sdk.NewInt(0),
 				NonIssuerSenders:   map[string]sdk.Int{},
-			}
-		}
-
-		//nolint:nestif // I cannot fix the complexity here without sacrificing performance
+				Senders:            map[string]sdk.Int{},
+				Receivers:          map[string]sdk.Int{},
+			}
+		}
+
+		//nolint:nestif // I could not find a way to fix the complexity here without sacrificing performance
 		if isInput {
 			oldAmount, ok := info.Senders[address.String()]
 			if !ok {
@@ -131,23 +139,6 @@
 		return nil
 	}
 
-<<<<<<< HEAD
-=======
-func (k Keeper) applySendCommissionRate(ctx sdk.Context, ft types.FTDefinition, fromAddress, toAddress sdk.AccAddress, coin sdk.Coin) error {
-	if !ft.SendCommissionRate.IsNil() && ft.SendCommissionRate.IsPositive() && ft.Issuer != fromAddress.String() && ft.Issuer != toAddress.String() {
-		sendCommission := ft.CalculateSendCommissionRateAmount(coin)
-		err := k.bankKeeper.SendCoins(ctx, fromAddress, sdk.MustAccAddressFromBech32(ft.Issuer), sdk.NewCoins(sdk.NewCoin(coin.Denom, sendCommission)))
-		if err != nil {
-			return err
-		}
-	}
-
-	return nil
-}
-
-// BeforeInputOutputCoins extends InputOutputCoins method of the bank keeper
-func (k Keeper) BeforeInputOutputCoins(ctx sdk.Context, inputs []banktypes.Input, outputs []banktypes.Output) error {
->>>>>>> 4aab89ce
 	for _, in := range inputs {
 		inAddress, err := sdk.AccAddressFromBech32(in.Address)
 		if err != nil {
@@ -187,36 +178,29 @@
 	}
 
 	for _, splitInfo := range splitIntoMap {
-		shares := splitInfo.CalculateBurnRateShares()
-		for account, burnShare := range shares {
+		burnShares, commissionShares := splitInfo.CalculateBurnRateShares()
+		for account, burnShare := range burnShares {
 			senderAccAddress, err := sdk.AccAddressFromBech32(account)
 			if err != nil {
 				return err
 			}
 
-<<<<<<< HEAD
 			err = k.burn(ctx, senderAccAddress, splitInfo.FT, burnShare)
 			if err != nil {
 				return err
-=======
-			if err := k.isCoinSpendable(ctx, inAddress, ft, coin.Amount); err != nil {
-				return err
-			}
-
-			if !ft.BurnRate.IsNil() && ft.BurnRate.IsPositive() && ft.Issuer != inAddress.String() {
-				coinsToBurn := ft.CalculateBurnRateAmount(coin)
-				err := k.burn(ctx, inAddress, ft, coinsToBurn)
-				if err != nil {
-					return err
-				}
-			}
-			if !ft.SendCommissionRate.IsNil() && ft.SendCommissionRate.IsPositive() && ft.Issuer != inAddress.String() {
-				sendCommissionRate := ft.CalculateSendCommissionRateAmount(coin)
-				err := k.bankKeeper.SendCoins(ctx, inAddress, sdk.MustAccAddressFromBech32(ft.Issuer), sdk.NewCoins(sdk.NewCoin(coin.Denom, sendCommissionRate)))
-				if err != nil {
-					return err
-				}
->>>>>>> 4aab89ce
+			}
+		}
+
+		for account, commissionShare := range commissionShares {
+			senderAccAddress, err := sdk.AccAddressFromBech32(account)
+			if err != nil {
+				return err
+			}
+
+			coins := sdk.NewCoins(sdk.NewCoin(splitInfo.FT.Denom, commissionShare))
+			err = k.bankKeeper.SendCoins(ctx, senderAccAddress, sdk.MustAccAddressFromBech32(splitInfo.FT.Issuer), coins)
+			if err != nil {
+				return err
 			}
 		}
 	}
