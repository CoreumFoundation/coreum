--- conflicted
+++ resolved
@@ -480,36 +480,6 @@
 	}
 }
 
-<<<<<<< HEAD
-// SetWhitelistedBalance sets whitelisted limit for the account.
-func (k Keeper) SetWhitelistedBalance(ctx sdk.Context, sender, addr sdk.AccAddress, coin sdk.Coin) error {
-	if coin.IsNil() || coin.IsNegative() {
-		return sdkerrors.Wrap(sdkerrors.ErrInvalidCoins, "whitelisted limit amount should be greater than or equal to 0")
-	}
-
-	def, err := k.GetDefinition(ctx, coin.Denom)
-	if err != nil {
-		return sdkerrors.Wrapf(err, "not able to get token info for denom:%s", coin.Denom)
-	}
-
-	if err = def.CheckFeatureAllowed(sender, types.Feature_whitelisting); err != nil { //nolint:nosnakecase
-		return err
-	}
-
-	whitelistedStore := k.whitelistedAccountBalanceStore(ctx, addr)
-	previousWhitelistedBalance := whitelistedStore.Balance(coin.Denom)
-	whitelistedStore.SetBalance(coin)
-
-	return ctx.EventManager().EmitTypedEvent(&types.EventWhitelistedAmountChanged{
-		Account:        addr.String(),
-		Denom:          coin.Denom,
-		PreviousAmount: previousWhitelistedBalance.Amount,
-		CurrentAmount:  coin.Amount,
-	})
-}
-
-=======
->>>>>>> 8ab28986
 // private access
 
 func (k Keeper) mintIfReceivable(ctx sdk.Context, def types.Definition, amount sdk.Int, recipient sdk.AccAddress) error {
