package keeper

import (
	"fmt"

	"github.com/cosmos/cosmos-sdk/codec"
	sdk "github.com/cosmos/cosmos-sdk/types"
	sdkerrors "github.com/cosmos/cosmos-sdk/types/errors"
	banktypes "github.com/cosmos/cosmos-sdk/x/bank/types"
	paramtypes "github.com/cosmos/cosmos-sdk/x/params/types"
	"github.com/tendermint/tendermint/libs/log"

	"github.com/CoreumFoundation/coreum/x/asset/ft/types"
)

// ParamSubspace represents a subscope of methods exposed by param module to store and retrieve parameters
type ParamSubspace interface {
	GetParamSet(ctx sdk.Context, ps paramtypes.ParamSet)
	SetParamSet(ctx sdk.Context, ps paramtypes.ParamSet)
}

// Keeper is the asset module keeper.
type Keeper struct {
	cdc           codec.BinaryCodec
	paramSubspace ParamSubspace
	storeKey      sdk.StoreKey
	bankKeeper    types.BankKeeper
}

// NewKeeper creates a new instance of the Keeper.
func NewKeeper(
	cdc codec.BinaryCodec,
	paramSubspace ParamSubspace,
	storeKey sdk.StoreKey,
	bankKeeper types.BankKeeper,
) Keeper {
	return Keeper{
		cdc:           cdc,
		paramSubspace: paramSubspace,
		storeKey:      storeKey,
		bankKeeper:    bankKeeper,
	}
}

// SetParams sets the parameters of the model
func (k Keeper) SetParams(ctx sdk.Context, params types.Params) {
	k.paramSubspace.SetParamSet(ctx, &params)
}

// GetParams gets the parameters of the model
func (k Keeper) GetParams(ctx sdk.Context) types.Params {
	var params types.Params
	k.paramSubspace.GetParamSet(ctx, &params)
	return params
}

// BeforeSendCoins checks that a transfer request is allowed or not
func (k Keeper) BeforeSendCoins(ctx sdk.Context, fromAddress, toAddress sdk.AccAddress, coins sdk.Coins) error {
<<<<<<< HEAD
	return k.applyFeatures(
		ctx,
		[]banktypes.Input{{Address: fromAddress.String(), Coins: coins}},
		[]banktypes.Output{{Address: toAddress.String(), Coins: coins}},
	)
=======
	for _, coin := range coins {
		ft, err := k.GetTokenDefinition(ctx, coin.Denom)
		if err != nil {
			if types.ErrInvalidDenom.Is(err) || types.ErrTokenNotFound.Is(err) {
				continue
			}
			return err
		}
		if err := k.isCoinSpendable(ctx, fromAddress, ft, coin.Amount); err != nil {
			return err
		}
		if err := k.isCoinReceivable(ctx, toAddress, ft, coin.Amount); err != nil {
			return err
		}
		if err := k.applyBurnRate(ctx, ft, fromAddress, toAddress, coin); err != nil {
			return err
		}
		if err := k.applySendCommissionRate(ctx, ft, fromAddress, toAddress, coin); err != nil {
			return err
		}
	}

	return nil
}

func (k Keeper) applyBurnRate(ctx sdk.Context, ft types.FTDefinition, fromAddress, toAddress sdk.AccAddress, coin sdk.Coin) error {
	if !ft.BurnRate.IsNil() && ft.BurnRate.IsPositive() && !ft.IsIssuer(fromAddress) && !ft.IsIssuer(toAddress) {
		coinToBurn := ft.CalculateBurnRateAmount(coin)
		err := k.burn(ctx, fromAddress, ft, coinToBurn)
		if err != nil {
			return err
		}
	}

	return nil
}

func (k Keeper) applySendCommissionRate(ctx sdk.Context, ft types.FTDefinition, fromAddress, toAddress sdk.AccAddress, coin sdk.Coin) error {
	if !ft.SendCommissionRate.IsNil() && ft.SendCommissionRate.IsPositive() && !ft.IsIssuer(fromAddress) && !ft.IsIssuer(toAddress) {
		sendCommission := ft.CalculateSendCommissionRateAmount(coin)
		err := k.bankKeeper.SendCoins(ctx, fromAddress, sdk.MustAccAddressFromBech32(ft.Issuer), sdk.NewCoins(sdk.NewCoin(coin.Denom, sendCommission)))
		if err != nil {
			return err
		}
	}

	return nil
>>>>>>> c1c035b8
}

// BeforeInputOutputCoins extends InputOutputCoins method of the bank keeper
func (k Keeper) BeforeInputOutputCoins(ctx sdk.Context, inputs []banktypes.Input, outputs []banktypes.Output) error {
<<<<<<< HEAD
	return k.applyFeatures(ctx, inputs, outputs)
=======
	for _, in := range inputs {
		inAddress, err := sdk.AccAddressFromBech32(in.Address)
		if err != nil {
			return err
		}

		for _, coin := range in.Coins {
			ft, err := k.GetTokenDefinition(ctx, coin.Denom)
			if types.ErrInvalidDenom.Is(err) || types.ErrTokenNotFound.Is(err) {
				continue
			}

			if err != nil {
				return err
			}

			if err := k.isCoinSpendable(ctx, inAddress, ft, coin.Amount); err != nil {
				return err
			}

			if !ft.BurnRate.IsNil() && ft.BurnRate.IsPositive() && !ft.IsIssuer(inAddress) {
				coinsToBurn := ft.CalculateBurnRateAmount(coin)
				err := k.burn(ctx, inAddress, ft, coinsToBurn)
				if err != nil {
					return err
				}
			}
			if !ft.SendCommissionRate.IsNil() && ft.SendCommissionRate.IsPositive() && !ft.IsIssuer(inAddress) {
				sendCommissionRate := ft.CalculateSendCommissionRateAmount(coin)
				err := k.bankKeeper.SendCoins(ctx, inAddress, sdk.MustAccAddressFromBech32(ft.Issuer), sdk.NewCoins(sdk.NewCoin(coin.Denom, sendCommissionRate)))
				if err != nil {
					return err
				}
			}
		}
	}

	for _, out := range outputs {
		outAddress, err := sdk.AccAddressFromBech32(out.Address)
		if err != nil {
			return err
		}

		for _, coin := range out.Coins {
			ft, err := k.GetTokenDefinition(ctx, coin.Denom)
			if types.ErrInvalidDenom.Is(err) || types.ErrTokenNotFound.Is(err) {
				continue
			}
			if err != nil {
				return err
			}

			if err := k.isCoinReceivable(ctx, outAddress, ft, coin.Amount); err != nil {
				return err
			}
		}
	}

	return nil
>>>>>>> c1c035b8
}

// Logger returns the Keeper logger.
func (k Keeper) Logger(ctx sdk.Context) log.Logger {
	return ctx.Logger().With("module", fmt.Sprintf("x/%s", types.ModuleName))
}

// Mint mints new fungible token
func (k Keeper) Mint(ctx sdk.Context, sender sdk.AccAddress, coin sdk.Coin) error {
	ft, err := k.GetTokenDefinition(ctx, coin.Denom)
	if err != nil {
		return sdkerrors.Wrapf(err, "not able to get token info for denom:%s", coin.Denom)
	}

	if err = ft.CheckFeatureAllowed(sender, types.TokenFeature_mint); err != nil { //nolint:nosnakecase
		return err
	}

	return k.mint(ctx, ft, coin.Amount, sender)
}

// Burn burns fungible token
func (k Keeper) Burn(ctx sdk.Context, sender sdk.AccAddress, coin sdk.Coin) error {
	ft, err := k.GetTokenDefinition(ctx, coin.Denom)
	if err != nil {
		return sdkerrors.Wrapf(err, "not able to get token info for denom:%s", coin.Denom)
	}

	err = ft.CheckFeatureAllowed(sender, types.TokenFeature_burn) //nolint:nosnakecase
	if err != nil {
		return err
	}

	return k.burn(ctx, sender, ft, coin.Amount)
}<|MERGE_RESOLUTION|>--- conflicted
+++ resolved
@@ -56,128 +56,16 @@
 
 // BeforeSendCoins checks that a transfer request is allowed or not
 func (k Keeper) BeforeSendCoins(ctx sdk.Context, fromAddress, toAddress sdk.AccAddress, coins sdk.Coins) error {
-<<<<<<< HEAD
 	return k.applyFeatures(
 		ctx,
 		[]banktypes.Input{{Address: fromAddress.String(), Coins: coins}},
 		[]banktypes.Output{{Address: toAddress.String(), Coins: coins}},
 	)
-=======
-	for _, coin := range coins {
-		ft, err := k.GetTokenDefinition(ctx, coin.Denom)
-		if err != nil {
-			if types.ErrInvalidDenom.Is(err) || types.ErrTokenNotFound.Is(err) {
-				continue
-			}
-			return err
-		}
-		if err := k.isCoinSpendable(ctx, fromAddress, ft, coin.Amount); err != nil {
-			return err
-		}
-		if err := k.isCoinReceivable(ctx, toAddress, ft, coin.Amount); err != nil {
-			return err
-		}
-		if err := k.applyBurnRate(ctx, ft, fromAddress, toAddress, coin); err != nil {
-			return err
-		}
-		if err := k.applySendCommissionRate(ctx, ft, fromAddress, toAddress, coin); err != nil {
-			return err
-		}
-	}
-
-	return nil
-}
-
-func (k Keeper) applyBurnRate(ctx sdk.Context, ft types.FTDefinition, fromAddress, toAddress sdk.AccAddress, coin sdk.Coin) error {
-	if !ft.BurnRate.IsNil() && ft.BurnRate.IsPositive() && !ft.IsIssuer(fromAddress) && !ft.IsIssuer(toAddress) {
-		coinToBurn := ft.CalculateBurnRateAmount(coin)
-		err := k.burn(ctx, fromAddress, ft, coinToBurn)
-		if err != nil {
-			return err
-		}
-	}
-
-	return nil
-}
-
-func (k Keeper) applySendCommissionRate(ctx sdk.Context, ft types.FTDefinition, fromAddress, toAddress sdk.AccAddress, coin sdk.Coin) error {
-	if !ft.SendCommissionRate.IsNil() && ft.SendCommissionRate.IsPositive() && !ft.IsIssuer(fromAddress) && !ft.IsIssuer(toAddress) {
-		sendCommission := ft.CalculateSendCommissionRateAmount(coin)
-		err := k.bankKeeper.SendCoins(ctx, fromAddress, sdk.MustAccAddressFromBech32(ft.Issuer), sdk.NewCoins(sdk.NewCoin(coin.Denom, sendCommission)))
-		if err != nil {
-			return err
-		}
-	}
-
-	return nil
->>>>>>> c1c035b8
 }
 
 // BeforeInputOutputCoins extends InputOutputCoins method of the bank keeper
 func (k Keeper) BeforeInputOutputCoins(ctx sdk.Context, inputs []banktypes.Input, outputs []banktypes.Output) error {
-<<<<<<< HEAD
 	return k.applyFeatures(ctx, inputs, outputs)
-=======
-	for _, in := range inputs {
-		inAddress, err := sdk.AccAddressFromBech32(in.Address)
-		if err != nil {
-			return err
-		}
-
-		for _, coin := range in.Coins {
-			ft, err := k.GetTokenDefinition(ctx, coin.Denom)
-			if types.ErrInvalidDenom.Is(err) || types.ErrTokenNotFound.Is(err) {
-				continue
-			}
-
-			if err != nil {
-				return err
-			}
-
-			if err := k.isCoinSpendable(ctx, inAddress, ft, coin.Amount); err != nil {
-				return err
-			}
-
-			if !ft.BurnRate.IsNil() && ft.BurnRate.IsPositive() && !ft.IsIssuer(inAddress) {
-				coinsToBurn := ft.CalculateBurnRateAmount(coin)
-				err := k.burn(ctx, inAddress, ft, coinsToBurn)
-				if err != nil {
-					return err
-				}
-			}
-			if !ft.SendCommissionRate.IsNil() && ft.SendCommissionRate.IsPositive() && !ft.IsIssuer(inAddress) {
-				sendCommissionRate := ft.CalculateSendCommissionRateAmount(coin)
-				err := k.bankKeeper.SendCoins(ctx, inAddress, sdk.MustAccAddressFromBech32(ft.Issuer), sdk.NewCoins(sdk.NewCoin(coin.Denom, sendCommissionRate)))
-				if err != nil {
-					return err
-				}
-			}
-		}
-	}
-
-	for _, out := range outputs {
-		outAddress, err := sdk.AccAddressFromBech32(out.Address)
-		if err != nil {
-			return err
-		}
-
-		for _, coin := range out.Coins {
-			ft, err := k.GetTokenDefinition(ctx, coin.Denom)
-			if types.ErrInvalidDenom.Is(err) || types.ErrTokenNotFound.Is(err) {
-				continue
-			}
-			if err != nil {
-				return err
-			}
-
-			if err := k.isCoinReceivable(ctx, outAddress, ft, coin.Amount); err != nil {
-				return err
-			}
-		}
-	}
-
-	return nil
->>>>>>> c1c035b8
 }
 
 // Logger returns the Keeper logger.
