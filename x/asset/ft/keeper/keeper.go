package keeper

import (
	"bytes"
	"fmt"

	sdkerrors "cosmossdk.io/errors"
	sdkmath "cosmossdk.io/math"
	"github.com/cometbft/cometbft/libs/log"
	"github.com/cosmos/cosmos-sdk/codec"
	"github.com/cosmos/cosmos-sdk/store/prefix"
	storetypes "github.com/cosmos/cosmos-sdk/store/types"
	sdk "github.com/cosmos/cosmos-sdk/types"
	cosmoserrors "github.com/cosmos/cosmos-sdk/types/errors"
	"github.com/cosmos/cosmos-sdk/types/query"
	banktypes "github.com/cosmos/cosmos-sdk/x/bank/types"
	paramtypes "github.com/cosmos/cosmos-sdk/x/params/types"

	"github.com/CoreumFoundation/coreum/v2/x/asset"
	"github.com/CoreumFoundation/coreum/v2/x/asset/ft/types"
	wibctransfertypes "github.com/CoreumFoundation/coreum/v2/x/wibctransfer/types"
)

// ParamSubspace represents a subscope of methods exposed by param module to store and retrieve parameters.
type ParamSubspace interface {
	GetParamSet(ctx sdk.Context, ps paramtypes.ParamSet)
	SetParamSet(ctx sdk.Context, ps paramtypes.ParamSet)
}

// Keeper is the asset module keeper.
type Keeper struct {
	cdc           codec.BinaryCodec
	paramSubspace ParamSubspace
	storeKey      storetypes.StoreKey
	bankKeeper    types.BankKeeper
	delayKeeper   types.DelayKeeper
}

// NewKeeper creates a new instance of the Keeper.
func NewKeeper(
	cdc codec.BinaryCodec,
	paramSubspace ParamSubspace,
	storeKey storetypes.StoreKey,
	bankKeeper types.BankKeeper,
	delayKeeper types.DelayKeeper,
) Keeper {
	return Keeper{
		cdc:           cdc,
		paramSubspace: paramSubspace,
		storeKey:      storeKey,
		bankKeeper:    bankKeeper,
		delayKeeper:   delayKeeper,
	}
}

// GetParams gets the parameters of the model.
func (k Keeper) GetParams(ctx sdk.Context) types.Params {
	var params types.Params
	k.paramSubspace.GetParamSet(ctx, &params)
	return params
}

// SetParams sets the parameters of the model.
func (k Keeper) SetParams(ctx sdk.Context, params types.Params) {
	k.paramSubspace.SetParamSet(ctx, &params)
}

// GetTokens returns all fungible tokens.
func (k Keeper) GetTokens(ctx sdk.Context, pagination *query.PageRequest) ([]types.Token, *query.PageResponse, error) {
	defs, pageResponse, err := k.getDefinitions(ctx, pagination)
	if err != nil {
		return nil, nil, err
	}

	tokens, err := k.getTokensByDefinitions(ctx, defs)
	if err != nil {
		return nil, nil, err
	}

	return tokens, pageResponse, nil
}

// GetIssuerTokens returns fungible tokens issued by the issuer.
func (k Keeper) GetIssuerTokens(ctx sdk.Context, issuer sdk.AccAddress, pagination *query.PageRequest) ([]types.Token, *query.PageResponse, error) {
	definitions, pageResponse, err := k.getIssuerDefinitions(ctx, issuer, pagination)
	if err != nil {
		return nil, nil, err
	}

	tokens, err := k.getTokensByDefinitions(ctx, definitions)
	if err != nil {
		return nil, nil, err
	}

	return tokens, pageResponse, nil
}

// IterateAllDefinitions iterates over all token definitions and applies the provided callback.
// If true is returned from the callback, iteration is halted.
func (k Keeper) IterateAllDefinitions(ctx sdk.Context, cb func(types.Definition) (bool, error)) error {
	iterator := prefix.NewStore(ctx.KVStore(k.storeKey), types.TokenKeyPrefix).Iterator(nil, nil)
	defer iterator.Close()

	for ; iterator.Valid(); iterator.Next() {
		var definition types.Definition
		k.cdc.MustUnmarshal(iterator.Value(), &definition)

		stop, err := cb(definition)
		if err != nil {
			return err
		}
		if stop {
			break
		}
	}
	return nil
}

// GetDefinition returns the Definition by the denom.
func (k Keeper) GetDefinition(ctx sdk.Context, denom string) (types.Definition, error) {
	subunit, issuer, err := types.DeconstructDenom(denom)
	if err != nil {
		return types.Definition{}, err
	}
	bz := ctx.KVStore(k.storeKey).Get(types.CreateTokenKey(issuer, subunit))
	if bz == nil {
		return types.Definition{}, sdkerrors.Wrapf(types.ErrTokenNotFound, "denom: %s", denom)
	}
	var definition types.Definition
	k.cdc.MustUnmarshal(bz, &definition)

	return definition, nil
}

// GetToken returns the fungible token by it's denom.
func (k Keeper) GetToken(ctx sdk.Context, denom string) (types.Token, error) {
	def, err := k.GetDefinition(ctx, denom)
	if err != nil {
		return types.Token{}, err
	}

	return k.getTokenFullInfo(ctx, def)
}

// Issue issues new fungible token and returns it's denom.
func (k Keeper) Issue(ctx sdk.Context, settings types.IssueSettings) (string, error) {
	return k.IssueVersioned(ctx, settings, types.CurrentTokenVersion)
}

// IssueVersioned issues new fungible token and sets its version.
// To be used only in unit tests !!!
func (k Keeper) IssueVersioned(ctx sdk.Context, settings types.IssueSettings, version uint32) (string, error) {
	if err := types.ValidateSubunit(settings.Subunit); err != nil {
		return "", sdkerrors.Wrapf(err, "provided subunit: %s", settings.Subunit)
	}

	if err := types.ValidatePrecision(settings.Precision); err != nil {
		return "", sdkerrors.Wrapf(err, "provided precision: %d", settings.Precision)
	}

	if err := types.ValidateFeatures(settings.Features); err != nil {
		return "", err
	}

	if err := types.ValidateBurnRate(settings.BurnRate); err != nil {
		return "", err
	}
	if err := types.ValidateSendCommissionRate(settings.SendCommissionRate); err != nil {
		return "", err
	}

	err := types.ValidateSymbol(settings.Symbol)
	if err != nil {
		return "", sdkerrors.Wrapf(err, "provided symbol: %s", settings.Symbol)
	}

	denom := types.BuildDenom(settings.Subunit, settings.Issuer)
	if _, found := k.bankKeeper.GetDenomMetaData(ctx, denom); found {
		return "", sdkerrors.Wrapf(
			types.ErrInvalidInput,
			"subunit %s already registered for the address %s",
			settings.Subunit,
			settings.Issuer.String(),
		)
	}

	params := k.GetParams(ctx)
	if params.IssueFee.IsPositive() {
		if err := k.burn(ctx, settings.Issuer, sdk.NewCoins(params.IssueFee)); err != nil {
			return "", err
		}
	}

	if err := k.SetSymbol(ctx, settings.Symbol, settings.Issuer); err != nil {
		return "", sdkerrors.Wrapf(err, "provided symbol: %s", settings.Symbol)
	}

	definition := types.Definition{
		Denom:              denom,
		Issuer:             settings.Issuer.String(),
		Features:           settings.Features,
		BurnRate:           settings.BurnRate,
		SendCommissionRate: settings.SendCommissionRate,
		Version:            version,
	}

	if err := k.SetDenomMetadata(ctx, denom, settings.Symbol, settings.Description, settings.Precision); err != nil {
		return "", err
	}

	k.SetDefinition(ctx, settings.Issuer, settings.Subunit, definition)

	if err := k.mintIfReceivable(ctx, definition, settings.InitialAmount, settings.Issuer); err != nil {
		return "", err
	}

	if err := ctx.EventManager().EmitTypedEvent(&types.EventIssued{
		Denom:              denom,
		Issuer:             settings.Issuer.String(),
		Symbol:             settings.Symbol,
		Subunit:            settings.Subunit,
		Precision:          settings.Precision,
		Description:        settings.Description,
		InitialAmount:      settings.InitialAmount,
		Features:           settings.Features,
		BurnRate:           settings.BurnRate,
		SendCommissionRate: settings.SendCommissionRate,
	}); err != nil {
		return "", sdkerrors.Wrapf(types.ErrInvalidState, "failed to emit EventIssued event: %s", err)
	}

	k.logger(ctx).Debug("issued new fungible token with denom %d", denom)

	return denom, nil
}

// SetSymbol saves the symbol to store.
func (k Keeper) SetSymbol(ctx sdk.Context, symbol string, issuer sdk.AccAddress) error {
	symbol = types.NormalizeSymbolForKey(symbol)
	if k.isSymbolDuplicated(ctx, symbol, issuer) {
		return sdkerrors.Wrapf(types.ErrInvalidInput, "duplicate symbol %s", symbol)
	}

	ctx.KVStore(k.storeKey).Set(types.CreateSymbolKey(issuer, symbol), asset.StoreTrue)
	return nil
}

// SetDefinition stores the Definition.
func (k Keeper) SetDefinition(ctx sdk.Context, issuer sdk.AccAddress, subunit string, definition types.Definition) {
	ctx.KVStore(k.storeKey).Set(types.CreateTokenKey(issuer, subunit), k.cdc.MustMarshal(&definition))
}

// SetDenomMetadata registers denom metadata on the bank keeper.
func (k Keeper) SetDenomMetadata(ctx sdk.Context, denom, symbol, description string, precision uint32) error {
	denomMetadata := banktypes.Metadata{
		Name:        symbol,
		Symbol:      symbol,
		Description: description,

		// This is a cosmos sdk requirement that the first denomination unit MUST be the base
		DenomUnits: []*banktypes.DenomUnit{
			{
				Denom:    denom,
				Exponent: uint32(0),
			},
			{
				Denom:    symbol,
				Exponent: precision,
			},
		},
		// here take subunit provided by the user, generate the denom and used it as base,
		// and we take the symbol provided by the user and use it as symbol
		Base:    denom,
		Display: symbol,
	}

	if err := denomMetadata.Validate(); err != nil {
		return sdkerrors.Wrapf(types.ErrInvalidInput, "failed to validate denom metadata: %s", err)
	}

	k.bankKeeper.SetDenomMetaData(ctx, denomMetadata)
	return nil
}

// Mint mints new fungible token.
func (k Keeper) Mint(ctx sdk.Context, sender sdk.AccAddress, coin sdk.Coin) error {
	def, err := k.GetDefinition(ctx, coin.Denom)
	if err != nil {
		return sdkerrors.Wrapf(err, "not able to get token info for denom:%s", coin.Denom)
	}

	if err = def.CheckFeatureAllowed(sender, types.Feature_minting); err != nil {
		return err
	}

	return k.mintIfReceivable(ctx, def, coin.Amount, sender)
}

// Burn burns fungible token.
func (k Keeper) Burn(ctx sdk.Context, sender sdk.AccAddress, coin sdk.Coin) error {
	def, err := k.GetDefinition(ctx, coin.Denom)
	if err != nil {
		return sdkerrors.Wrapf(err, "not able to get token info for denom:%s", coin.Denom)
	}

	err = def.CheckFeatureAllowed(sender, types.Feature_burning)
	if err != nil {
		return err
	}

	return k.burnIfSpendable(ctx, sender, def, coin.Amount)
}

// Freeze freezes specified token from the specified account.
func (k Keeper) Freeze(ctx sdk.Context, sender, addr sdk.AccAddress, coin sdk.Coin) error {
	if !coin.IsPositive() {
		return sdkerrors.Wrap(cosmoserrors.ErrInvalidCoins, "freeze amount should be positive")
	}

	def, err := k.GetDefinition(ctx, coin.Denom)
	if err != nil {
		return sdkerrors.Wrapf(err, "not able to get token info for denom:%s", coin.Denom)
	}

	if def.IsIssuer(addr) {
		return sdkerrors.Wrap(cosmoserrors.ErrUnauthorized, "issuer's balance can't be frozen")
	}

	if err = def.CheckFeatureAllowed(sender, types.Feature_freezing); err != nil {
		return err
	}

	frozenStore := k.frozenAccountBalanceStore(ctx, addr)
	frozenBalance := frozenStore.Balance(coin.Denom)
	newFrozenBalance := frozenBalance.Add(coin)
	frozenStore.SetBalance(newFrozenBalance)

	if err = ctx.EventManager().EmitTypedEvent(&types.EventFrozenAmountChanged{
		Account:        addr.String(),
		Denom:          coin.Denom,
		PreviousAmount: frozenBalance.Amount,
		CurrentAmount:  newFrozenBalance.Amount,
	}); err != nil {
		return sdkerrors.Wrapf(types.ErrInvalidState, "failed to emit EventFrozenAmountChanged event: %s", err)
	}

	return nil
}

// Unfreeze unfreezes specified tokens from the specified account.
func (k Keeper) Unfreeze(ctx sdk.Context, sender, addr sdk.AccAddress, coin sdk.Coin) error {
	if !coin.IsPositive() {
		return sdkerrors.Wrap(cosmoserrors.ErrInvalidCoins, "freeze amount should be positive")
	}

	def, err := k.GetDefinition(ctx, coin.Denom)
	if err != nil {
		return sdkerrors.Wrapf(err, "not able to get token info for denom:%s", coin.Denom)
	}

	if err = def.CheckFeatureAllowed(sender, types.Feature_freezing); err != nil {
		return err
	}

	frozenStore := k.frozenAccountBalanceStore(ctx, addr)
	frozenBalance := frozenStore.Balance(coin.Denom)
	if !frozenBalance.IsGTE(coin) {
		return sdkerrors.Wrapf(cosmoserrors.ErrInsufficientFunds,
			"unfreeze request %s is greater than the available frozen balance %s",
			coin.String(),
			frozenBalance.String(),
		)
	}

	newFrozenBalance := frozenBalance.Sub(coin)
	frozenStore.SetBalance(newFrozenBalance)

	if err = ctx.EventManager().EmitTypedEvent(&types.EventFrozenAmountChanged{
		Account:        addr.String(),
		Denom:          coin.Denom,
		PreviousAmount: frozenBalance.Amount,
		CurrentAmount:  newFrozenBalance.Amount,
	}); err != nil {
		return sdkerrors.Wrapf(types.ErrInvalidState, "failed to emit EventFrozenAmountChanged event: %s", err)
	}

	return nil
}

// GloballyFreeze enables global freeze on a fungible token. This function is idempotent.
func (k Keeper) GloballyFreeze(ctx sdk.Context, sender sdk.AccAddress, denom string) error {
	def, err := k.GetDefinition(ctx, denom)
	if err != nil {
		return sdkerrors.Wrapf(err, "not able to get token info for denom:%s", denom)
	}

	if err = def.CheckFeatureAllowed(sender, types.Feature_freezing); err != nil {
		return err
	}

	k.SetGlobalFreeze(ctx, denom, true)
	return nil
}

// GloballyUnfreeze disables global freeze on a fungible token. This function is idempotent.
func (k Keeper) GloballyUnfreeze(ctx sdk.Context, sender sdk.AccAddress, denom string) error {
	def, err := k.GetDefinition(ctx, denom)
	if err != nil {
		return sdkerrors.Wrapf(err, "not able to get token info for denom:%s", denom)
	}

	if err = def.CheckFeatureAllowed(sender, types.Feature_freezing); err != nil {
		return err
	}

	k.SetGlobalFreeze(ctx, denom, false)
	return nil
}

// GetAccountsFrozenBalances returns the frozen balance on all the account.
func (k Keeper) GetAccountsFrozenBalances(ctx sdk.Context, pagination *query.PageRequest) ([]types.Balance, *query.PageResponse, error) {
	return collectBalances(k.cdc, k.frozenBalancesStore(ctx), pagination)
}

// IterateAccountsFrozenBalances iterates over all frozen balances of all accounts and applies the provided callback.
// If true is returned from the callback, iteration is stopped.
func (k Keeper) IterateAccountsFrozenBalances(ctx sdk.Context, cb func(sdk.AccAddress, sdk.Coin) bool) error {
	return k.frozenAccountsBalanceStore(ctx).IterateAllBalances(cb)
}

// GetFrozenBalances returns the frozen balance of an account.
func (k Keeper) GetFrozenBalances(ctx sdk.Context, addr sdk.AccAddress, pagination *query.PageRequest) (sdk.Coins, *query.PageResponse, error) {
	return k.frozenAccountBalanceStore(ctx, addr).Balances(pagination)
}

// GetFrozenBalance returns the frozen balance of a denom and account.
func (k Keeper) GetFrozenBalance(ctx sdk.Context, addr sdk.AccAddress, denom string) sdk.Coin {
	return k.frozenAccountBalanceStore(ctx, addr).Balance(denom)
}

// SetFrozenBalances sets the frozen balances of a specified account.
// Pay attention that the sdk.NewCoins() sanitizes/removes the empty coins, hence if you need set zero amount use the slice []sdk.Coins.
func (k Keeper) SetFrozenBalances(ctx sdk.Context, addr sdk.AccAddress, coins sdk.Coins) {
	frozenStore := k.frozenAccountBalanceStore(ctx, addr)
	for _, coin := range coins {
		frozenStore.SetBalance(coin)
	}
}

// SetGlobalFreeze enables/disables global freeze on a fungible token depending on frozen arg.
func (k Keeper) SetGlobalFreeze(ctx sdk.Context, denom string, frozen bool) {
	if frozen {
		ctx.KVStore(k.storeKey).Set(types.CreateGlobalFreezeKey(denom), asset.StoreTrue)
		return
	}
	ctx.KVStore(k.storeKey).Delete(types.CreateGlobalFreezeKey(denom))
}

// SetWhitelistedBalance sets whitelisted limit for the account.
func (k Keeper) SetWhitelistedBalance(ctx sdk.Context, sender, addr sdk.AccAddress, coin sdk.Coin) error {
	if coin.IsNil() || coin.IsNegative() {
		return sdkerrors.Wrap(cosmoserrors.ErrInvalidCoins, "whitelisted limit amount should be greater than or equal to 0")
	}

	def, err := k.GetDefinition(ctx, coin.Denom)
	if err != nil {
		return sdkerrors.Wrapf(err, "not able to get token info for denom:%s", coin.Denom)
	}

	if def.IsIssuer(addr) {
		return sdkerrors.Wrap(cosmoserrors.ErrUnauthorized, "issuer's balance can't be whitelisted")
	}

	if err = def.CheckFeatureAllowed(sender, types.Feature_whitelisting); err != nil {
		return err
	}

	whitelistedStore := k.whitelistedAccountBalanceStore(ctx, addr)
	previousWhitelistedBalance := whitelistedStore.Balance(coin.Denom)
	whitelistedStore.SetBalance(coin)

	if err = ctx.EventManager().EmitTypedEvent(&types.EventWhitelistedAmountChanged{
		Account:        addr.String(),
		Denom:          coin.Denom,
		PreviousAmount: previousWhitelistedBalance.Amount,
		CurrentAmount:  coin.Amount,
	}); err != nil {
		return sdkerrors.Wrapf(types.ErrInvalidState, "failed to emit EventWhitelistedAmountChanged event: %s", err)
	}

	return nil
}

// GetAccountsWhitelistedBalances returns the whitelisted balance of all the account.
func (k Keeper) GetAccountsWhitelistedBalances(ctx sdk.Context, pagination *query.PageRequest) ([]types.Balance, *query.PageResponse, error) {
	return collectBalances(k.cdc, prefix.NewStore(ctx.KVStore(k.storeKey), types.WhitelistedBalancesKeyPrefix), pagination)
}

// IterateAccountsWhitelistedBalances iterates over all whitelisted balances of all accounts and applies the provided callback.
// If true is returned from the callback, iteration is halted.
func (k Keeper) IterateAccountsWhitelistedBalances(ctx sdk.Context, cb func(sdk.AccAddress, sdk.Coin) bool) error {
	return newBalanceStore(k.cdc, ctx.KVStore(k.storeKey), types.WhitelistedBalancesKeyPrefix).IterateAllBalances(cb)
}

// GetWhitelistedBalances returns the whitelisted balance of an account.
func (k Keeper) GetWhitelistedBalances(ctx sdk.Context, addr sdk.AccAddress, pagination *query.PageRequest) (sdk.Coins, *query.PageResponse, error) {
	return k.whitelistedAccountBalanceStore(ctx, addr).Balances(pagination)
}

// GetWhitelistedBalance returns the whitelisted balance of a denom and account.
func (k Keeper) GetWhitelistedBalance(ctx sdk.Context, addr sdk.AccAddress, denom string) sdk.Coin {
	return k.whitelistedAccountBalanceStore(ctx, addr).Balance(denom)
}

// SetWhitelistedBalances sets the whitelisted balances of a specified account.
// Pay attention that the sdk.NewCoins() sanitizes/removes the empty coins, hence if you need set zero amount use the slice []sdk.Coins.
func (k Keeper) SetWhitelistedBalances(ctx sdk.Context, addr sdk.AccAddress, coins sdk.Coins) {
	whitelistedStore := k.whitelistedAccountBalanceStore(ctx, addr)
	for _, coin := range coins {
		whitelistedStore.SetBalance(coin)
	}
}

func (k Keeper) mintIfReceivable(ctx sdk.Context, def types.Definition, amount sdkmath.Int, recipient sdk.AccAddress) error {
	if !amount.IsPositive() {
		return nil
	}
	if err := k.isCoinReceivable(ctx, recipient, def, amount); err != nil {
		return sdkerrors.Wrapf(err, "coins are not receivable")
	}

	coinsToMint := sdk.NewCoins(sdk.NewCoin(def.Denom, amount))
	if err := k.bankKeeper.MintCoins(ctx, types.ModuleName, coinsToMint); err != nil {
		return sdkerrors.Wrapf(err, "can't mint %s for the module %s", coinsToMint.String(), types.ModuleName)
	}

	if err := k.bankKeeper.SendCoinsFromModuleToAccount(ctx, types.ModuleName, recipient, coinsToMint); err != nil {
		return sdkerrors.Wrapf(err, "can't send minted coins from module %s to account %s", types.ModuleName, recipient.String())
	}

	return nil
}

func (k Keeper) burnIfSpendable(ctx sdk.Context, account sdk.AccAddress, def types.Definition, amount sdkmath.Int) error {
	if err := k.isCoinSpendable(ctx, account, def, amount); err != nil {
		return sdkerrors.Wrapf(err, "coins are not spendable")
	}

	return k.burn(ctx, account, sdk.NewCoins(sdk.NewCoin(def.Denom, amount)))
}

func (k Keeper) burn(ctx sdk.Context, account sdk.AccAddress, coinsToBurn sdk.Coins) error {
	if err := k.bankKeeper.SendCoinsFromAccountToModule(ctx, account, types.ModuleName, coinsToBurn); err != nil {
		return sdkerrors.Wrapf(err, "can't send coins from account %s to module %s", account.String(), types.ModuleName)
	}

	if err := k.bankKeeper.BurnCoins(ctx, types.ModuleName, coinsToBurn); err != nil {
		return sdkerrors.Wrapf(err, "can't burn %s for the module %s", coinsToBurn.String(), types.ModuleName)
	}

	return nil
}

<<<<<<< HEAD
func (k Keeper) isCoinSpendable(ctx sdk.Context, addr sdk.AccAddress, def types.Definition, amount sdk.Int) error {
	// This check is effective when IBC transfer is acknowledged by the peer chain. It happens in two situations:
	// - when transfer succeeded
	// - when transfer has been rejected by the other chain.
	// `isCoinSpendable` is called only in the second case, that's why we don't need to differentiate them here.
	// So, whenever it happens here, it means transfer has been rejected. It means that funds are going to be refunded
	// back to the sender by the IBC transfer module.
	// It should succeed even if the issuer decided, for whatever reason, to freeze the escrow address.
	// It is done before cehcking for global freeze because refunding should not be blocked by this.
	// Otherwise, funds would be lost forever, being blocked on the escrow account.
	if wibctransfertypes.IsPurposeAck(ctx) {
		return nil
	}

	// Same thing applies if IBC fails due to timeout.
	if wibctransfertypes.IsPurposeTimeout(ctx) {
		return nil
	}

=======
func (k Keeper) isCoinSpendable(ctx sdk.Context, addr sdk.AccAddress, def types.Definition, amount sdkmath.Int) error {
>>>>>>> e94f49fd
	if !def.IsFeatureEnabled(types.Feature_freezing) || def.IsIssuer(addr) {
		return nil
	}

	if k.isGloballyFrozen(ctx, def.Denom) {
		return sdkerrors.Wrapf(types.ErrGloballyFrozen, "%s is globally frozen", def.Denom)
	}

	// Checking for IBC-received transfer is done here (after call to k.isGloballyFrozen), because those transfers
	// should be affected by the global freeze checked above. We decided that if token is frozen globally it means
	// none of the balances for that token can be affected by the IBC incoming transfer during freezing period.
	// Otherwise, the transfer must work despite the fact that escrow address might have been frozen by the issuer.
	if wibctransfertypes.IsPurposeIn(ctx) {
		return nil
	}

	availableBalance := k.availableBalance(ctx, addr, def.Denom)
	if !availableBalance.Amount.GTE(amount) {
		return sdkerrors.Wrapf(cosmoserrors.ErrInsufficientFunds, "%s is not available, available %s",
			sdk.NewCoin(def.Denom, amount), availableBalance)
	}
	return nil
}

<<<<<<< HEAD
func (k Keeper) isCoinReceivable(ctx sdk.Context, addr sdk.AccAddress, def types.Definition, amount sdk.Int) error {
	// This check is effective when funds for IBC transfers are received by the escrow address.
	// If IBC is enabled we always accept escrow address as a receiver of the funds because it must work
	// despite the fact that address is not whitelisted.
	// On the other hand, if IBC is disabled for the token, we reject the transfer to the escrow address.
	// We don't block on IsPurposeIn condition when IBC transfer is received because if token cannot be sent,
	// it cannot be received back by definition.
	if wibctransfertypes.IsPurposeOut(ctx) {
		if !def.IsFeatureEnabled(types.Feature_ibc) {
			return sdkerrors.Wrapf(sdkerrors.ErrUnauthorized, "ibc transfers are disabled for %s", def.Denom)
		}
		return nil
	}

	// This check is effective when IBC transfer is acknowledged by the peer chain. It happens in two situations:
	// - when transfer succeeded
	// - when transfer has been rejected by the other chain.
	// `isCoinReceivable` is called only in the second case, that's why we don't need to differentiate them here.
	// So, whenever it happens here, it means transfer has been rejected. It means that funds are going to be refunded
	// back to the sender by the IBC transfer module.
	// That means we should allow to do this even if the sender is no longer whitelisted. It might happen that between
	// sending IBC transfer and receiving ACK rejecting it, issuer decided to remove whitelisting for the sender.
	// Despite that, sender should receive his funds back because otherwise they are lost forever, being blocked
	// on the escrow address.
	if wibctransfertypes.IsPurposeAck(ctx) {
		return nil
	}

	// Same thing applies if IBC fails due to timeout.
	if wibctransfertypes.IsPurposeTimeout(ctx) {
		return nil
	}

	if !def.IsFeatureEnabled(types.Feature_whitelisting) ||
		def.IsIssuer(addr) {
=======
func (k Keeper) isCoinReceivable(ctx sdk.Context, addr sdk.AccAddress, def types.Definition, amount sdkmath.Int) error {
	if !def.IsFeatureEnabled(types.Feature_whitelisting) || def.IsIssuer(addr) {
>>>>>>> e94f49fd
		return nil
	}

	balance := k.bankKeeper.GetBalance(ctx, addr, def.Denom)
	whitelistedBalance := k.GetWhitelistedBalance(ctx, addr, def.Denom)

	finalBalance := balance.Amount.Add(amount)
	if finalBalance.GT(whitelistedBalance.Amount) {
		return sdkerrors.Wrapf(types.ErrWhitelistedLimitExceeded, "balance whitelisted for %s is not enough to receive %s, current whitelisted balance: %s",
			addr, sdk.NewCoin(def.Denom, amount), whitelistedBalance)
	}
	return nil
}

func (k Keeper) isSymbolDuplicated(ctx sdk.Context, symbol string, issuer sdk.AccAddress) bool {
	compositeKey := types.CreateSymbolKey(issuer, symbol)
	rawBytes := ctx.KVStore(k.storeKey).Get(compositeKey)
	return rawBytes != nil
}

func (k Keeper) availableBalance(ctx sdk.Context, addr sdk.AccAddress, denom string) sdk.Coin {
	balance := k.bankKeeper.GetBalance(ctx, addr, denom)
	if balance.IsZero() {
		return balance
	}

	frozenBalance := k.GetFrozenBalance(ctx, addr, denom)
	if frozenBalance.IsGTE(balance) {
		return sdk.NewCoin(denom, sdk.ZeroInt())
	}
	return balance.Sub(frozenBalance)
}

func (k Keeper) getDefinitions(ctx sdk.Context, pagination *query.PageRequest) ([]types.Definition, *query.PageResponse, error) {
	return k.getDefinitionsFromStore(prefix.NewStore(ctx.KVStore(k.storeKey), types.TokenKeyPrefix), pagination)
}

func (k Keeper) getIssuerDefinitions(ctx sdk.Context, issuer sdk.AccAddress, pagination *query.PageRequest) ([]types.Definition, *query.PageResponse, error) {
	return k.getDefinitionsFromStore(prefix.NewStore(ctx.KVStore(k.storeKey), types.CreateIssuerTokensPrefix(issuer)), pagination)
}

func (k Keeper) getTokenFullInfo(ctx sdk.Context, definition types.Definition) (types.Token, error) {
	subunit, _, err := types.DeconstructDenom(definition.Denom)
	if err != nil {
		return types.Token{}, err
	}

	metadata, found := k.bankKeeper.GetDenomMetaData(ctx, definition.Denom)
	if !found {
		return types.Token{}, sdkerrors.Wrapf(types.ErrTokenNotFound, "metadata for %s denom not found", definition.Denom)
	}

	precision := -1
	for _, unit := range metadata.DenomUnits {
		if unit.Denom == metadata.Symbol {
			precision = int(unit.Exponent)
			break
		}
	}

	if precision < 0 {
		return types.Token{}, sdkerrors.Wrap(types.ErrInvalidInput, "precision not found")
	}

	return types.Token{
		Denom:              definition.Denom,
		Issuer:             definition.Issuer,
		Symbol:             metadata.Symbol,
		Precision:          uint32(precision),
		Subunit:            subunit,
		Description:        metadata.Description,
		Features:           definition.Features,
		BurnRate:           definition.BurnRate,
		SendCommissionRate: definition.SendCommissionRate,
		GloballyFrozen:     k.isGloballyFrozen(ctx, definition.Denom),
		Version:            definition.Version,
	}, nil
}

func (k Keeper) getDefinitionsFromStore(store prefix.Store, pagination *query.PageRequest) ([]types.Definition, *query.PageResponse, error) {
	definitionsPointers, pageRes, err := query.GenericFilteredPaginate(
		k.cdc,
		store,
		pagination,
		// builder
		func(key []byte, definition *types.Definition) (*types.Definition, error) {
			return definition, nil
		},
		// constructor
		func() *types.Definition {
			return &types.Definition{}
		},
	)
	if err != nil {
		return nil, nil, sdkerrors.Wrapf(types.ErrInvalidInput, "failed to paginate: %s", err)
	}

	definitions := make([]types.Definition, 0, len(definitionsPointers))
	for _, definition := range definitionsPointers {
		definitions = append(definitions, *definition)
	}

	return definitions, pageRes, nil
}

func (k Keeper) getTokensByDefinitions(ctx sdk.Context, defs []types.Definition) ([]types.Token, error) {
	tokens := make([]types.Token, 0, len(defs))
	for _, definition := range defs {
		token, err := k.getTokenFullInfo(ctx, definition)
		if err != nil {
			return nil, err
		}

		tokens = append(tokens, token)
	}
	return tokens, nil
}

// frozenBalancesStore get the store for the frozen balances of all accounts.
func (k Keeper) frozenBalancesStore(ctx sdk.Context) prefix.Store {
	return prefix.NewStore(ctx.KVStore(k.storeKey), types.FrozenBalancesKeyPrefix)
}

// frozenAccountBalanceStore gets the store for the frozen balances of an account.
func (k Keeper) frozenAccountBalanceStore(ctx sdk.Context, addr sdk.AccAddress) balanceStore {
	return newBalanceStore(k.cdc, ctx.KVStore(k.storeKey), types.CreateFrozenBalancesKey(addr))
}

// frozenAccountBalanceStore gets the store for the frozen balances of an account.
func (k Keeper) frozenAccountsBalanceStore(ctx sdk.Context) balanceStore {
	return newBalanceStore(k.cdc, ctx.KVStore(k.storeKey), types.FrozenBalancesKeyPrefix)
}

func (k Keeper) isGloballyFrozen(ctx sdk.Context, denom string) bool {
	return bytes.Equal(ctx.KVStore(k.storeKey).Get(types.CreateGlobalFreezeKey(denom)), asset.StoreTrue)
}

// whitelistedAccountBalanceStore gets the store for the whitelisted balances of an account.
func (k Keeper) whitelistedAccountBalanceStore(ctx sdk.Context, addr sdk.AccAddress) balanceStore {
	return newBalanceStore(k.cdc, ctx.KVStore(k.storeKey), types.CreateWhitelistedBalancesKey(addr))
}

// logger returns the Keeper logger.
func (k Keeper) logger(ctx sdk.Context) log.Logger {
	return ctx.Logger().With("module", fmt.Sprintf("x/%s", types.ModuleName))
}<|MERGE_RESOLUTION|>--- conflicted
+++ resolved
@@ -561,8 +561,7 @@
 	return nil
 }
 
-<<<<<<< HEAD
-func (k Keeper) isCoinSpendable(ctx sdk.Context, addr sdk.AccAddress, def types.Definition, amount sdk.Int) error {
+func (k Keeper) isCoinSpendable(ctx sdk.Context, addr sdk.AccAddress, def types.Definition, amount sdkmath.Int) error {
 	// This check is effective when IBC transfer is acknowledged by the peer chain. It happens in two situations:
 	// - when transfer succeeded
 	// - when transfer has been rejected by the other chain.
@@ -580,10 +579,6 @@
 	if wibctransfertypes.IsPurposeTimeout(ctx) {
 		return nil
 	}
-
-=======
-func (k Keeper) isCoinSpendable(ctx sdk.Context, addr sdk.AccAddress, def types.Definition, amount sdkmath.Int) error {
->>>>>>> e94f49fd
 	if !def.IsFeatureEnabled(types.Feature_freezing) || def.IsIssuer(addr) {
 		return nil
 	}
@@ -608,8 +603,7 @@
 	return nil
 }
 
-<<<<<<< HEAD
-func (k Keeper) isCoinReceivable(ctx sdk.Context, addr sdk.AccAddress, def types.Definition, amount sdk.Int) error {
+func (k Keeper) isCoinReceivable(ctx sdk.Context, addr sdk.AccAddress, def types.Definition, amount sdkmath.Int) error {
 	// This check is effective when funds for IBC transfers are received by the escrow address.
 	// If IBC is enabled we always accept escrow address as a receiver of the funds because it must work
 	// despite the fact that address is not whitelisted.
@@ -644,10 +638,6 @@
 
 	if !def.IsFeatureEnabled(types.Feature_whitelisting) ||
 		def.IsIssuer(addr) {
-=======
-func (k Keeper) isCoinReceivable(ctx sdk.Context, addr sdk.AccAddress, def types.Definition, amount sdkmath.Int) error {
-	if !def.IsFeatureEnabled(types.Feature_whitelisting) || def.IsIssuer(addr) {
->>>>>>> e94f49fd
 		return nil
 	}
 
