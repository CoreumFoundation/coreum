--- conflicted
+++ resolved
@@ -61,13 +61,8 @@
 	dummyAddress := genAccount()
 	ibcPort := "port"
 	ibcChannel := "1"
-<<<<<<< HEAD
-	ibcEscrowAddress := ibctransfertypes.GetEscrowAddress(ibcPort, ibcChannel).String()
 	assetFTKeeper := assetftkeeper.NewKeeper(nil, nil, nil, nil,
 		newIBCChannelKeeperMock(ibcPort, ibcChannel), nil, nil)
-=======
-	assetFTKeeper := assetftkeeper.NewKeeper(nil, nil, nil, nil, newIBCChannelKeeperMock(ibcPort, ibcChannel))
->>>>>>> 340ec039
 	pow10 := func(ex int64) sdk.Int {
 		return sdk.NewIntFromBigInt(big.NewInt(0).Exp(big.NewInt(10), big.NewInt(ex), nil))
 	}
