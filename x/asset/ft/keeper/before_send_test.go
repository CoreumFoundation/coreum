--- conflicted
+++ resolved
@@ -25,12 +25,9 @@
 	m.Run()
 }
 
-<<<<<<< HEAD
-=======
 // FIMXE add task to fix unit tests + simapp
 
 //nolint:funlen // there are too many tests cases
->>>>>>> e94f49fd
 func TestCalculateRateShares(t *testing.T) {
 	genAccount := func() string {
 		return sdk.AccAddress(secp256k1.GenPrivKey().PubKey().Address()).String()
@@ -40,29 +37,18 @@
 		accounts = append(accounts, genAccount())
 	}
 	issuer := genAccount()
-<<<<<<< HEAD
 	dummyAddress := genAccount()
 	assetFTKeeper := assetftkeeper.NewKeeper(nil, nil, nil, nil, nil)
-	pow10 := func(ex int64) sdk.Int {
-		return sdk.NewIntFromBigInt(big.NewInt(0).Exp(big.NewInt(10), big.NewInt(ex), nil))
+	pow10 := func(ex int64) sdkmath.Int {
+		return sdkmath.NewIntFromBigInt(big.NewInt(0).Exp(big.NewInt(10), big.NewInt(ex), nil))
 	}
 	testCases := []struct {
 		name         string
 		rate         string
-		senders      map[string]sdk.Int
-		receivers    map[string]sdk.Int
+		senders      map[string]sdkmath.Int
+		receivers    map[string]sdkmath.Int
 		ibcDirection wibctransfertypes.Direction
-		shares       map[string]sdk.Int
-=======
-	pow10 := func(ex int64) sdkmath.Int {
-		return sdkmath.NewIntFromBigInt(big.NewInt(0).Exp(big.NewInt(10), big.NewInt(ex), nil))
-	}
-	testCases := []struct {
-		rate      string
-		senders   map[string]sdkmath.Int
-		receivers map[string]sdkmath.Int
-		shares    map[string]sdkmath.Int
->>>>>>> e94f49fd
+		shares       map[string]sdkmath.Int
 	}{
 		{
 			name:    "empty_senders",
