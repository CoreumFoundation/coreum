package keeper

import (
	"github.com/cosmos/cosmos-sdk/store/prefix"
	sdk "github.com/cosmos/cosmos-sdk/types"
	sdkerrors "github.com/cosmos/cosmos-sdk/types/errors"
	"github.com/cosmos/cosmos-sdk/types/query"
	banktypes "github.com/cosmos/cosmos-sdk/x/bank/types"

	"github.com/CoreumFoundation/coreum/x/asset/ft/types"
)

// Issue issues new fungible token and returns it's denom.
func (k Keeper) Issue(ctx sdk.Context, settings types.IssueSettings) (string, error) {
	if err := types.ValidateSubunit(settings.Subunit); err != nil {
		return "", sdkerrors.Wrapf(err, "provided subunit: %s", settings.Subunit)
	}

	if err := types.ValidateBurnRate(settings.BurnRate); err != nil {
		return "", err
	}
	if err := types.ValidateSendCommissionRate(settings.SendCommissionRate); err != nil {
		return "", err
	}

	err := types.ValidateSymbol(settings.Symbol)
	if err != nil {
		return "", sdkerrors.Wrapf(err, "provided symbol: %s", settings.Symbol)
	}

<<<<<<< HEAD
	if err := k.SetSymbol(ctx, settings.Symbol, settings.Issuer); err != nil {
		return "", sdkerrors.Wrapf(err, "provided symbol: %s", settings.Symbol)
	}

=======
>>>>>>> acfad985
	denom := types.BuildDenom(settings.Subunit, settings.Issuer)
	if _, found := k.bankKeeper.GetDenomMetaData(ctx, denom); found {
		return "", sdkerrors.Wrapf(
			types.ErrInvalidInput,
			"subunit %s already registered for the address %s",
			settings.Subunit,
			settings.Issuer.String(),
		)
	}

	params := k.GetParams(ctx)
	if params.IssueFee.IsPositive() {
		coinsToBurn := sdk.NewCoins(params.IssueFee)
		if err := k.bankKeeper.SendCoinsFromAccountToModule(ctx, settings.Issuer, types.ModuleName, coinsToBurn); err != nil {
			return "", sdkerrors.Wrapf(err, "can't send coins from account %s to module %s", settings.Issuer.String(), types.ModuleName)
		}
		if err := k.bankKeeper.BurnCoins(ctx, types.ModuleName, coinsToBurn); err != nil {
			return "", sdkerrors.Wrapf(err, "can't burn %s for the module %s", coinsToBurn.String(), types.ModuleName)
		}
	}

	if err := k.StoreSymbol(ctx, settings.Symbol, settings.Issuer); err != nil {
		return "", sdkerrors.Wrapf(err, "provided symbol: %s", settings.Symbol)
	}

	definition := types.FTDefinition{
		Denom:              denom,
		Issuer:             settings.Issuer.String(),
		Features:           settings.Features,
		BurnRate:           settings.BurnRate,
		SendCommissionRate: settings.SendCommissionRate,
	}
<<<<<<< HEAD
	k.SetTokenDefinition(ctx, settings.Issuer, settings.Subunit, definition)
=======

	k.SetDenomMetadata(ctx, denom, settings.Symbol, settings.Description, settings.Precision)
	k.SetTokenDefinition(ctx, definition)
>>>>>>> acfad985

	if err := k.mint(ctx, definition, settings.InitialAmount, settings.Issuer); err != nil {
		return "", err
	}

	if err := ctx.EventManager().EmitTypedEvent(&types.EventTokenIssued{
		Denom:              denom,
		Issuer:             settings.Issuer.String(),
		Symbol:             settings.Symbol,
		Subunit:            settings.Subunit,
		Precision:          settings.Precision,
		Description:        settings.Description,
		InitialAmount:      settings.InitialAmount,
		Features:           settings.Features,
		BurnRate:           settings.BurnRate,
		SendCommissionRate: settings.SendCommissionRate,
	}); err != nil {
		return "", sdkerrors.Wrap(err, "can't emit EventTokenIssued event")
	}

	k.Logger(ctx).Debug("issued new fungible token with denom %d", denom)

	return denom, nil
}

// IsSymbolDuplicate checks symbol exists in the store
func (k Keeper) IsSymbolDuplicate(ctx sdk.Context, symbol string, issuer sdk.AccAddress) bool {
	symbol = types.NormalizeSymbolForKey(symbol)
	compositeKey := types.CreateSymbolKey(issuer, symbol)
	bytes := ctx.KVStore(k.storeKey).Get(compositeKey)
	return bytes != nil
}

// SetSymbol saves the symbol to store
func (k Keeper) SetSymbol(ctx sdk.Context, symbol string, issuer sdk.AccAddress) error {
	if k.IsSymbolDuplicate(ctx, symbol, issuer) {
		return sdkerrors.Wrapf(types.ErrInvalidInput, "duplicate symbol %s", symbol)
	}

	compositeKey := types.CreateSymbolKey(issuer, symbol)
	ctx.KVStore(k.storeKey).Set(compositeKey, []byte{0x01})
	return nil
}

// GetToken return the fungible token by its denom.
func (k Keeper) GetToken(ctx sdk.Context, denom string) (types.FT, error) {
	definition, err := k.GetTokenDefinition(ctx, denom)
	if err != nil {
		return types.FT{}, err
	}

	return k.getTokenFullInfo(ctx, definition)
}

// getTokenFullInfo return the fungible token info from bank, given its definition.
func (k Keeper) getTokenFullInfo(ctx sdk.Context, definition types.FTDefinition) (types.FT, error) {
	subunit, _, err := types.DeconstructDenom(definition.Denom)
	if err != nil {
		return types.FT{}, err
	}

	metadata, found := k.bankKeeper.GetDenomMetaData(ctx, definition.Denom)
	if !found {
		return types.FT{}, sdkerrors.Wrapf(types.ErrFTNotFound, "metadata for %s denom not found", definition.Denom)
	}

	precision := -1
	for _, unit := range metadata.DenomUnits {
		if unit.Denom == metadata.Symbol {
			precision = int(unit.Exponent)
			break
		}
	}

	if precision < 0 {
		return types.FT{}, sdkerrors.Wrap(types.ErrInvalidInput, "precision not found")
	}

	return types.FT{
		Denom:              definition.Denom,
		Issuer:             definition.Issuer,
		Symbol:             metadata.Symbol,
		Precision:          uint32(precision),
		Subunit:            subunit,
		Description:        metadata.Description,
		Features:           definition.Features,
		BurnRate:           definition.BurnRate,
		SendCommissionRate: definition.SendCommissionRate,
		GloballyFrozen:     k.isGloballyFrozen(ctx, definition.Denom),
	}, nil
}

// GetTokens returns all fungible tokens.
func (k Keeper) GetTokens(ctx sdk.Context, pagination *query.PageRequest) ([]types.FT, *query.PageResponse, error) {
	definitions, pageResponse, err := k.getTokenDefinitions(ctx, pagination)
	if err != nil {
		return nil, nil, err
	}

	tokens, err := k.getTokensByDefinitions(ctx, definitions)
	if err != nil {
		return nil, nil, err
	}

	return tokens, pageResponse, nil
}

// GetIssuerTokens returns fungible tokens issued by the issuer.
func (k Keeper) GetIssuerTokens(ctx sdk.Context, issuer sdk.AccAddress, pagination *query.PageRequest) ([]types.FT, *query.PageResponse, error) {
	definitions, pageResponse, err := k.getIssuerTokenDefinitions(ctx, issuer, pagination)
	if err != nil {
		return nil, nil, err
	}

	tokens, err := k.getTokensByDefinitions(ctx, definitions)
	if err != nil {
		return nil, nil, err
	}

	return tokens, pageResponse, nil
}

// GetTokenDefinition returns the TokenDefinition by the denom.
func (k Keeper) GetTokenDefinition(ctx sdk.Context, denom string) (types.FTDefinition, error) {
	subunit, issuer, err := types.DeconstructDenom(denom)
	if err != nil {
		return types.FTDefinition{}, err
	}
	bz := ctx.KVStore(k.storeKey).Get(types.CreateTokenKey(issuer, subunit))
	if bz == nil {
		return types.FTDefinition{}, sdkerrors.Wrapf(types.ErrFTNotFound, "denom: %s", denom)
	}
	var definition types.FTDefinition
	k.cdc.MustUnmarshal(bz, &definition)

	return definition, nil
}

// SetTokenDefinition stores the TokenDefinition.
func (k Keeper) SetTokenDefinition(ctx sdk.Context, issuer sdk.AccAddress, subunit string, definition types.FTDefinition) {
	ctx.KVStore(k.storeKey).Set(types.CreateTokenKey(issuer, subunit), k.cdc.MustMarshal(&definition))
}

// SetDenomMetadata registers denom metadata on the bank keeper
func (k Keeper) SetDenomMetadata(ctx sdk.Context, denom, symbol, description string, precision uint32) {
	denomMetadata := banktypes.Metadata{
		Name:        symbol,
		Symbol:      symbol,
		Description: description,
		DenomUnits: []*banktypes.DenomUnit{
			{
				Denom:    symbol,
				Exponent: precision,
			},
			{
				Denom:    denom,
				Exponent: uint32(0),
			},
		},
		// here take subunit provided by the user, generate the denom and used it as base,
		// and we take the symbol provided by the user and use it as symbol
		Base:    denom,
		Display: symbol,
	}

	k.bankKeeper.SetDenomMetaData(ctx, denomMetadata)
}

func (k Keeper) getTokenDefinitions(ctx sdk.Context, pagination *query.PageRequest) ([]types.FTDefinition, *query.PageResponse, error) {
	return k.getTokenDefinitionsFromStore(prefix.NewStore(ctx.KVStore(k.storeKey), types.FTKeyPrefix), pagination)
}

func (k Keeper) getIssuerTokenDefinitions(ctx sdk.Context, issuer sdk.AccAddress, pagination *query.PageRequest) ([]types.FTDefinition, *query.PageResponse, error) {
	return k.getTokenDefinitionsFromStore(prefix.NewStore(ctx.KVStore(k.storeKey), types.CreateIssuerTokensPrefix(issuer)), pagination)
}

// getTokenDefinitionsFromStore queries the FTDefinitions form the provided store.
// It is used to either get all definitions or only those which starts from particular prefix.
func (k Keeper) getTokenDefinitionsFromStore(store prefix.Store, pagination *query.PageRequest) ([]types.FTDefinition, *query.PageResponse, error) {
	definitionsPointers, pageRes, err := query.GenericFilteredPaginate(
		k.cdc,
		store,
		pagination,
		// builder
		func(key []byte, definition *types.FTDefinition) (*types.FTDefinition, error) {
			return definition, nil
		},
		// constructor
		func() *types.FTDefinition {
			return &types.FTDefinition{}
		},
	)
	if err != nil {
		return nil, nil, err
	}

	definitions := make([]types.FTDefinition, 0, len(definitionsPointers))
	for _, definition := range definitionsPointers {
		definitions = append(definitions, *definition)
	}

	return definitions, pageRes, err
}

func (k Keeper) getTokensByDefinitions(ctx sdk.Context, definitions []types.FTDefinition) ([]types.FT, error) {
	var tokens []types.FT
	for _, definition := range definitions {
		token, err := k.getTokenFullInfo(ctx, definition)
		if err != nil {
			return nil, err
		}

		tokens = append(tokens, token)
	}
	return tokens, nil
}

func (k Keeper) mint(ctx sdk.Context, ft types.FTDefinition, amount sdk.Int, recipient sdk.AccAddress) error {
	if !amount.IsPositive() {
		return nil
	}
	if err := k.isCoinReceivable(ctx, recipient, ft, amount); err != nil {
		return sdkerrors.Wrapf(err, "coins are not receivable")
	}

	coinsToMint := sdk.NewCoins(sdk.NewCoin(ft.Denom, amount))
	if err := k.bankKeeper.MintCoins(ctx, types.ModuleName, coinsToMint); err != nil {
		return sdkerrors.Wrapf(err, "can't mint %s for the module %s", coinsToMint.String(), types.ModuleName)
	}

	if err := k.bankKeeper.SendCoinsFromModuleToAccount(ctx, types.ModuleName, recipient, coinsToMint); err != nil {
		return sdkerrors.Wrapf(err, "can't send minted coins from module %s to account %s", types.ModuleName, recipient.String())
	}

	return nil
}

func (k Keeper) burn(ctx sdk.Context, account sdk.AccAddress, ft types.FTDefinition, amount sdk.Int) error {
	if err := k.isCoinSpendable(ctx, account, ft, amount); err != nil {
		return sdkerrors.Wrapf(err, "coins are not spendable")
	}

	coinsToBurn := sdk.NewCoins(sdk.NewCoin(ft.Denom, amount))
	if err := k.bankKeeper.SendCoinsFromAccountToModule(ctx, account, types.ModuleName, coinsToBurn); err != nil {
		return sdkerrors.Wrapf(err, "can't send coins from account %s to module %s", account.String(), types.ModuleName)
	}

	if err := k.bankKeeper.BurnCoins(ctx, types.ModuleName, coinsToBurn); err != nil {
		return sdkerrors.Wrapf(err, "can't burn %s for the module %s", coinsToBurn.String(), types.ModuleName)
	}

	return nil
}<|MERGE_RESOLUTION|>--- conflicted
+++ resolved
@@ -28,13 +28,6 @@
 		return "", sdkerrors.Wrapf(err, "provided symbol: %s", settings.Symbol)
 	}
 
-<<<<<<< HEAD
-	if err := k.SetSymbol(ctx, settings.Symbol, settings.Issuer); err != nil {
-		return "", sdkerrors.Wrapf(err, "provided symbol: %s", settings.Symbol)
-	}
-
-=======
->>>>>>> acfad985
 	denom := types.BuildDenom(settings.Subunit, settings.Issuer)
 	if _, found := k.bankKeeper.GetDenomMetaData(ctx, denom); found {
 		return "", sdkerrors.Wrapf(
@@ -56,7 +49,7 @@
 		}
 	}
 
-	if err := k.StoreSymbol(ctx, settings.Symbol, settings.Issuer); err != nil {
+	if err := k.SetSymbol(ctx, settings.Symbol, settings.Issuer); err != nil {
 		return "", sdkerrors.Wrapf(err, "provided symbol: %s", settings.Symbol)
 	}
 
@@ -67,13 +60,9 @@
 		BurnRate:           settings.BurnRate,
 		SendCommissionRate: settings.SendCommissionRate,
 	}
-<<<<<<< HEAD
+
+	k.SetDenomMetadata(ctx, denom, settings.Symbol, settings.Description, settings.Precision)
 	k.SetTokenDefinition(ctx, settings.Issuer, settings.Subunit, definition)
-=======
-
-	k.SetDenomMetadata(ctx, denom, settings.Symbol, settings.Description, settings.Precision)
-	k.SetTokenDefinition(ctx, definition)
->>>>>>> acfad985
 
 	if err := k.mint(ctx, definition, settings.InitialAmount, settings.Issuer); err != nil {
 		return "", err
