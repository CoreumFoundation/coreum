package keeper

import (
	sdkmath "cosmossdk.io/math"
	sdk "github.com/cosmos/cosmos-sdk/types"
	banktypes "github.com/cosmos/cosmos-sdk/x/bank/types"

	"github.com/CoreumFoundation/coreum/v2/x/asset/ft/types"
	wibctransfertypes "github.com/CoreumFoundation/coreum/v2/x/wibctransfer/types"
)

// BeforeSendCoins checks that a transfer request is allowed or not.
func (k Keeper) BeforeSendCoins(ctx sdk.Context, fromAddress, toAddress sdk.AccAddress, coins sdk.Coins) error {
	return k.applyFeatures(
		ctx,
		[]banktypes.Input{{Address: fromAddress.String(), Coins: coins}},
		[]banktypes.Output{{Address: toAddress.String(), Coins: coins}},
	)
}

// BeforeInputOutputCoins extends InputOutputCoins method of the bank keeper.
func (k Keeper) BeforeInputOutputCoins(ctx sdk.Context, inputs []banktypes.Input, outputs []banktypes.Output) error {
	return k.applyFeatures(ctx, inputs, outputs)
}

type accountOperationMap map[string]sdkmath.Int

type groupedByDenomAccountOperations map[string]accountOperationMap

func (g groupedByDenomAccountOperations) add(address string, coins sdk.Coins) {
	for _, coin := range coins {
		accountBalances, ok := g[coin.Denom]
		if !ok {
			accountBalances = make(map[string]sdkmath.Int)
		}
		oldAmount, ok := accountBalances[address]
		if !ok {
			oldAmount = sdk.ZeroInt()
		}

		oldAmount = oldAmount.Add(coin.Amount)
		accountBalances[address] = oldAmount
		g[coin.Denom] = accountBalances
	}
}

func (k Keeper) applyFeatures(ctx sdk.Context, inputs []banktypes.Input, outputs []banktypes.Output) error {
	groupInputs := make(groupedByDenomAccountOperations)
	for _, in := range inputs {
		groupInputs.add(in.Address, in.Coins)
	}

	groupOutputs := make(groupedByDenomAccountOperations)
	for _, out := range outputs {
		groupOutputs.add(out.Address, out.Coins)
	}

	return k.applyRules(ctx, groupInputs, groupOutputs)
}

func (k Keeper) applyRules(ctx sdk.Context, inputs, outputs groupedByDenomAccountOperations) error {
	for denom, inOps := range inputs {
		def, err := k.GetDefinition(ctx, denom)
		if types.ErrInvalidDenom.Is(err) || types.ErrTokenNotFound.Is(err) {
			return nil
		}

		outOps := outputs[denom]

		burnShares := k.CalculateRateShares(ctx, def.BurnRate, def.Issuer, inOps, outOps)
		for account, amount := range burnShares {
			if err := k.burnIfSpendable(ctx, sdk.MustAccAddressFromBech32(account), def, amount); err != nil {
				return err
			}
		}

		commissionShares := k.CalculateRateShares(ctx, def.SendCommissionRate, def.Issuer, inOps, outOps)
		issuer := sdk.MustAccAddressFromBech32(def.Issuer)
		for account, amount := range commissionShares {
			coins := sdk.NewCoins(sdk.NewCoin(def.Denom, amount))
			if err := k.bankKeeper.SendCoins(ctx, sdk.MustAccAddressFromBech32(account), issuer, coins); err != nil {
				return err
			}
		}

		for account, amount := range inOps {
			if err := k.isCoinSpendable(ctx, sdk.MustAccAddressFromBech32(account), def, amount); err != nil {
				return err
			}
		}

		for account, amount := range outOps {
			if err := k.isCoinReceivable(ctx, sdk.MustAccAddressFromBech32(account), def, amount); err != nil {
				return err
			}
		}
	}

	return nil
}

func nonIssuerSum(ops accountOperationMap, issuer string) sdkmath.Int {
	sum := sdk.ZeroInt()
	for account, amount := range ops {
		if account != issuer {
			sum = sum.Add(amount)
		}
	}
	return sum
}

// CalculateRateShares calculates how the burn or commission share amount should be split between different parties.
<<<<<<< HEAD
func (k Keeper) CalculateRateShares(ctx sdk.Context, rate sdk.Dec, issuer string, inOps, outOps accountOperationMap) map[string]sdk.Int {
	// We decided that rates should not be charged on incoming IBC transfers.
	// According to our current protocol, it cannot be done because sender pays the rates, meaning that escrow address
	// would be charged leading to breaking the IBC mechanics.
	if wibctransfertypes.IsPurposeIn(ctx) {
		return nil
	}

	// Context is marked with ACK purpose in two cases:
	// - when IBC transfer succeeded on the receiving chain (positive ACK)
	// - when IBC transfer has been rejected by the other chain (negative ACK)
	// This function is called only in the negative case, when the IBC transfer must be rolled back and funds
	// must be sent back to the sender. In this case we should not charge the rates.
	if wibctransfertypes.IsPurposeAck(ctx) {
		return nil
	}

	// Same thing as above just in case of IBC timeout.
	if wibctransfertypes.IsPurposeTimeout(ctx) {
		return nil
	}

=======
func CalculateRateShares(rate sdk.Dec, issuer string, inOps, outOps accountOperationMap) map[string]sdkmath.Int {
>>>>>>> e94f49fd
	// Since burning & send commission are not applied when sending to/from token issuer we can't simply apply original burn rate or send commission rate when bank multisend with issuer in inputs or outputs.
	// To recalculate new adjusted amount we split whole "commission" between all non-issuer senders proportionally to amount they send.

	// Examples
	// burn_rate: 10%

	// inputs:
	// 75, 75
	// 25 <-- issuer

	// outputs:
	// 50
	// 100 <-- issuer
	// 25

	// In this case commissioned amount is: min(non_issuer_inputs, non_issuer_outputs) = min(75+75, 50+25) = 75
	// Expected commission: 75 * 10% = 7.5
	// And now we divide it proportionally between all input sender: 7.5 / 150 * 75 = 3.75
	// As result each sender is expected to pay 3.75 of commission.
	// Note that if we used original rate it would be 75 * 10% = 7.5
	// Here is the final formula we use to calculate adjusted burn/commission amount for multisend txs:
	// amount * rate * min(non_issuer_inputs_sum, non_issuer_outputs_sum) / non_issuer_inputs_sum
	if rate.IsNil() || !rate.IsPositive() {
		return nil
	}

	inputSumNonIssuer := nonIssuerSum(inOps, issuer)
	outputSumNonIssuer := nonIssuerSum(outOps, issuer)

	minNonIssuer := inputSumNonIssuer
	if outputSumNonIssuer.LT(minNonIssuer) {
		minNonIssuer = outputSumNonIssuer
	}

	if !minNonIssuer.IsPositive() {
		return nil
	}

	shares := make(accountOperationMap, 0)
	for account, amount := range inOps {
<<<<<<< HEAD
		// if sender is issuer or IBC escrow
		if account == issuer {
			continue
=======
		if account != issuer {
			// in order to reduce precision errors, we first multiply all sdkmath.Ints, and then multiply sdk.Decs, and then divide
			finalShare := rate.MulInt(minNonIssuer.Mul(amount)).QuoInt(inputSumNonIssuer).Ceil().RoundInt()
			shares[account] = finalShare
>>>>>>> e94f49fd
		}
		// in order to reduce precision errors, we first multiply all sdk.Ints, and then multiply sdk.Decs, and then divide
		finalShare := rate.MulInt(minNonIssuer.Mul(amount)).QuoInt(inputSumNonIssuer).Ceil().RoundInt()
		shares[account] = finalShare
	}

	return shares
}<|MERGE_RESOLUTION|>--- conflicted
+++ resolved
@@ -110,8 +110,7 @@
 }
 
 // CalculateRateShares calculates how the burn or commission share amount should be split between different parties.
-<<<<<<< HEAD
-func (k Keeper) CalculateRateShares(ctx sdk.Context, rate sdk.Dec, issuer string, inOps, outOps accountOperationMap) map[string]sdk.Int {
+func (k Keeper) CalculateRateShares(ctx sdk.Context, rate sdk.Dec, issuer string, inOps, outOps accountOperationMap) map[string]sdkmath.Int {
 	// We decided that rates should not be charged on incoming IBC transfers.
 	// According to our current protocol, it cannot be done because sender pays the rates, meaning that escrow address
 	// would be charged leading to breaking the IBC mechanics.
@@ -132,10 +131,6 @@
 	if wibctransfertypes.IsPurposeTimeout(ctx) {
 		return nil
 	}
-
-=======
-func CalculateRateShares(rate sdk.Dec, issuer string, inOps, outOps accountOperationMap) map[string]sdkmath.Int {
->>>>>>> e94f49fd
 	// Since burning & send commission are not applied when sending to/from token issuer we can't simply apply original burn rate or send commission rate when bank multisend with issuer in inputs or outputs.
 	// To recalculate new adjusted amount we split whole "commission" between all non-issuer senders proportionally to amount they send.
 
@@ -176,18 +171,11 @@
 
 	shares := make(accountOperationMap, 0)
 	for account, amount := range inOps {
-<<<<<<< HEAD
 		// if sender is issuer or IBC escrow
 		if account == issuer {
 			continue
-=======
-		if account != issuer {
-			// in order to reduce precision errors, we first multiply all sdkmath.Ints, and then multiply sdk.Decs, and then divide
-			finalShare := rate.MulInt(minNonIssuer.Mul(amount)).QuoInt(inputSumNonIssuer).Ceil().RoundInt()
-			shares[account] = finalShare
->>>>>>> e94f49fd
 		}
-		// in order to reduce precision errors, we first multiply all sdk.Ints, and then multiply sdk.Decs, and then divide
+		// in order to reduce precision errors, we first multiply all sdkmath.Ints, and then multiply sdk.Decs, and then divide
 		finalShare := rate.MulInt(minNonIssuer.Mul(amount)).QuoInt(inputSumNonIssuer).Ceil().RoundInt()
 		shares[account] = finalShare
 	}
