--- conflicted
+++ resolved
@@ -1,12 +1,9 @@
 package keeper
 
 import (
-<<<<<<< HEAD
+	"sort"
+
 	sdkmath "cosmossdk.io/math"
-=======
-	"sort"
-
->>>>>>> dc41e552
 	sdk "github.com/cosmos/cosmos-sdk/types"
 	banktypes "github.com/cosmos/cosmos-sdk/x/bank/types"
 
