package keeper

import (
	"github.com/cosmos/cosmos-sdk/store/prefix"
	sdk "github.com/cosmos/cosmos-sdk/types"
	sdkerrors "github.com/cosmos/cosmos-sdk/types/errors"
	"github.com/cosmos/cosmos-sdk/types/query"
	banktypes "github.com/cosmos/cosmos-sdk/x/bank/types"

	"github.com/CoreumFoundation/coreum/pkg/store"
	"github.com/CoreumFoundation/coreum/x/asset/types"
)

// IssueFungibleToken issues new fungible token and returns it's denom.
func (k Keeper) IssueFungibleToken(ctx sdk.Context, settings types.IssueFungibleTokenSettings) (string, error) {
	if err := types.ValidateSubunit(settings.Subunit); err != nil {
		return "", sdkerrors.Wrapf(err, "provided subunit: %s", settings.Subunit)
	}

	err := types.ValidateSymbol(settings.Symbol)
	if err != nil {
		return "", sdkerrors.Wrapf(err, "provided symbol: %s", settings.Symbol)
	}

	if err := k.StoreSymbol(ctx, settings.Symbol, settings.Issuer); err != nil {
		return "", sdkerrors.Wrapf(err, "provided symbol: %s", settings.Symbol)
	}

	denom := types.BuildFungibleTokenDenom(settings.Subunit, settings.Issuer)
	if _, found := k.bankKeeper.GetDenomMetaData(ctx, denom); found {
		return "", sdkerrors.Wrapf(
			types.ErrInvalidSubunit,
			"subunit %s already registered for the address %s",
			settings.Subunit,
			settings.Issuer.String(),
		)
	}

	k.SetFungibleTokenDenomMetadata(ctx, denom, settings.Symbol, settings.Description, settings.Precision)

<<<<<<< HEAD
	if err := k.mintFungibleToken(ctx, denom, settings.InitialAmount, settings.Issuer); err != nil {
		return "", err
	}

=======
>>>>>>> 4eb08904
	definition := types.FungibleTokenDefinition{
		Denom:    denom,
		Issuer:   settings.Issuer.String(),
		Features: settings.Features,
	}
	k.SetFungibleTokenDefinition(ctx, definition)

	// TODO: Delete this once recipient is removed
	//nolint:nosnakecase
	if definition.IsFeatureEnabled(types.FungibleTokenFeature_whitelist) && settings.InitialAmount.IsPositive() {
		if err := k.SetWhitelistedBalance(ctx, settings.Issuer, settings.Recipient, sdk.NewCoin(denom, settings.InitialAmount)); err != nil {
			return "", err
		}
	}

	if err := k.mintFungibleToken(ctx, definition, settings.InitialAmount, settings.Recipient); err != nil {
		return "", err
	}

	if err := ctx.EventManager().EmitTypedEvent(&types.EventFungibleTokenIssued{
		Denom:         denom,
		Issuer:        settings.Issuer.String(),
		Symbol:        settings.Symbol,
		Subunit:       settings.Subunit,
		Precision:     settings.Precision,
		Description:   settings.Description,
		InitialAmount: settings.InitialAmount,
		Features:      settings.Features,
	}); err != nil {
		return "", sdkerrors.Wrap(err, "can't emit EventFungibleTokenIssued event")
	}

	k.Logger(ctx).Debug("issued new fungible token with denom %d", denom)

	return denom, nil
}

// IsSymbolDuplicate checks symbol exists in the store
func (k Keeper) IsSymbolDuplicate(ctx sdk.Context, symbol string, issuer sdk.AccAddress) bool {
	symbol = types.NormalizeSymbolForKey(symbol)
	compositeKey := store.JoinKeys(types.CreateSymbolPrefix(issuer), []byte(symbol))
	bytes := ctx.KVStore(k.storeKey).Get(compositeKey)
	return bytes != nil
}

// StoreSymbol saves the symbol to store
func (k Keeper) StoreSymbol(ctx sdk.Context, symbol string, issuer sdk.AccAddress) error {
	if k.IsSymbolDuplicate(ctx, symbol, issuer) {
		return sdkerrors.Wrapf(types.ErrInvalidSymbol, "duplicate symbol %s", symbol)
	}

	compositeKey := store.JoinKeys(types.CreateSymbolPrefix(issuer), []byte(symbol))
	ctx.KVStore(k.storeKey).Set(compositeKey, []byte{0x01})
	return nil
}

// GetFungibleToken return the fungible token by its denom.
func (k Keeper) GetFungibleToken(ctx sdk.Context, denom string) (types.FungibleToken, error) {
	definition, err := k.GetFungibleTokenDefinition(ctx, denom)
	if err != nil {
		return types.FungibleToken{}, err
	}

	return k.getFungibleTokenFullInfo(ctx, definition)
}

// getFungibleTokenFullInfo return the fungible token info from bank, given its definition.
func (k Keeper) getFungibleTokenFullInfo(ctx sdk.Context, definition types.FungibleTokenDefinition) (types.FungibleToken, error) {
	subunit, _, err := types.DeconstructFungibleTokenDenom(definition.Denom)
	if err != nil {
		return types.FungibleToken{}, err
	}

	metadata, found := k.bankKeeper.GetDenomMetaData(ctx, definition.Denom)
	if !found {
		return types.FungibleToken{}, sdkerrors.Wrapf(types.ErrFungibleTokenNotFound, "metadata for %s denom not found", definition.Denom)
	}

	precision := -1
	for _, unit := range metadata.DenomUnits {
		if unit.Denom == metadata.Symbol {
			precision = int(unit.Exponent)
			break
		}
	}

	if precision < 0 {
		return types.FungibleToken{}, sdkerrors.Wrap(types.ErrInvalidFungibleToken, "precision not found")
	}

	return types.FungibleToken{
		Denom:          definition.Denom,
		Issuer:         definition.Issuer,
		Symbol:         metadata.Symbol,
		Precision:      uint32(precision),
		Subunit:        subunit,
		Description:    metadata.Description,
		Features:       definition.Features,
		GloballyFrozen: k.isGloballyFrozen(ctx, definition.Denom),
	}, nil
}

// GetFungibleTokens returns all fungible tokens.
func (k Keeper) GetFungibleTokens(ctx sdk.Context, pagination *query.PageRequest) ([]types.FungibleToken, *query.PageResponse, error) {
	definitions, pageResponse, err := k.GetFungibleTokenDefinitions(ctx, pagination)
	if err != nil {
		return nil, nil, err
	}

	var tokens []types.FungibleToken
	for _, definition := range definitions {
		token, err := k.getFungibleTokenFullInfo(ctx, definition)
		if err != nil {
			return nil, nil, err
		}

		tokens = append(tokens, token)
	}

	return tokens, pageResponse, nil
}

// GetFungibleTokenDefinitions returns all fungible token definitions.
func (k Keeper) GetFungibleTokenDefinitions(ctx sdk.Context, pagination *query.PageRequest) ([]types.FungibleTokenDefinition, *query.PageResponse, error) {
	store := prefix.NewStore(ctx.KVStore(k.storeKey), types.FungibleTokenKeyPrefix)
	definitionsPointers, pageRes, err := query.GenericFilteredPaginate(
		k.cdc,
		store,
		pagination,
		// builder
		func(key []byte, definition *types.FungibleTokenDefinition) (*types.FungibleTokenDefinition, error) {
			return definition, nil
		},
		// constructor
		func() *types.FungibleTokenDefinition {
			return &types.FungibleTokenDefinition{}
		},
	)

	if err != nil {
		return nil, nil, err
	}

	definitions := make([]types.FungibleTokenDefinition, 0, len(definitionsPointers))
	for _, definition := range definitionsPointers {
		definitions = append(definitions, *definition)
	}

	return definitions, pageRes, err
}

// GetFungibleTokenDefinition returns the FungibleTokenDefinition by the denom.
func (k Keeper) GetFungibleTokenDefinition(ctx sdk.Context, denom string) (types.FungibleTokenDefinition, error) {
	store := ctx.KVStore(k.storeKey)
	bz := store.Get(types.GetFungibleTokenKey(denom))
	if bz == nil {
		return types.FungibleTokenDefinition{}, sdkerrors.Wrapf(types.ErrFungibleTokenNotFound, "denom: %s", denom)
	}
	var definition types.FungibleTokenDefinition
	k.cdc.MustUnmarshal(bz, &definition)

	return definition, nil
}

// SetFungibleTokenDefinition stores the FungibleTokenDefinition.
func (k Keeper) SetFungibleTokenDefinition(ctx sdk.Context, definition types.FungibleTokenDefinition) {
	store := ctx.KVStore(k.storeKey)
	store.Set(types.GetFungibleTokenKey(definition.Denom), k.cdc.MustMarshal(&definition))
}

// SetFungibleTokenDenomMetadata registers denom metadata on the bank keeper
func (k Keeper) SetFungibleTokenDenomMetadata(ctx sdk.Context, denom, symbol, description string, precision uint32) {
	denomMetadata := banktypes.Metadata{
		Name:        symbol,
		Symbol:      symbol,
		Description: description,
		DenomUnits: []*banktypes.DenomUnit{
			{
				Denom:    symbol,
				Exponent: precision,
			},
			{
				Denom:    denom,
				Exponent: uint32(0),
			},
		},
		// here take subunit provided by the user, generate the denom and used it as base,
		// and we take the symbol provided by the user and use it as symbol
		Base:    denom,
		Display: symbol,
	}

	k.bankKeeper.SetDenomMetaData(ctx, denomMetadata)
}

func (k Keeper) mintFungibleToken(ctx sdk.Context, ft types.FungibleTokenDefinition, amount sdk.Int, recipient sdk.AccAddress) error {
	if !amount.IsPositive() {
		return nil
	}
	if err := k.isCoinReceivable(ctx, recipient, ft, amount); err != nil {
		return sdkerrors.Wrapf(err, "coins are not receivable")
	}

	coinsToMint := sdk.NewCoins(sdk.NewCoin(ft.Denom, amount))
	if err := k.bankKeeper.MintCoins(ctx, types.ModuleName, coinsToMint); err != nil {
		return sdkerrors.Wrapf(err, "can't mint %s for the module %s", coinsToMint.String(), types.ModuleName)
	}

	if err := k.bankKeeper.SendCoinsFromModuleToAccount(ctx, types.ModuleName, recipient, coinsToMint); err != nil {
		return sdkerrors.Wrapf(err, "can't send minted coins from module %s to account %s", types.ModuleName, recipient.String())
	}

	return nil
}

func (k Keeper) burnFungibleToken(ctx sdk.Context, account sdk.AccAddress, ft types.FungibleTokenDefinition, amount sdk.Int) error {
	if err := k.isCoinSpendable(ctx, account, ft, amount); err != nil {
		return sdkerrors.Wrapf(err, "coins are not spendable")
	}

	coinsToBurn := sdk.NewCoins(sdk.NewCoin(ft.Denom, amount))
	if err := k.bankKeeper.SendCoinsFromAccountToModule(ctx, account, types.ModuleName, coinsToBurn); err != nil {
		return sdkerrors.Wrapf(err, "can't send  coins from account %s to module %s", account.String(), types.ModuleName)
	}

	if err := k.bankKeeper.BurnCoins(ctx, types.ModuleName, coinsToBurn); err != nil {
		return sdkerrors.Wrapf(err, "can't burn %s for the module %s", coinsToBurn.String(), types.ModuleName)
	}

	return nil
}<|MERGE_RESOLUTION|>--- conflicted
+++ resolved
@@ -38,13 +38,6 @@
 
 	k.SetFungibleTokenDenomMetadata(ctx, denom, settings.Symbol, settings.Description, settings.Precision)
 
-<<<<<<< HEAD
-	if err := k.mintFungibleToken(ctx, denom, settings.InitialAmount, settings.Issuer); err != nil {
-		return "", err
-	}
-
-=======
->>>>>>> 4eb08904
 	definition := types.FungibleTokenDefinition{
 		Denom:    denom,
 		Issuer:   settings.Issuer.String(),
@@ -52,15 +45,7 @@
 	}
 	k.SetFungibleTokenDefinition(ctx, definition)
 
-	// TODO: Delete this once recipient is removed
-	//nolint:nosnakecase
-	if definition.IsFeatureEnabled(types.FungibleTokenFeature_whitelist) && settings.InitialAmount.IsPositive() {
-		if err := k.SetWhitelistedBalance(ctx, settings.Issuer, settings.Recipient, sdk.NewCoin(denom, settings.InitialAmount)); err != nil {
-			return "", err
-		}
-	}
-
-	if err := k.mintFungibleToken(ctx, definition, settings.InitialAmount, settings.Recipient); err != nil {
+	if err := k.mintFungibleToken(ctx, definition, settings.InitialAmount, settings.Issuer); err != nil {
 		return "", err
 	}
 
