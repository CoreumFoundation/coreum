package keeper

import (
	"github.com/cosmos/cosmos-sdk/store/prefix"
	sdk "github.com/cosmos/cosmos-sdk/types"
	sdkerrors "github.com/cosmos/cosmos-sdk/types/errors"
	"github.com/cosmos/cosmos-sdk/types/query"
	banktypes "github.com/cosmos/cosmos-sdk/x/bank/types"

	"github.com/CoreumFoundation/coreum/pkg/store"
	"github.com/CoreumFoundation/coreum/x/asset/types"
)

// IssueFungibleToken issues new fungible token and returns it's denom.
func (k Keeper) IssueFungibleToken(ctx sdk.Context, settings types.IssueFungibleTokenSettings) (string, error) {
	if err := types.ValidateSubunit(settings.Subunit); err != nil {
		return "", sdkerrors.Wrapf(err, "provided subunit: %s", settings.Subunit)
	}

	err := types.ValidateSymbol(settings.Symbol)
	if err != nil {
		return "", sdkerrors.Wrapf(err, "provided symbol: %s", settings.Symbol)
	}

	if err := k.StoreSymbol(ctx, settings.Symbol, settings.Issuer); err != nil {
		return "", sdkerrors.Wrapf(err, "provided symbol: %s", settings.Symbol)
	}

	denom := types.BuildFungibleTokenDenom(settings.Subunit, settings.Issuer)
	if _, found := k.bankKeeper.GetDenomMetaData(ctx, denom); found {
		return "", sdkerrors.Wrapf(
			types.ErrInvalidSubunit,
			"subunit %s already registered for the address %s",
			settings.Subunit,
			settings.Issuer.String(),
		)
	}

	k.SetFungibleTokenDenomMetadata(ctx, denom, settings.Symbol, settings.Description, settings.Precision)

	if err := k.mintFungibleToken(ctx, denom, settings.InitialAmount, settings.Recipient); err != nil {
		return "", err
	}

	definition := types.FungibleTokenDefinition{
		Denom:    denom,
		Issuer:   settings.Issuer.String(),
		Features: settings.Features,
	}
	k.SetFungibleTokenDefinition(ctx, definition)

	if err := ctx.EventManager().EmitTypedEvent(&types.EventFungibleTokenIssued{
		Denom:         denom,
		Issuer:        settings.Issuer.String(),
		Symbol:        settings.Symbol,
		Subunit:       settings.Subunit,
		Precision:     settings.Precision,
		Description:   settings.Description,
		Recipient:     settings.Recipient.String(),
		InitialAmount: settings.InitialAmount,
		Features:      settings.Features,
	}); err != nil {
		return "", sdkerrors.Wrap(err, "can't emit EventFungibleTokenIssued event")
	}

	k.Logger(ctx).Debug("issued new fungible token with denom %d", denom)

	return denom, nil
}

// IsSymbolDuplicate checks symbol exists in the store
func (k Keeper) IsSymbolDuplicate(ctx sdk.Context, symbol string, issuer sdk.AccAddress) bool {
	symbol = types.NormalizeSymbolForKey(symbol)
	compositeKey := store.JoinKeys(types.CreateSymbolPrefix(issuer), []byte(symbol))
	bytes := ctx.KVStore(k.storeKey).Get(compositeKey)
	return bytes != nil
}

// StoreSymbol saves the symbol to store
func (k Keeper) StoreSymbol(ctx sdk.Context, symbol string, issuer sdk.AccAddress) error {
	if k.IsSymbolDuplicate(ctx, symbol, issuer) {
		return sdkerrors.Wrapf(types.ErrInvalidSymbol, "duplicate symbol %s", symbol)
	}

	compositeKey := store.JoinKeys(types.CreateSymbolPrefix(issuer), []byte(symbol))
	ctx.KVStore(k.storeKey).Set(compositeKey, []byte{0x01})
	return nil
}

// GetFungibleToken return the fungible token by its denom.
func (k Keeper) GetFungibleToken(ctx sdk.Context, denom string) (types.FungibleToken, error) {
	definition, err := k.GetFungibleTokenDefinition(ctx, denom)
	if err != nil {
		return types.FungibleToken{}, err
	}

	return k.getFungibleTokenFullInfo(ctx, definition)
}

// getFungibleTokenFullInfo return the fungible token info from bank, given its definition.
func (k Keeper) getFungibleTokenFullInfo(ctx sdk.Context, definition types.FungibleTokenDefinition) (types.FungibleToken, error) {
	subunit, _, err := types.DeconstructFungibleTokenDenom(definition.Denom)
	if err != nil {
		return types.FungibleToken{}, err
	}

	metadata, found := k.bankKeeper.GetDenomMetaData(ctx, definition.Denom)
	if !found {
		return types.FungibleToken{}, sdkerrors.Wrapf(types.ErrFungibleTokenNotFound, "metadata for %s denom not found", definition.Denom)
	}

	precision := -1
	for _, unit := range metadata.DenomUnits {
		if unit.Denom == metadata.Symbol {
			precision = int(unit.Exponent)
			break
		}
	}

	if precision < 0 {
		return types.FungibleToken{}, sdkerrors.Wrap(types.ErrInvalidFungibleToken, "precision not found")
	}

	return types.FungibleToken{
<<<<<<< HEAD
		Denom:       definition.Denom,
		Issuer:      definition.Issuer,
		Symbol:      metadata.Symbol,
		Precision:   uint32(precision),
		Subunit:     subunit,
		Description: metadata.Description,
		Features:    definition.Features,
=======
		Denom:          definition.Denom,
		Issuer:         definition.Issuer,
		Symbol:         metadata.Symbol,
		Description:    metadata.Description,
		Features:       definition.Features,
		GloballyFrozen: k.isGloballyFrozen(ctx, denom),
>>>>>>> 8a79eb18
	}, nil
}

// GetFungibleTokens returns all fungible tokens.
func (k Keeper) GetFungibleTokens(ctx sdk.Context, pagination *query.PageRequest) ([]types.FungibleToken, *query.PageResponse, error) {
	definitions, pageResponse, err := k.GetFungibleTokenDefinitions(ctx, pagination)
	if err != nil {
		return nil, nil, err
	}

	var tokens []types.FungibleToken
	for _, definition := range definitions {
		token, err := k.getFungibleTokenFullInfo(ctx, definition)
		if err != nil {
			return nil, nil, err
		}

		tokens = append(tokens, token)
	}

	return tokens, pageResponse, nil
}

// GetFungibleTokenDefinitions returns all fungible token definitions.
func (k Keeper) GetFungibleTokenDefinitions(ctx sdk.Context, pagination *query.PageRequest) ([]types.FungibleTokenDefinition, *query.PageResponse, error) {
	store := prefix.NewStore(ctx.KVStore(k.storeKey), types.FungibleTokenKeyPrefix)
	definitionsPointers, pageRes, err := query.GenericFilteredPaginate(
		k.cdc,
		store,
		pagination,
		// builder
		func(key []byte, definition *types.FungibleTokenDefinition) (*types.FungibleTokenDefinition, error) {
			return definition, nil
		},
		// constructor
		func() *types.FungibleTokenDefinition {
			return &types.FungibleTokenDefinition{}
		},
	)

	if err != nil {
		return nil, nil, err
	}

	definitions := make([]types.FungibleTokenDefinition, 0, len(definitionsPointers))
	for _, definition := range definitionsPointers {
		definitions = append(definitions, *definition)
	}

	return definitions, pageRes, err
}

// GetFungibleTokenDefinition returns the FungibleTokenDefinition by the denom.
func (k Keeper) GetFungibleTokenDefinition(ctx sdk.Context, denom string) (types.FungibleTokenDefinition, error) {
	store := ctx.KVStore(k.storeKey)
	bz := store.Get(types.GetFungibleTokenKey(denom))
	if bz == nil {
		return types.FungibleTokenDefinition{}, sdkerrors.Wrapf(types.ErrFungibleTokenNotFound, "denom: %s", denom)
	}
	var definition types.FungibleTokenDefinition
	k.cdc.MustUnmarshal(bz, &definition)

	return definition, nil
}

// SetFungibleTokenDefinition stores the FungibleTokenDefinition.
func (k Keeper) SetFungibleTokenDefinition(ctx sdk.Context, definition types.FungibleTokenDefinition) {
	store := ctx.KVStore(k.storeKey)
	store.Set(types.GetFungibleTokenKey(definition.Denom), k.cdc.MustMarshal(&definition))
}

// SetFungibleTokenDenomMetadata registers denom metadata on the bank keeper
func (k Keeper) SetFungibleTokenDenomMetadata(ctx sdk.Context, denom, symbol, description string, precision uint32) {
	denomMetadata := banktypes.Metadata{
		Name:        symbol,
		Symbol:      symbol,
		Description: description,
		DenomUnits: []*banktypes.DenomUnit{
			{
				Denom:    symbol,
				Exponent: precision,
			},
			{
				Denom:    denom,
				Exponent: uint32(0),
			},
		},
		// here take subunit provided by the user, generate the denom and used it as base,
		// and we take the symbol provided by the user and use it as symbol
		Base:    denom,
		Display: symbol,
	}

	k.bankKeeper.SetDenomMetaData(ctx, denomMetadata)
}

func (k Keeper) mintFungibleToken(ctx sdk.Context, denom string, amount sdk.Int, recipient sdk.AccAddress) error {
	if !amount.IsPositive() {
		return nil
	}
	coinsToMint := sdk.NewCoins(sdk.NewCoin(denom, amount))
	if err := k.bankKeeper.MintCoins(ctx, types.ModuleName, coinsToMint); err != nil {
		return sdkerrors.Wrapf(err, "can't mint %s for the module %s", coinsToMint.String(), types.ModuleName)
	}

	if err := k.bankKeeper.SendCoinsFromModuleToAccount(ctx, types.ModuleName, recipient, coinsToMint); err != nil {
		return sdkerrors.Wrapf(err, "can't send minted coins from module %s to account %s", types.ModuleName, recipient.String())
	}

	return nil
}

func (k Keeper) burnFungibleToken(ctx sdk.Context, coin sdk.Coin, account sdk.AccAddress) error {
	if err := coin.Validate(); err != nil {
		return err
	}

	coinsToBurn := sdk.NewCoins(coin)
	if err := k.areCoinsSpendable(ctx, account, coinsToBurn); err != nil {
		return sdkerrors.Wrapf(err, "coins are not spendable")
	}

	if err := k.bankKeeper.SendCoinsFromAccountToModule(ctx, account, types.ModuleName, coinsToBurn); err != nil {
		return sdkerrors.Wrapf(err, "can't send  coins from account %s to module %s", account.String(), types.ModuleName)
	}

	if err := k.bankKeeper.BurnCoins(ctx, types.ModuleName, coinsToBurn); err != nil {
		return sdkerrors.Wrapf(err, "can't burn %s for the module %s", coinsToBurn.String(), types.ModuleName)
	}

	return nil
}<|MERGE_RESOLUTION|>--- conflicted
+++ resolved
@@ -122,22 +122,14 @@
 	}
 
 	return types.FungibleToken{
-<<<<<<< HEAD
-		Denom:       definition.Denom,
-		Issuer:      definition.Issuer,
-		Symbol:      metadata.Symbol,
-		Precision:   uint32(precision),
-		Subunit:     subunit,
-		Description: metadata.Description,
-		Features:    definition.Features,
-=======
 		Denom:          definition.Denom,
 		Issuer:         definition.Issuer,
 		Symbol:         metadata.Symbol,
+		Precision:      uint32(precision),
+		Subunit:        subunit,
 		Description:    metadata.Description,
 		Features:       definition.Features,
-		GloballyFrozen: k.isGloballyFrozen(ctx, denom),
->>>>>>> 8a79eb18
+		GloballyFrozen: k.isGloballyFrozen(ctx, definition.Denom),
 	}, nil
 }
 
