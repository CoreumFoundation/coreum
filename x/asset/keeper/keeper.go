package keeper

import (
	"fmt"

	"github.com/cosmos/cosmos-sdk/codec"
	sdk "github.com/cosmos/cosmos-sdk/types"
	sdkerrors "github.com/cosmos/cosmos-sdk/types/errors"
	banktypes "github.com/cosmos/cosmos-sdk/x/bank/types"
	"github.com/tendermint/tendermint/libs/log"

	"github.com/CoreumFoundation/coreum/x/asset/types"
)

// Keeper is the asset module keeper.
type Keeper struct {
	cdc        codec.BinaryCodec
	storeKey   sdk.StoreKey
	bankKeeper types.BankKeeper
}

// NewKeeper creates a new instance of the Keeper.
func NewKeeper(cdc codec.BinaryCodec, storeKey sdk.StoreKey, bankKeeper types.BankKeeper) Keeper {
	return Keeper{
		cdc:        cdc,
		storeKey:   storeKey,
		bankKeeper: bankKeeper,
	}
}

<<<<<<< HEAD
// InterceptSendCoins checks that a transfer request is allowed or not
func (k Keeper) InterceptSendCoins(ctx sdk.Context, fromAddress, toAddress sdk.AccAddress, coins sdk.Coins) error {
	if err := k.areCoinsSpendable(ctx, fromAddress, coins); err != nil {
		return err
	}

	for _, coin := range coins {
		ft, err := k.GetFungibleTokenDefinition(ctx, coin.Denom)
		if types.ErrFungibleTokenNotFound.Is(err) {
			continue
		}

		if err != nil {
			return err
		}

		if !ft.BurnRate.IsNil() && ft.BurnRate.IsPositive() && ft.Issuer != fromAddress.String() && ft.Issuer != toAddress.String() {
			coinsToBurn := ft.CalculateBurnCoin(coin)
			err := k.burnFungibleToken(ctx, coinsToBurn, fromAddress)
			if err != nil {
				return err
			}
		}
	}

	return nil
}

// InterceptInputOutputCoins extends InputOutputCoins method of the bank keeper
func (k Keeper) InterceptInputOutputCoins(ctx sdk.Context, inputs []banktypes.Input, outputs []banktypes.Output) error {
	for _, in := range inputs {
		inAddress, err := sdk.AccAddressFromBech32(in.Address)
		if err != nil {
			return err
		}

		for _, coin := range in.Coins {
			ft, err := k.GetFungibleTokenDefinition(ctx, coin.Denom)
			if types.ErrFungibleTokenNotFound.Is(err) {
				continue
			}

			if err != nil {
				return err
			}

			if !ft.BurnRate.IsNil() && ft.BurnRate.IsPositive() && ft.Issuer != inAddress.String() {
				coinsToBurn := ft.CalculateBurnCoin(coin)
				err = k.burnFungibleToken(ctx, coinsToBurn, inAddress)
				if err != nil {
					return err
				}
			}
=======
// IsSendAllowed checks that a transfer request is allowed or not
func (k Keeper) IsSendAllowed(ctx sdk.Context, fromAddress, toAddress sdk.AccAddress, coins sdk.Coins) error {
	for _, coin := range coins {
		ft, err := k.GetFungibleTokenDefinition(ctx, coin.Denom)
		if err != nil {
			if types.ErrFungibleTokenNotFound.Is(err) {
				continue
			}
			return err
		}
		if err := k.isCoinSpendable(ctx, fromAddress, ft, coin.Amount); err != nil {
			return err
		}
		if err := k.isCoinReceivable(ctx, toAddress, ft, coin.Amount); err != nil {
			return err
>>>>>>> ae7772ca
		}
	}
	return nil
}

// Logger returns the Keeper logger.
func (k Keeper) Logger(ctx sdk.Context) log.Logger {
	return ctx.Logger().With("module", fmt.Sprintf("x/%s", types.ModuleName))
}

// MintFungibleToken mints new fungible token
func (k Keeper) MintFungibleToken(ctx sdk.Context, sender sdk.AccAddress, coin sdk.Coin) error {
	ft, err := k.GetFungibleTokenDefinition(ctx, coin.Denom)
	if err != nil {
		return sdkerrors.Wrapf(err, "not able to get token info for denom:%s", coin.Denom)
	}

	err = k.checkFeatureAllowed(sender, ft, types.FungibleTokenFeature_mint) //nolint:nosnakecase
	if err != nil {
		return err
	}

	return k.mintFungibleToken(ctx, ft, coin.Amount, sender)
}

// BurnFungibleToken burns fungible token
func (k Keeper) BurnFungibleToken(ctx sdk.Context, sender sdk.AccAddress, coin sdk.Coin) error {
	ft, err := k.GetFungibleTokenDefinition(ctx, coin.Denom)
	if err != nil {
		return sdkerrors.Wrapf(err, "not able to get token info for denom:%s", coin.Denom)
	}

	err = k.checkFeatureAllowed(sender, ft, types.FungibleTokenFeature_burn) //nolint:nosnakecase
	if err != nil {
		return err
	}

	return k.burnFungibleToken(ctx, sender, ft, coin.Amount)
}

func (k Keeper) checkFeatureAllowed(sender sdk.AccAddress, ft types.FungibleTokenDefinition, feature types.FungibleTokenFeature) error {
	if !ft.IsFeatureEnabled(feature) {
		return sdkerrors.Wrapf(types.ErrFeatureNotActive, "denom:%s, feature:%s", ft.Denom, feature)
	}

	if ft.Issuer != sender.String() {
		return sdkerrors.Wrapf(sdkerrors.ErrUnauthorized, "address %s is unauthorized to perform this operation", sender.String())
	}

	return nil
}<|MERGE_RESOLUTION|>--- conflicted
+++ resolved
@@ -28,26 +28,25 @@
 	}
 }
 
-<<<<<<< HEAD
 // InterceptSendCoins checks that a transfer request is allowed or not
 func (k Keeper) InterceptSendCoins(ctx sdk.Context, fromAddress, toAddress sdk.AccAddress, coins sdk.Coins) error {
-	if err := k.areCoinsSpendable(ctx, fromAddress, coins); err != nil {
-		return err
-	}
-
 	for _, coin := range coins {
 		ft, err := k.GetFungibleTokenDefinition(ctx, coin.Denom)
-		if types.ErrFungibleTokenNotFound.Is(err) {
-			continue
-		}
-
 		if err != nil {
+			if types.ErrFungibleTokenNotFound.Is(err) {
+				continue
+			}
 			return err
 		}
-
+		if err := k.isCoinSpendable(ctx, fromAddress, ft, coin.Amount); err != nil {
+			return err
+		}
+		if err := k.isCoinReceivable(ctx, toAddress, ft, coin.Amount); err != nil {
+			return err
+		}
 		if !ft.BurnRate.IsNil() && ft.BurnRate.IsPositive() && ft.Issuer != fromAddress.String() && ft.Issuer != toAddress.String() {
-			coinsToBurn := ft.CalculateBurnCoin(coin)
-			err := k.burnFungibleToken(ctx, coinsToBurn, fromAddress)
+			coinToBurn := ft.CalculateBurnRateAmount(coin)
+			err := k.burnFungibleToken(ctx, fromAddress, ft, coinToBurn)
 			if err != nil {
 				return err
 			}
@@ -76,29 +75,12 @@
 			}
 
 			if !ft.BurnRate.IsNil() && ft.BurnRate.IsPositive() && ft.Issuer != inAddress.String() {
-				coinsToBurn := ft.CalculateBurnCoin(coin)
-				err = k.burnFungibleToken(ctx, coinsToBurn, inAddress)
+				coinsToBurn := ft.CalculateBurnRateAmount(coin)
+				err = k.burnFungibleToken(ctx, inAddress, ft, coinsToBurn)
 				if err != nil {
 					return err
 				}
 			}
-=======
-// IsSendAllowed checks that a transfer request is allowed or not
-func (k Keeper) IsSendAllowed(ctx sdk.Context, fromAddress, toAddress sdk.AccAddress, coins sdk.Coins) error {
-	for _, coin := range coins {
-		ft, err := k.GetFungibleTokenDefinition(ctx, coin.Denom)
-		if err != nil {
-			if types.ErrFungibleTokenNotFound.Is(err) {
-				continue
-			}
-			return err
-		}
-		if err := k.isCoinSpendable(ctx, fromAddress, ft, coin.Amount); err != nil {
-			return err
-		}
-		if err := k.isCoinReceivable(ctx, toAddress, ft, coin.Amount); err != nil {
-			return err
->>>>>>> ae7772ca
 		}
 	}
 	return nil
