package keeper

import (
	"github.com/cosmos/cosmos-sdk/store/prefix"
	sdk "github.com/cosmos/cosmos-sdk/types"
	sdkerrors "github.com/cosmos/cosmos-sdk/types/errors"
	"github.com/cosmos/cosmos-sdk/types/query"

	"github.com/CoreumFoundation/coreum/x/asset/types"
)

// FreezeFungibleToken freezes specified token from the specified account
func (k Keeper) FreezeFungibleToken(ctx sdk.Context, sender sdk.AccAddress, addr sdk.AccAddress, coin sdk.Coin) error {
	if !coin.IsPositive() {
		return sdkerrors.Wrap(sdkerrors.ErrInvalidCoins, "freeze amount should be positive")
	}

	ft, err := k.GetFungibleTokenDefinition(ctx, coin.Denom)
	if err != nil {
		return sdkerrors.Wrapf(err, "not able to get token info for denom:%s", coin.Denom)
	}

	err = k.checkFeatureAllowed(sender, ft, types.FungibleTokenFeature_freeze) //nolint:nosnakecase
	if err != nil {
		return err
	}

	frozenStore := k.frozenAccountBalanceStore(ctx, addr)
	frozenBalance := frozenStore.Balance(coin.Denom)
	newFrozenBalance := frozenBalance.Add(coin)
	frozenStore.SetBalance(newFrozenBalance)

	return ctx.EventManager().EmitTypedEvent(&types.EventFungibleTokenFrozenAmountChanged{
		Account:        addr.String(),
		PreviousAmount: frozenBalance,
		CurrentAmount:  newFrozenBalance,
	})
}

// UnfreezeFungibleToken unfreezes specified tokens from the specified account
func (k Keeper) UnfreezeFungibleToken(ctx sdk.Context, sender sdk.AccAddress, addr sdk.AccAddress, coin sdk.Coin) error {
	if !coin.IsPositive() {
		return sdkerrors.Wrap(sdkerrors.ErrInvalidCoins, "freeze amount should be positive")
	}

	ft, err := k.GetFungibleTokenDefinition(ctx, coin.Denom)
	if err != nil {
		return sdkerrors.Wrapf(err, "not able to get token info for denom:%s", coin.Denom)
	}

	err = k.checkFeatureAllowed(sender, ft, types.FungibleTokenFeature_freeze) //nolint:nosnakecase
	if err != nil {
		return err
	}

	frozenStore := k.frozenAccountBalanceStore(ctx, addr)
<<<<<<< HEAD
	frozenBalance := frozenStore.Balance(coin.Denom)
	if frozenBalance.IsGTE(coin) {
		newFrozenBalance := frozenBalance.Sub(coin)
		frozenStore.SetBalance(newFrozenBalance)
	} else {
=======
	frozenBalance := frozenStore.getFrozenBalance(coin.Denom)
	if !frozenBalance.IsGTE(coin) {
>>>>>>> d0023364
		return sdkerrors.Wrapf(types.ErrNotEnoughBalance,
			"unfreeze request %s is greater than the available frozen balance %s",
			coin.String(),
			frozenBalance.String(),
		)
	}

	newFrozenBalance := frozenBalance.Sub(coin)
	frozenStore.setFrozenBalance(newFrozenBalance)

	return ctx.EventManager().EmitTypedEvent(&types.EventFungibleTokenFrozenAmountChanged{
		Account:        addr.String(),
		PreviousAmount: frozenBalance,
		CurrentAmount:  newFrozenBalance,
	})
}

// SetFrozenBalances sets the frozen balances of a specified account
func (k Keeper) SetFrozenBalances(ctx sdk.Context, addr sdk.AccAddress, coins sdk.Coins) {
	frozenStore := k.frozenAccountBalanceStore(ctx, addr)
	for _, coin := range coins {
		frozenStore.SetBalance(coin)
	}
}

// areCoinsSpendable returns an error if there are not enough coins balances to be spent
func (k Keeper) areCoinsSpendable(ctx sdk.Context, addr sdk.AccAddress, coins sdk.Coins) error {
	for _, coin := range coins {
		if k.isGloballyFrozen(ctx, coin.Denom) {
			return sdkerrors.Wrapf(types.ErrGloballyFrozen, "%s is globally frozen", coin.Denom)
		}

		availableBalance := k.availableBalance(ctx, addr, coin.Denom)
		if !availableBalance.IsGTE(coin) {
			return sdkerrors.Wrapf(sdkerrors.ErrInsufficientFunds, "%s is not available, available %s", coin, availableBalance)
		}
	}
	return nil
}

func (k Keeper) availableBalance(ctx sdk.Context, addr sdk.AccAddress, denom string) sdk.Coin {
	balance := k.bankKeeper.GetBalance(ctx, addr, denom)
	if balance.IsZero() {
		return balance
	}

	frozenBalance := k.GetFrozenBalance(ctx, addr, denom)
	if frozenBalance.IsGTE(balance) {
		return sdk.NewCoin(denom, sdk.ZeroInt())
	}
	return balance.Sub(frozenBalance)
}

// GetFrozenBalance returns the frozen balance of a denom and account
func (k Keeper) GetFrozenBalance(ctx sdk.Context, addr sdk.AccAddress, denom string) sdk.Coin {
	return k.frozenAccountBalanceStore(ctx, addr).Balance(denom)
}

// GetFrozenBalances returns the frozen balance of an account
func (k Keeper) GetFrozenBalances(ctx sdk.Context, addr sdk.AccAddress, pagination *query.PageRequest) (sdk.Coins, *query.PageResponse, error) {
	return k.frozenAccountBalanceStore(ctx, addr).Balances(pagination)
}

// GetAccountsFrozenBalances returns the frozen balance on all the account
func (k Keeper) GetAccountsFrozenBalances(ctx sdk.Context, pagination *query.PageRequest) ([]types.FungibleTokenBalance, *query.PageResponse, error) {
	return collectBalances(k.cdc, k.frozenBalancesStore(ctx), pagination)
}

// frozenBalancesStore get the store for the frozen balances of all accounts
func (k Keeper) frozenBalancesStore(ctx sdk.Context) prefix.Store {
	return prefix.NewStore(ctx.KVStore(k.storeKey), types.FrozenBalancesKeyPrefix)
}

// frozenAccountBalanceStore gets the store for the frozen balances of an account
func (k Keeper) frozenAccountBalanceStore(ctx sdk.Context, addr sdk.AccAddress) balanceStore {
	store := ctx.KVStore(k.storeKey)
<<<<<<< HEAD
	return newBalanceStore(k.cdc, store, types.CreateFrozenBalancesPrefix(addr))
=======
	return frozenAccountBalanceStore{
		store: prefix.NewStore(store, types.CreateFrozenBalancesPrefix(addr)),
		cdc:   k.cdc,
	}
>>>>>>> d0023364
}<|MERGE_RESOLUTION|>--- conflicted
+++ resolved
@@ -54,16 +54,8 @@
 	}
 
 	frozenStore := k.frozenAccountBalanceStore(ctx, addr)
-<<<<<<< HEAD
 	frozenBalance := frozenStore.Balance(coin.Denom)
-	if frozenBalance.IsGTE(coin) {
-		newFrozenBalance := frozenBalance.Sub(coin)
-		frozenStore.SetBalance(newFrozenBalance)
-	} else {
-=======
-	frozenBalance := frozenStore.getFrozenBalance(coin.Denom)
 	if !frozenBalance.IsGTE(coin) {
->>>>>>> d0023364
 		return sdkerrors.Wrapf(types.ErrNotEnoughBalance,
 			"unfreeze request %s is greater than the available frozen balance %s",
 			coin.String(),
@@ -72,7 +64,7 @@
 	}
 
 	newFrozenBalance := frozenBalance.Sub(coin)
-	frozenStore.setFrozenBalance(newFrozenBalance)
+	frozenStore.SetBalance(newFrozenBalance)
 
 	return ctx.EventManager().EmitTypedEvent(&types.EventFungibleTokenFrozenAmountChanged{
 		Account:        addr.String(),
@@ -140,12 +132,5 @@
 // frozenAccountBalanceStore gets the store for the frozen balances of an account
 func (k Keeper) frozenAccountBalanceStore(ctx sdk.Context, addr sdk.AccAddress) balanceStore {
 	store := ctx.KVStore(k.storeKey)
-<<<<<<< HEAD
 	return newBalanceStore(k.cdc, store, types.CreateFrozenBalancesPrefix(addr))
-=======
-	return frozenAccountBalanceStore{
-		store: prefix.NewStore(store, types.CreateFrozenBalancesPrefix(addr)),
-		cdc:   k.cdc,
-	}
->>>>>>> d0023364
 }