package types_test

import (
	"testing"

	"github.com/cosmos/cosmos-sdk/crypto/keys/ed25519"
	sdk "github.com/cosmos/cosmos-sdk/types"
	sdkerrors "github.com/cosmos/cosmos-sdk/types/errors"
	"github.com/stretchr/testify/assert"
	"github.com/stretchr/testify/require"

	"github.com/CoreumFoundation/coreum/pkg/config"
	"github.com/CoreumFoundation/coreum/x/asset/types"
)

func TestMain(m *testing.M) {
	n, err := config.NetworkByChainID(config.ChainIDDev)
	if err != nil {
		panic(err)
	}
	n.SetSDKConfig()
	m.Run()
}

func TestMsgIssueFungibleToken_ValidateBasic(t *testing.T) {
	requireT := require.New(t)
	acc := sdk.AccAddress(ed25519.GenPrivKey().PubKey().Address())

	msgF := func() types.MsgIssueFungibleToken {
		return types.MsgIssueFungibleToken{
			Issuer:        acc.String(),
			Symbol:        "BTC",
			Description:   "BTC Description",
			Recipient:     acc.String(),
			InitialAmount: sdk.NewInt(777),
		}
	}

	msg := msgF()
	requireT.NoError(msg.ValidateBasic())

	msg = msgF()
	msg.Issuer = "invalid"
	requireT.Error(msg.ValidateBasic())

	msg = msgF()
	msg.Symbol = ""
	requireT.Error(msg.ValidateBasic())

	msg = msgF()
	msg.Symbol = string(make([]byte, 10000))
	requireT.Error(msg.ValidateBasic())

	msg = msgF()
	msg.Symbol = "1BT"
	requireT.Error(msg.ValidateBasic())

	msg = msgF()
	msg.Recipient = "invalid"
	requireT.Error(msg.ValidateBasic())

	msg = msgF()
	msg.InitialAmount = sdk.Int{}
	requireT.Error(msg.ValidateBasic())

	msg = msgF()
	msg.InitialAmount = sdk.NewInt(-100)
	requireT.Error(msg.ValidateBasic())
<<<<<<< HEAD
}

//nolint:dupl // test cases are identical between freeze and unfreeze, but reuse is not beneficial for tests
func TestMsgFreezeFungibleToken_ValidateBasic(t *testing.T) {
	testCases := []struct {
		name          string
		message       types.MsgFreezeFungibleToken
		expectedError error
	}{
		{
			name: "valid msg",
			message: types.MsgFreezeFungibleToken{
				Issuer:  "devcore172rc5sz2uclpsy3vvx3y79ah5dk450z5ruq2r5",
				Account: "devcore1k3mke3gyf9apyd8vxveutgp9h4j2e80e05yfuq",
				Coin: sdk.Coin{
					Denom:  "abc-devcore172rc5sz2uclpsy3vvx3y79ah5dk450z5ruq2r5-2J7e",
					Amount: sdk.NewInt(100),
				},
			},
		},
		{
			name: "invalid issuer address",
			message: types.MsgFreezeFungibleToken{
				Issuer:  "devcore172rc5sz2uclpsy3vvx3y79ah5dk450z5ruq2r5+",
				Account: "devcore1k3mke3gyf9apyd8vxveutgp9h4j2e80e05yfuq",
				Coin: sdk.Coin{
					Denom:  "abc-devcore172rc5sz2uclpsy3vvx3y79ah5dk450z5ruq2r5-2J7e",
					Amount: sdk.NewInt(100),
				},
			},
			expectedError: sdkerrors.ErrInvalidAddress,
		},
		{
			name: "invalid account",
			message: types.MsgFreezeFungibleToken{
				Issuer:  "devcore172rc5sz2uclpsy3vvx3y79ah5dk450z5ruq2r5",
				Account: "devcore1k3mke3gyf9apyd8vxveutgp9h4j2e80e05yfuq+",
				Coin: sdk.Coin{
					Denom:  "abc-devcore172rc5sz2uclpsy3vvx3y79ah5dk450z5ruq2r5-2J7e",
					Amount: sdk.NewInt(100),
				},
			},
			expectedError: sdkerrors.ErrInvalidAddress,
		},
	}

	for _, testCase := range testCases {
		tc := testCase
		t.Run(tc.name, func(t *testing.T) {
			assertT := assert.New(t)
			err := tc.message.ValidateBasic()
			if tc.expectedError == nil {
				assertT.NoError(err)
			} else {
				assertT.True(sdkerrors.IsOf(err, tc.expectedError))
			}
		})
	}
}

//nolint:dupl // test cases are identical between freeze and unfreeze, but reuse is not beneficial for tests
func TestMsgUnfreezeFungibleToken_ValidateBasic(t *testing.T) {
	testCases := []struct {
		name          string
		message       types.MsgUnfreezeFungibleToken
		expectedError error
	}{
		{
			name: "valid msg",
			message: types.MsgUnfreezeFungibleToken{
				Issuer:  "devcore172rc5sz2uclpsy3vvx3y79ah5dk450z5ruq2r5",
				Account: "devcore1k3mke3gyf9apyd8vxveutgp9h4j2e80e05yfuq",
				Coin: sdk.Coin{
					Denom:  "abc-devcore172rc5sz2uclpsy3vvx3y79ah5dk450z5ruq2r5-2J7e",
					Amount: sdk.NewInt(100),
				},
			},
		},
		{
			name: "invalid issuer address",
			message: types.MsgUnfreezeFungibleToken{
				Issuer:  "devcore172rc5sz2uclpsy3vvx3y79ah5dk450z5ruq2r5+",
				Account: "devcore1k3mke3gyf9apyd8vxveutgp9h4j2e80e05yfuq",
				Coin: sdk.Coin{
					Denom:  "abc-devcore172rc5sz2uclpsy3vvx3y79ah5dk450z5ruq2r5-2J7e",
					Amount: sdk.NewInt(100),
				},
			},
			expectedError: sdkerrors.ErrInvalidAddress,
		},
		{
			name: "invalid account",
			message: types.MsgUnfreezeFungibleToken{
				Issuer:  "devcore172rc5sz2uclpsy3vvx3y79ah5dk450z5ruq2r5",
				Account: "devcore1k3mke3gyf9apyd8vxveutgp9h4j2e80e05yfuq+",
				Coin: sdk.Coin{
					Denom:  "abc-devcore172rc5sz2uclpsy3vvx3y79ah5dk450z5ruq2r5-2J7e",
					Amount: sdk.NewInt(100),
				},
			},
			expectedError: sdkerrors.ErrInvalidAddress,
		},
	}

	for _, testCase := range testCases {
		tc := testCase
		t.Run(tc.name, func(t *testing.T) {
			assertT := assert.New(t)
			err := tc.message.ValidateBasic()
			if tc.expectedError == nil {
				assertT.NoError(err)
			} else {
				assertT.True(sdkerrors.IsOf(err, tc.expectedError))
			}
		})
	}
=======

	msg = msgF()
	msg.Description = string(make([]byte, 10000))
	requireT.Error(msg.ValidateBasic())
>>>>>>> 987f5a21
}<|MERGE_RESOLUTION|>--- conflicted
+++ resolved
@@ -66,7 +66,10 @@
 	msg = msgF()
 	msg.InitialAmount = sdk.NewInt(-100)
 	requireT.Error(msg.ValidateBasic())
-<<<<<<< HEAD
+
+	msg = msgF()
+	msg.Description = string(make([]byte, 10000))
+	requireT.Error(msg.ValidateBasic())
 }
 
 //nolint:dupl // test cases are identical between freeze and unfreeze, but reuse is not beneficial for tests
@@ -183,10 +186,4 @@
 			}
 		})
 	}
-=======
-
-	msg = msgF()
-	msg.Description = string(make([]byte, 10000))
-	requireT.Error(msg.ValidateBasic())
->>>>>>> 987f5a21
 }