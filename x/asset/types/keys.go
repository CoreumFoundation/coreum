--- conflicted
+++ resolved
@@ -25,17 +25,12 @@
 var (
 	// FungibleTokenKeyPrefix defines the key prefix for the fungible token.
 	FungibleTokenKeyPrefix = []byte{0x01}
-<<<<<<< HEAD
 	// FungibleTokenSymbolKeyPrefix defines the key prefix for the fungible token by Symbol.
 	FungibleTokenSymbolKeyPrefix = []byte{0x02}
 	// FrozenBalancesKeyPrefix defines the key prefix to track frozen balances
 	FrozenBalancesKeyPrefix = []byte{0x03}
-=======
-	// FrozenBalancesKeyPrefix defines the key prefix to track frozen balances.
-	FrozenBalancesKeyPrefix = []byte{0x02}
 	// GlobalFreezeKeyPrefix defines the key prefix to track global freezing of a Fungible Token.
-	GlobalFreezeKeyPrefix = []byte{0x03}
->>>>>>> 8a79eb18
+	GlobalFreezeKeyPrefix = []byte{0x04}
 )
 
 // GetFungibleTokenKey constructs the key for the fungible token.
