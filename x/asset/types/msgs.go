--- conflicted
+++ resolved
@@ -11,10 +11,7 @@
 	_ sdk.Msg = &MsgUnfreezeFungibleToken{}
 	_ sdk.Msg = &MsgMintFungibleToken{}
 	_ sdk.Msg = &MsgBurnFungibleToken{}
-<<<<<<< HEAD
-=======
 	_ sdk.Msg = &MsgSetWhitelistedLimitFungibleToken{}
->>>>>>> 675c0941
 )
 
 // ValidateBasic validates the message.
