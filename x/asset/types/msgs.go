package types

import (
	sdk "github.com/cosmos/cosmos-sdk/types"
	sdkerrors "github.com/cosmos/cosmos-sdk/types/errors"
)

var (
	_ sdk.Msg = &MsgIssueFungibleToken{}
	_ sdk.Msg = &MsgFreezeFungibleToken{}
	_ sdk.Msg = &MsgUnfreezeFungibleToken{}
	_ sdk.Msg = &MsgMintFungibleToken{}
	_ sdk.Msg = &MsgBurnFungibleToken{}
	_ sdk.Msg = &MsgSetWhitelistedLimitFungibleToken{}
)

// ValidateBasic validates the message.
func (msg MsgIssueFungibleToken) ValidateBasic() error {
	const maxDescriptionLength = 200

	if _, err := sdk.AccAddressFromBech32(msg.Issuer); err != nil {
		return sdkerrors.Wrapf(sdkerrors.ErrInvalidAddress, "invalid issuer %s", msg.Issuer)
	}

	if err := ValidateSubunit(msg.Subunit); err != nil {
		return err
	}

	if err := ValidateSymbol(msg.Symbol); err != nil {
		return err
	}

<<<<<<< HEAD
=======
	if err := ValidateBurnRate(msg.BurnRate); err != nil {
		return err
	}

	if _, err := sdk.AccAddressFromBech32(msg.Recipient); err != nil {
		return sdkerrors.Wrapf(sdkerrors.ErrInvalidAddress, "invalid recipient %s", msg.Recipient)
	}

>>>>>>> 1006ed22
	// we allow zero initial amount, in that case we won't mint it initially
	if msg.InitialAmount.IsNil() || msg.InitialAmount.IsNegative() {
		return sdkerrors.Wrapf(ErrInvalidInput, "invalid initial amount %s, can't be negative", msg.InitialAmount.String())
	}

	if len(msg.Description) > maxDescriptionLength {
		return sdkerrors.Wrapf(ErrInvalidInput, "invalid description %q, the length must less than %d", msg.Description, maxDescriptionLength)
	}

	return nil
}

// GetSigners MsgIssueFungibleToken the message signers.
func (msg MsgIssueFungibleToken) GetSigners() []sdk.AccAddress {
	return []sdk.AccAddress{
		sdk.MustAccAddressFromBech32(msg.Issuer),
	}
}

// ValidateBasic checks that message fields are valid
func (msg MsgFreezeFungibleToken) ValidateBasic() error {
	if _, err := sdk.AccAddressFromBech32(msg.Sender); err != nil {
		return sdkerrors.Wrap(sdkerrors.ErrInvalidAddress, "invalid sender address")
	}

	if _, err := sdk.AccAddressFromBech32(msg.Account); err != nil {
		return sdkerrors.Wrap(sdkerrors.ErrInvalidAddress, "invalid account address")
	}

	if _, _, err := DeconstructFungibleTokenDenom(msg.Coin.Denom); err != nil {
		return err
	}

	return msg.Coin.Validate()
}

// GetSigners returns the required signers of this message type
func (msg MsgFreezeFungibleToken) GetSigners() []sdk.AccAddress {
	return []sdk.AccAddress{
		sdk.MustAccAddressFromBech32(msg.Sender),
	}
}

// ValidateBasic checks that message fields are valid
func (msg MsgUnfreezeFungibleToken) ValidateBasic() error {
	if _, err := sdk.AccAddressFromBech32(msg.Sender); err != nil {
		return sdkerrors.Wrap(sdkerrors.ErrInvalidAddress, "invalid sender address")
	}

	if _, err := sdk.AccAddressFromBech32(msg.Account); err != nil {
		return sdkerrors.Wrap(sdkerrors.ErrInvalidAddress, "invalid account address")
	}

	if _, _, err := DeconstructFungibleTokenDenom(msg.Coin.Denom); err != nil {
		return err
	}

	return msg.Coin.Validate()
}

// GetSigners returns the required signers of this message type
func (msg MsgUnfreezeFungibleToken) GetSigners() []sdk.AccAddress {
	return []sdk.AccAddress{
		sdk.MustAccAddressFromBech32(msg.Sender),
	}
}

// ValidateBasic checks that message fields are valid
func (msg MsgMintFungibleToken) ValidateBasic() error {
	if _, err := sdk.AccAddressFromBech32(msg.Sender); err != nil {
		return sdkerrors.Wrap(sdkerrors.ErrInvalidAddress, "invalid sender address")
	}

	if _, _, err := DeconstructFungibleTokenDenom(msg.Coin.Denom); err != nil {
		return err
	}

	return msg.Coin.Validate()
}

// GetSigners returns the required signers of this message type
func (msg MsgMintFungibleToken) GetSigners() []sdk.AccAddress {
	return []sdk.AccAddress{
		sdk.MustAccAddressFromBech32(msg.Sender),
	}
}

// ValidateBasic checks that message fields are valid
func (msg MsgBurnFungibleToken) ValidateBasic() error {
	if _, err := sdk.AccAddressFromBech32(msg.Sender); err != nil {
		return sdkerrors.Wrap(sdkerrors.ErrInvalidAddress, "invalid sender address")
	}

	if _, _, err := DeconstructFungibleTokenDenom(msg.Coin.Denom); err != nil {
		return err
	}

	return msg.Coin.Validate()
}

// GetSigners returns the required signers of this message type
func (msg MsgBurnFungibleToken) GetSigners() []sdk.AccAddress {
	return []sdk.AccAddress{
		sdk.MustAccAddressFromBech32(msg.Sender),
	}
}

// ValidateBasic checks that message fields are valid
func (msg MsgGloballyFreezeFungibleToken) ValidateBasic() error {
	if _, err := sdk.AccAddressFromBech32(msg.Sender); err != nil {
		return sdkerrors.Wrap(sdkerrors.ErrInvalidAddress, "invalid sender address")
	}

	if _, _, err := DeconstructFungibleTokenDenom(msg.Denom); err != nil {
		return err
	}

	return nil
}

// GetSigners returns the required signers of this message type
func (msg MsgGloballyFreezeFungibleToken) GetSigners() []sdk.AccAddress {
	return []sdk.AccAddress{
		sdk.MustAccAddressFromBech32(msg.Sender),
	}
}

// ValidateBasic checks that message fields are valid
func (msg MsgGloballyUnfreezeFungibleToken) ValidateBasic() error {
	if _, err := sdk.AccAddressFromBech32(msg.Sender); err != nil {
		return sdkerrors.Wrap(sdkerrors.ErrInvalidAddress, "invalid sender address")
	}

	if _, _, err := DeconstructFungibleTokenDenom(msg.Denom); err != nil {
		return err
	}

	return nil
}

// GetSigners returns the required signers of this message type
func (msg MsgGloballyUnfreezeFungibleToken) GetSigners() []sdk.AccAddress {
	return []sdk.AccAddress{
		sdk.MustAccAddressFromBech32(msg.Sender),
	}
}

// ValidateBasic checks that message fields are valid
func (msg MsgSetWhitelistedLimitFungibleToken) ValidateBasic() error {
	if _, err := sdk.AccAddressFromBech32(msg.Sender); err != nil {
		return sdkerrors.Wrap(sdkerrors.ErrInvalidAddress, "invalid sender address")
	}

	if _, err := sdk.AccAddressFromBech32(msg.Account); err != nil {
		return sdkerrors.Wrap(sdkerrors.ErrInvalidAddress, "invalid account address")
	}

	if _, _, err := DeconstructFungibleTokenDenom(msg.Coin.Denom); err != nil {
		return err
	}

	return msg.Coin.Validate()
}

// GetSigners returns the required signers of this message type
func (msg MsgSetWhitelistedLimitFungibleToken) GetSigners() []sdk.AccAddress {
	return []sdk.AccAddress{
		sdk.MustAccAddressFromBech32(msg.Sender),
	}
}<|MERGE_RESOLUTION|>--- conflicted
+++ resolved
@@ -30,17 +30,10 @@
 		return err
 	}
 
-<<<<<<< HEAD
-=======
 	if err := ValidateBurnRate(msg.BurnRate); err != nil {
 		return err
 	}
 
-	if _, err := sdk.AccAddressFromBech32(msg.Recipient); err != nil {
-		return sdkerrors.Wrapf(sdkerrors.ErrInvalidAddress, "invalid recipient %s", msg.Recipient)
-	}
-
->>>>>>> 1006ed22
 	// we allow zero initial amount, in that case we won't mint it initially
 	if msg.InitialAmount.IsNil() || msg.InitialAmount.IsNegative() {
 		return sdkerrors.Wrapf(ErrInvalidInput, "invalid initial amount %s, can't be negative", msg.InitialAmount.String())
