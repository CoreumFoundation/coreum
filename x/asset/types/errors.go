--- conflicted
+++ resolved
@@ -19,11 +19,8 @@
 	ErrNotEnoughBalance = sdkerrors.Register(ModuleName, 6, "not enough balance")
 	// ErrInvalidSymbol is returned when the provided symbol is not of valid format
 	ErrInvalidSymbol = sdkerrors.Register(ModuleName, 7, "symbol format is not valid")
-<<<<<<< HEAD
-	// ErrWhitelistedLimitExceeded is returned when new balance after receiving coins exceeds the whitelisted limit
-	ErrWhitelistedLimitExceeded = sdkerrors.Register(ModuleName, 8, "whitelisted limit exceeded")
-=======
 	// ErrGloballyFrozen is returned when token is globally frozen so all operations with it are blocked
 	ErrGloballyFrozen = sdkerrors.Register(ModuleName, 8, "token is globally frozen")
->>>>>>> d0023364
+	// ErrWhitelistedLimitExceeded is returned when new balance after receiving coins exceeds the whitelisted limit
+	ErrWhitelistedLimitExceeded = sdkerrors.Register(ModuleName, 9, "whitelisted limit exceeded")
 )