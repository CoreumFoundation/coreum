--- conflicted
+++ resolved
@@ -23,15 +23,12 @@
 	ErrInvalidSymbol = sdkerrors.Register(ModuleName, 8, "symbol format is not valid")
 	// ErrGloballyFrozen is returned when token is globally frozen so all operations with it are blocked
 	ErrGloballyFrozen = sdkerrors.Register(ModuleName, 9, "token is globally frozen")
-<<<<<<< HEAD
-	// ErrInvalidID is returned when the provided id is not of valid format
-	ErrInvalidID = sdkerrors.Register(ModuleName, 10, "id format is not valid")
-	// ErrInvalidNonFungibleTokenClass defines the common error for the invalid non-fungible token class.
-	ErrInvalidNonFungibleTokenClass = sdkerrors.Register(ModuleName, 11, "invalid non-fungible token class")
-	// ErrInvalidNonFungibleToken defines the common error for the invalid non-fungible token.
-	ErrInvalidNonFungibleToken = sdkerrors.Register(ModuleName, 12, "invalid non-fungible token")
-=======
 	// ErrWhitelistedLimitExceeded is returned when new balance after receiving coins exceeds the whitelisted limit
 	ErrWhitelistedLimitExceeded = sdkerrors.Register(ModuleName, 10, "whitelisted limit exceeded")
->>>>>>> 675c0941
+	// ErrInvalidID is returned when the provided id is not of valid format
+	ErrInvalidID = sdkerrors.Register(ModuleName, 11, "id format is not valid")
+	// ErrInvalidNonFungibleTokenClass defines the common error for the invalid non-fungible token class.
+	ErrInvalidNonFungibleTokenClass = sdkerrors.Register(ModuleName, 12, "invalid non-fungible token class")
+	// ErrInvalidNonFungibleToken defines the common error for the invalid non-fungible token.
+	ErrInvalidNonFungibleToken = sdkerrors.Register(ModuleName, 13, "invalid non-fungible token")
 )