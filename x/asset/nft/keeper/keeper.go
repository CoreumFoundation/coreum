package keeper

import (
	"bytes"

	"github.com/cosmos/cosmos-sdk/codec"
	"github.com/cosmos/cosmos-sdk/store/prefix"
	sdk "github.com/cosmos/cosmos-sdk/types"
	sdkerrors "github.com/cosmos/cosmos-sdk/types/errors"
	"github.com/cosmos/cosmos-sdk/types/query"
	paramtypes "github.com/cosmos/cosmos-sdk/x/params/types"
	"github.com/pkg/errors"

	"github.com/CoreumFoundation/coreum/pkg/store"
	"github.com/CoreumFoundation/coreum/x/asset/nft/types"
	"github.com/CoreumFoundation/coreum/x/nft"
)

<<<<<<< HEAD
var frozenNFTStoreValue = []byte{0x01}
=======
var (
	frozenNFTStoreValue      = []byte{0x01}
	whitelistedNFTStoreValue = []byte{0x01}
)
>>>>>>> 5023c845

// ParamSubspace represents a subscope of methods exposed by param module to store and retrieve parameters.
type ParamSubspace interface {
	GetParamSet(ctx sdk.Context, ps paramtypes.ParamSet)
	SetParamSet(ctx sdk.Context, ps paramtypes.ParamSet)
}

// Keeper is the asset module non-fungible token nftKeeper.
type Keeper struct {
	cdc           codec.BinaryCodec
	paramSubspace ParamSubspace
	storeKey      sdk.StoreKey
	nftKeeper     types.NFTKeeper
	bankKeeper    types.BankKeeper
}

// NewKeeper creates a new instance of the Keeper.
func NewKeeper(
	cdc codec.BinaryCodec,
	paramSubspace ParamSubspace,
	storeKey sdk.StoreKey,
	nftKeeper types.NFTKeeper,
	bankKeeper types.BankKeeper,
) Keeper {
	return Keeper{
		cdc:           cdc,
		paramSubspace: paramSubspace,
		storeKey:      storeKey,
		nftKeeper:     nftKeeper,
		bankKeeper:    bankKeeper,
	}
}

// SetParams sets the parameters of the model.
func (k Keeper) SetParams(ctx sdk.Context, params types.Params) {
	k.paramSubspace.SetParamSet(ctx, &params)
}

// GetParams gets the parameters of the model.
func (k Keeper) GetParams(ctx sdk.Context) types.Params {
	var params types.Params
	k.paramSubspace.GetParamSet(ctx, &params)
	return params
}

// IssueClass issues new non-fungible token class and returns its id.
func (k Keeper) IssueClass(ctx sdk.Context, settings types.IssueClassSettings) (string, error) {
	if err := types.ValidateClassSymbol(settings.Symbol); err != nil {
		return "", err
	}

	id := types.BuildClassID(settings.Symbol, settings.Issuer)
	if err := nft.ValidateClassID(id); err != nil {
		return "", sdkerrors.Wrap(types.ErrInvalidInput, err.Error())
	}

	if err := types.ValidateData(settings.Data); err != nil {
		return "", sdkerrors.Wrap(types.ErrInvalidInput, err.Error())
	}

	found := k.nftKeeper.HasClass(ctx, id)
	if found {
		return "", sdkerrors.Wrapf(
			types.ErrInvalidInput,
			"symbol %q already used for the address %q",
			settings.Symbol,
			settings.Issuer,
		)
	}

	if err := k.nftKeeper.SaveClass(ctx, nft.Class{
		Id:          id,
		Symbol:      settings.Symbol,
		Name:        settings.Name,
		Description: settings.Description,
		Uri:         settings.URI,
		UriHash:     settings.URIHash,
		Data:        settings.Data,
	}); err != nil {
		return "", sdkerrors.Wrapf(types.ErrInvalidInput, "can't save non-fungible token: %s", err)
	}

	k.SetClassDefinition(ctx, types.ClassDefinition{
		ID:       id,
		Issuer:   settings.Issuer.String(),
		Features: settings.Features,
	})

	if err := ctx.EventManager().EmitTypedEvent(&types.EventClassIssued{
		ID:          id,
		Issuer:      settings.Issuer.String(),
		Symbol:      settings.Symbol,
		Name:        settings.Name,
		Description: settings.Description,
		URI:         settings.URI,
		URIHash:     settings.URIHash,
		Features:    settings.Features,
	}); err != nil {
		return "", sdkerrors.Wrapf(types.ErrInvalidInput, "can't emit event EventClassIssued: %s", err)
	}

	return id, nil
}

// Mint mints new non-fungible token.
func (k Keeper) Mint(ctx sdk.Context, settings types.MintSettings) error {
	if err := types.ValidateTokenID(settings.ID); err != nil {
		return sdkerrors.Wrap(types.ErrInvalidInput, err.Error())
	}

	if err := types.ValidateData(settings.Data); err != nil {
		return sdkerrors.Wrap(types.ErrInvalidInput, err.Error())
	}

	definition, err := k.GetClassDefinition(ctx, settings.ClassID)
	if err != nil {
		return err
	}

	if !definition.IsIssuer(settings.Sender) {
		return sdkerrors.Wrapf(sdkerrors.ErrUnauthorized, "address %q is unauthorized to perform the mint operation", settings.Sender.String())
	}

	if !k.nftKeeper.HasClass(ctx, settings.ClassID) {
		return sdkerrors.Wrapf(types.ErrInvalidInput, "classID %q not found", settings.ClassID)
	}

	if nftFound := k.nftKeeper.HasNFT(ctx, settings.ClassID, settings.ID); nftFound {
		return sdkerrors.Wrapf(types.ErrInvalidInput, "ID %q already defined for the class", settings.ID)
	}

	params := k.GetParams(ctx)
	if params.MintFee.IsPositive() {
		coinsToBurn := sdk.NewCoins(params.MintFee)
		if err := k.bankKeeper.SendCoinsFromAccountToModule(ctx, settings.Sender, types.ModuleName, coinsToBurn); err != nil {
			return sdkerrors.Wrapf(err, "can't send coins from account %s to module %s", settings.Sender.String(), types.ModuleName)
		}
		if err := k.bankKeeper.BurnCoins(ctx, types.ModuleName, coinsToBurn); err != nil {
			return sdkerrors.Wrapf(err, "can't burn %s for the module %s", coinsToBurn.String(), types.ModuleName)
		}
	}

	if err := k.nftKeeper.Mint(ctx, nft.NFT{
		ClassId: settings.ClassID,
		Id:      settings.ID,
		Uri:     settings.URI,
		UriHash: settings.URIHash,
		Data:    settings.Data,
	}, settings.Sender); err != nil {
		return sdkerrors.Wrapf(types.ErrInvalidInput, "can't save non-fungible token: %s", err)
	}

	return nil
}

// Burn burns non-fungible token.
func (k Keeper) Burn(ctx sdk.Context, owner sdk.AccAddress, classID, id string) error {
	ndfd, err := k.GetClassDefinition(ctx, classID)
	if err != nil {
		return err
	}

	if err = ndfd.CheckFeatureAllowed(owner, types.ClassFeature_burning); err != nil {
		return err
	}

	if !k.nftKeeper.HasNFT(ctx, classID, id) {
		return sdkerrors.Wrapf(types.ErrNFTNotFound, "nft with classID:%s and ID:%s not found", classID, id)
	}

	if k.nftKeeper.GetOwner(ctx, classID, id).String() != owner.String() {
		return sdkerrors.Wrap(sdkerrors.ErrUnauthorized, "only owner can burn the nft")
	}

	return k.nftKeeper.Burn(ctx, classID, id)
}

// Freeze freezes a non-fungible token.
func (k Keeper) Freeze(ctx sdk.Context, sender sdk.AccAddress, classID, nftID string) error {
	classDefinition, err := k.GetClassDefinition(ctx, classID)
	if err != nil {
		return err
	}

	if err = classDefinition.CheckFeatureAllowed(sender, types.ClassFeature_freezing); err != nil {
		return err
	}

	if !k.nftKeeper.HasNFT(ctx, classID, nftID) {
		return sdkerrors.Wrapf(types.ErrNFTNotFound, "nft with classID:%s and ID:%s not found", classID, nftID)
	}

	if err := k.SetFrozen(ctx, classID, nftID, true); err != nil {
		return err
	}

	owner := k.nftKeeper.GetOwner(ctx, classID, nftID)
	return ctx.EventManager().EmitTypedEvent(&types.EventFrozen{
		ClassId: classID,
		Id:      nftID,
		Owner:   owner.String(),
	})
}

// SetFrozen marks the nft frozen, but does not make any checks
// should not be used directly outside the module except for genesis.
func (k Keeper) SetFrozen(ctx sdk.Context, classID, nftID string, frozen bool) error {
	key, err := types.CreateFreezingKey(classID, nftID)
	if err != nil {
		return err
	}
	store := ctx.KVStore(k.storeKey)
	if frozen {
		store.Set(key, frozenNFTStoreValue)
	} else {
		store.Delete(key)
	}
	return nil
}

// Unfreeze unfreezes a non-fungible token.
func (k Keeper) Unfreeze(ctx sdk.Context, sender sdk.AccAddress, classID, nftID string) error {
	classDefinition, err := k.GetClassDefinition(ctx, classID)
	if err != nil {
		return err
	}

	if err = classDefinition.CheckFeatureAllowed(sender, types.ClassFeature_freezing); err != nil {
		return err
	}

	if !k.nftKeeper.HasNFT(ctx, classID, nftID) {
		return sdkerrors.Wrapf(types.ErrNFTNotFound, "nft with classID:%s and ID:%s not found", classID, nftID)
	}

	if err := k.SetFrozen(ctx, classID, nftID, false); err != nil {
		return err
	}

	owner := k.nftKeeper.GetOwner(ctx, classID, nftID)
	return ctx.EventManager().EmitTypedEvent(&types.EventUnfrozen{
		ClassId: classID,
		Id:      nftID,
		Owner:   owner.String(),
	})
}

// IsFrozen return whether a non-fungible token is frozen or not.
func (k Keeper) IsFrozen(ctx sdk.Context, classID, nftID string) (bool, error) {
	store := ctx.KVStore(k.storeKey)
	key, err := types.CreateFreezingKey(classID, nftID)
	if err != nil {
		return false, err
	}

	return bytes.Equal(store.Get(key), frozenNFTStoreValue), nil
}

// GetFrozenNFTs return paginated frozen NFTs.
func (k Keeper) GetFrozenNFTs(ctx sdk.Context, q *query.PageRequest) (*query.PageResponse, []types.FrozenNFT, error) {
	store := prefix.NewStore(ctx.KVStore(k.storeKey), types.NFTFreezingKeyPrefix)
	mp := make(map[string][]string, 0)
	pageRes, err := query.Paginate(store, q, func(key, value []byte) error {
		if !bytes.Equal(value, frozenNFTStoreValue) {
			return errors.Errorf("value stored in freezing store is not %x, value %x", frozenNFTStoreValue, value)
		}
		classID, nftID, err := types.ParseFreezingKey(key)
		if err != nil {
			return err
		}
		mp[classID] = append(mp[classID], nftID)
		return nil
	})
	if err != nil {
		return nil, nil, err
	}

	frozen := make([]types.FrozenNFT, 0, len(mp))
	for classID, nfts := range mp {
		frozen = append(frozen, types.FrozenNFT{
			ClassID: classID,
			NftIDs:  nfts,
		})
	}

	return pageRes, frozen, nil
}

func (k Keeper) isNFTSendable(ctx sdk.Context, classID, nftID string) error {
	classDefinition, err := k.GetClassDefinition(ctx, classID)
	// we return nil here, since we want the original tests of the nft module to pass, but they
	// fail if we return errors for unregistered NFTs on asset. Also the original nft module
	// does not have access to the asset module to register the NFTs
	if types.ErrClassNotFound.Is(err) {
		return nil
	}
	if err != nil {
		return err
	}

	// always allow issuer to send NFTs issued by them.
	owner := k.nftKeeper.GetOwner(ctx, classID, nftID)
	if classDefinition.Issuer == owner.String() {
		return nil
	}

	frozen, err := k.IsFrozen(ctx, classID, nftID)
	if err != nil {
		return err
	}

	if frozen {
		return sdkerrors.Wrapf(sdkerrors.ErrUnauthorized, "nft with classID:%s and ID:%s is frozen", classID, nftID)
	}

	return nil
}

// SetClassDefinition stores the ClassDefinition.
func (k Keeper) SetClassDefinition(ctx sdk.Context, definition types.ClassDefinition) {
	store := ctx.KVStore(k.storeKey)
	store.Set(types.CreateClassKey(definition.ID), k.cdc.MustMarshal(&definition))
}

// GetClass reruns the Class.
func (k Keeper) GetClass(ctx sdk.Context, classID string) (types.Class, error) {
	definition, err := k.GetClassDefinition(ctx, classID)
	if err != nil {
		return types.Class{}, err
	}

	class, found := k.nftKeeper.GetClass(ctx, classID)
	if !found {
		return types.Class{}, sdkerrors.Wrapf(types.ErrNFTNotFound, "nft class with ID:%s not found", classID)
	}

	return types.Class{
		Id:          class.Id,
		Issuer:      definition.Issuer,
		Name:        class.Name,
		Symbol:      class.Symbol,
		Description: class.Description,
		URI:         class.Uri,
		URIHash:     class.UriHash,
		Data:        class.Data,
		Features:    definition.Features,
	}, nil
}

// GetClassDefinition reruns the ClassDefinition.
func (k Keeper) GetClassDefinition(ctx sdk.Context, classID string) (types.ClassDefinition, error) {
	store := ctx.KVStore(k.storeKey)
	bz := store.Get(types.CreateClassKey(classID))
	if bz == nil {
		return types.ClassDefinition{}, sdkerrors.Wrapf(types.ErrClassNotFound, "classID: %s", classID)
	}
	var definition types.ClassDefinition
	k.cdc.MustUnmarshal(bz, &definition)

	return definition, nil
}

// GetClassDefinitions returns all non-fungible class token definitions.
func (k Keeper) GetClassDefinitions(ctx sdk.Context, pagination *query.PageRequest) ([]types.ClassDefinition, *query.PageResponse, error) {
	store := prefix.NewStore(ctx.KVStore(k.storeKey), types.NFTClassKeyPrefix)
	definitionsPointers, pageRes, err := query.GenericFilteredPaginate(
		k.cdc,
		store,
		pagination,
		// builder
		func(key []byte, definition *types.ClassDefinition) (*types.ClassDefinition, error) {
			return definition, nil
		},
		// constructor
		func() *types.ClassDefinition {
			return &types.ClassDefinition{}
		},
	)
	if err != nil {
		return nil, nil, err
	}

	definitions := make([]types.ClassDefinition, 0, len(definitionsPointers))
	for _, definition := range definitionsPointers {
		definitions = append(definitions, *definition)
	}

	return definitions, pageRes, err
}

// AddToWhitelist adds an account to the whitelisted list of accounts for the NFT.
func (k Keeper) AddToWhitelist(ctx sdk.Context, classID, nftID string, sender, account sdk.AccAddress) error {
	classDefinition, err := k.GetClassDefinition(ctx, classID)
	if err != nil {
		return err
	}

	if err = classDefinition.CheckFeatureAllowed(sender, types.ClassFeature_whitelisting); err != nil { //nolint:nosnakecase // generated variable
		return err
	}

	if !k.nftKeeper.HasNFT(ctx, classID, nftID) {
		return sdkerrors.Wrapf(types.ErrNFTNotFound, "nft with classID:%s and ID:%s not found", classID, nftID)
	}

	if err := k.SetWhitelisting(ctx, classID, nftID, account, true); err != nil {
		return err
	}

	return ctx.EventManager().EmitTypedEvent(&types.EventAddedToWhitelist{
		ClassId: classID,
		Id:      nftID,
		Account: account.String(),
	})
}

// RemoveFromWhitelist removes an account from the whitelisted list of accounts for the NFT.
func (k Keeper) RemoveFromWhitelist(ctx sdk.Context, classID, nftID string, sender, account sdk.AccAddress) error {
	classDefinition, err := k.GetClassDefinition(ctx, classID)
	if err != nil {
		return err
	}

	if err = classDefinition.CheckFeatureAllowed(sender, types.ClassFeature_whitelisting); err != nil { //nolint:nosnakecase // generated variable
		return err
	}

	if !k.nftKeeper.HasNFT(ctx, classID, nftID) {
		return sdkerrors.Wrapf(types.ErrNFTNotFound, "nft with classID:%s and ID:%s not found", classID, nftID)
	}

	if err := k.SetWhitelisting(ctx, classID, nftID, account, false); err != nil {
		return err
	}

	return ctx.EventManager().EmitTypedEvent(&types.EventRemovedFromWhitelist{
		ClassId: classID,
		Id:      nftID,
		Account: account.String(),
	})
}

// IsWhitelisted checks to see if an account is whitelisted for an NFT.
func (k Keeper) IsWhitelisted(ctx sdk.Context, classID, nftID string, account sdk.AccAddress) (bool, error) {
	key, err := types.CreateWhitelistingKey(classID, nftID, account)
	if err != nil {
		return false, err
	}

	store := ctx.KVStore(k.storeKey)
	return bytes.Equal(store.Get(key), whitelistedNFTStoreValue), nil
}

// SetWhitelisting adds an account to the whitelisting of the NFT, if whitelisting is true
// and removes it, if whitelisting is false.
func (k Keeper) SetWhitelisting(ctx sdk.Context, classID, nftID string, account sdk.AccAddress, whitelisting bool) error {
	key, err := types.CreateWhitelistingKey(classID, nftID, account)
	if err != nil {
		return err
	}
	store := ctx.KVStore(k.storeKey)
	if whitelisting {
		store.Set(key, whitelistedNFTStoreValue)
	} else {
		store.Delete(key)
	}
	return nil
}

// GetAllWhitelistedAccountsForNFT returns all whitelisted accounts for all NFTs.
func (k Keeper) GetAllWhitelistedAccountsForNFT(ctx sdk.Context, classID, nftID string, q *query.PageRequest) (*query.PageResponse, []string, error) {
	compositeKey, err := store.JoinKeysWithLength([]byte(classID), []byte(nftID))
	if err != nil {
		return nil, nil, err
	}
	key := store.JoinKeys(types.NFTWhitelistingKeyPrefix, compositeKey)
	store := prefix.NewStore(ctx.KVStore(k.storeKey), key)
	accounts := []string{}
	pageRes, err := query.Paginate(store, q, func(key, value []byte) error {
		if !bytes.Equal(value, whitelistedNFTStoreValue) {
			return errors.Errorf("value stored in whitelisting store is not %x, value %x", whitelistedNFTStoreValue, value)
		}
		account := sdk.AccAddress(key[1:]) // the first byte contains the length prefix
		accounts = append(accounts, account.String())
		return nil
	})
	if err != nil {
		return nil, nil, err
	}

	return pageRes, accounts, nil
}

// GetAllWhitelisted returns all whitelisted accounts for all NFTs.
func (k Keeper) GetAllWhitelisted(ctx sdk.Context, q *query.PageRequest) (*query.PageResponse, []types.WhitelistedNFTAccounts, error) {
	store := prefix.NewStore(ctx.KVStore(k.storeKey), types.NFTWhitelistingKeyPrefix)
	type nftUniqueID struct {
		classID string
		nftID   string
	}
	mp := make(map[nftUniqueID][]string, 0)
	pageRes, err := query.Paginate(store, q, func(key, value []byte) error {
		if !bytes.Equal(value, whitelistedNFTStoreValue) {
			return errors.Errorf("value stored in whitelisting store is not %x, value %x", whitelistedNFTStoreValue, value)
		}
		classID, nftID, account, err := types.ParseWhitelistingKey(key)
		uniqueID := nftUniqueID{
			classID: classID,
			nftID:   nftID,
		}
		if err != nil {
			return err
		}
		accountString := account.String()
		mp[uniqueID] = append(mp[uniqueID], accountString)
		return nil
	})
	if err != nil {
		return nil, nil, err
	}

	whitelisted := make([]types.WhitelistedNFTAccounts, 0, len(mp))
	for uniqueID, accounts := range mp {
		whitelisted = append(whitelisted, types.WhitelistedNFTAccounts{
			ClassID:  uniqueID.classID,
			NftID:    uniqueID.nftID,
			Accounts: accounts,
		})
	}

	return pageRes, whitelisted, nil
}

func (k Keeper) isNFTReceivable(ctx sdk.Context, classID, nftID string, receiver sdk.AccAddress) error {
	classDefinition, err := k.GetClassDefinition(ctx, classID)
	// we return nil here, since we want the original tests of the nft module to pass, but they
	// fail if we return errors for unregistered NFTs on asset. Also the original nft module
	// does not have access to the asset module to register the NFTs
	if types.ErrClassNotFound.Is(err) {
		return nil
	}
	if err != nil {
		return err
	}

	if !k.nftKeeper.HasNFT(ctx, classID, nftID) {
		return sdkerrors.Wrapf(types.ErrNFTNotFound, "nft with classID:%s and ID:%s not found", classID, nftID)
	}

	if classDefinition.IsFeatureEnabled(types.ClassFeature_whitelisting) { //nolint:nosnakecase // generated variable
		whitelisted, err := k.IsWhitelisted(ctx, classID, nftID, receiver)
		if err != nil {
			return err
		}

		if !whitelisted {
			return sdkerrors.ErrUnauthorized
		}
	}

	return nil
}<|MERGE_RESOLUTION|>--- conflicted
+++ resolved
@@ -16,14 +16,10 @@
 	"github.com/CoreumFoundation/coreum/x/nft"
 )
 
-<<<<<<< HEAD
-var frozenNFTStoreValue = []byte{0x01}
-=======
 var (
 	frozenNFTStoreValue      = []byte{0x01}
 	whitelistedNFTStoreValue = []byte{0x01}
 )
->>>>>>> 5023c845
 
 // ParamSubspace represents a subscope of methods exposed by param module to store and retrieve parameters.
 type ParamSubspace interface {
