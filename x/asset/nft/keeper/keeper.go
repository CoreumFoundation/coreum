package keeper

import (
	"bytes"

	"github.com/cosmos/cosmos-sdk/codec"
	"github.com/cosmos/cosmos-sdk/store/prefix"
	sdk "github.com/cosmos/cosmos-sdk/types"
	sdkerrors "github.com/cosmos/cosmos-sdk/types/errors"
	"github.com/cosmos/cosmos-sdk/types/query"
	paramtypes "github.com/cosmos/cosmos-sdk/x/params/types"
	"github.com/pkg/errors"

	"github.com/CoreumFoundation/coreum/pkg/store"
	"github.com/CoreumFoundation/coreum/x/asset"
	"github.com/CoreumFoundation/coreum/x/asset/nft/types"
	"github.com/CoreumFoundation/coreum/x/nft"
)

// ParamSubspace represents a subscope of methods exposed by param module to store and retrieve parameters.
type ParamSubspace interface {
	GetParamSet(ctx sdk.Context, ps paramtypes.ParamSet)
	SetParamSet(ctx sdk.Context, ps paramtypes.ParamSet)
}

// Keeper is the asset module non-fungible token nftKeeper.
type Keeper struct {
	cdc           codec.BinaryCodec
	paramSubspace ParamSubspace
	storeKey      sdk.StoreKey
	nftKeeper     types.NFTKeeper
	bankKeeper    types.BankKeeper
}

// NewKeeper creates a new instance of the Keeper.
func NewKeeper(
	cdc codec.BinaryCodec,
	paramSubspace ParamSubspace,
	storeKey sdk.StoreKey,
	nftKeeper types.NFTKeeper,
	bankKeeper types.BankKeeper,
) Keeper {
	return Keeper{
		cdc:           cdc,
		paramSubspace: paramSubspace,
		storeKey:      storeKey,
		nftKeeper:     nftKeeper,
		bankKeeper:    bankKeeper,
	}
}

// GetParams gets the parameters of the model.
func (k Keeper) GetParams(ctx sdk.Context) types.Params {
	var params types.Params
	k.paramSubspace.GetParamSet(ctx, &params)
	return params
}

// SetParams sets the parameters of the model.
func (k Keeper) SetParams(ctx sdk.Context, params types.Params) {
	k.paramSubspace.SetParamSet(ctx, &params)
}

// GetClass reruns the Class.
func (k Keeper) GetClass(ctx sdk.Context, classID string) (types.Class, error) {
	definition, err := k.GetClassDefinition(ctx, classID)
	if err != nil {
		return types.Class{}, err
	}

	class, found := k.nftKeeper.GetClass(ctx, classID)
	if !found {
		return types.Class{}, sdkerrors.Wrapf(types.ErrClassNotFound, "nft class with ID:%s not found", classID)
	}

	return types.Class{
		Id:          class.Id,
		Issuer:      definition.Issuer,
		Name:        class.Name,
		Symbol:      class.Symbol,
		Description: class.Description,
		URI:         class.Uri,
		URIHash:     class.UriHash,
		Data:        class.Data,
		Features:    definition.Features,
		RoyaltyRate: definition.RoyaltyRate,
	}, nil
}

// IssueClass issues new non-fungible token class and returns its id.
func (k Keeper) IssueClass(ctx sdk.Context, settings types.IssueClassSettings) (string, error) {
	if err := types.ValidateClassSymbol(settings.Symbol); err != nil {
		return "", err
	}

	if err := types.ValidateRoyaltyRate(settings.RoyaltyRate); err != nil {
		return "", err
	}

	id := types.BuildClassID(settings.Symbol, settings.Issuer)
	if err := nft.ValidateClassID(id); err != nil {
		return "", sdkerrors.Wrap(types.ErrInvalidInput, err.Error())
	}

	if err := types.ValidateData(settings.Data); err != nil {
		return "", sdkerrors.Wrap(types.ErrInvalidInput, err.Error())
	}

	found := k.nftKeeper.HasClass(ctx, id)
	if found {
		return "", sdkerrors.Wrapf(
			types.ErrInvalidInput,
			"symbol %q already used for the address %q",
			settings.Symbol,
			settings.Issuer,
		)
	}

	if err := k.nftKeeper.SaveClass(ctx, nft.Class{
		Id:          id,
		Symbol:      settings.Symbol,
		Name:        settings.Name,
		Description: settings.Description,
		Uri:         settings.URI,
		UriHash:     settings.URIHash,
		Data:        settings.Data,
	}); err != nil {
		return "", sdkerrors.Wrapf(types.ErrInvalidInput, "can't save non-fungible token: %s", err)
	}

	k.SetClassDefinition(ctx, types.ClassDefinition{
		ID:          id,
		Issuer:      settings.Issuer.String(),
		Features:    settings.Features,
		RoyaltyRate: settings.RoyaltyRate,
	})

	if err := ctx.EventManager().EmitTypedEvent(&types.EventClassIssued{
		ID:          id,
		Issuer:      settings.Issuer.String(),
		Symbol:      settings.Symbol,
		Name:        settings.Name,
		Description: settings.Description,
		URI:         settings.URI,
		URIHash:     settings.URIHash,
		Features:    settings.Features,
		RoyaltyRate: settings.RoyaltyRate,
	}); err != nil {
		return "", sdkerrors.Wrapf(types.ErrInvalidInput, "can't emit event EventClassIssued: %s", err)
	}

	return id, nil
}

// GetClassDefinition reruns the ClassDefinition.
func (k Keeper) GetClassDefinition(ctx sdk.Context, classID string) (types.ClassDefinition, error) {
	bz := ctx.KVStore(k.storeKey).Get(types.CreateClassKey(classID))
	if bz == nil {
		return types.ClassDefinition{}, sdkerrors.Wrapf(types.ErrClassNotFound, "classID: %s", classID)
	}
	var definition types.ClassDefinition
	k.cdc.MustUnmarshal(bz, &definition)

	return definition, nil
}

// GetClassDefinitions returns all non-fungible class token definitions.
func (k Keeper) GetClassDefinitions(ctx sdk.Context, pagination *query.PageRequest) ([]types.ClassDefinition, *query.PageResponse, error) {
	definitionsPointers, pageRes, err := query.GenericFilteredPaginate(
		k.cdc,
		prefix.NewStore(ctx.KVStore(k.storeKey), types.NFTClassKeyPrefix),
		pagination,
		// builder
		func(key []byte, definition *types.ClassDefinition) (*types.ClassDefinition, error) {
			return definition, nil
		},
		// constructor
		func() *types.ClassDefinition {
			return &types.ClassDefinition{}
		},
	)
	if err != nil {
		return nil, nil, err
	}

	definitions := make([]types.ClassDefinition, 0, len(definitionsPointers))
	for _, definition := range definitionsPointers {
		definitions = append(definitions, *definition)
	}

	return definitions, pageRes, err
}

// SetClassDefinition stores the ClassDefinition.
func (k Keeper) SetClassDefinition(ctx sdk.Context, definition types.ClassDefinition) {
	ctx.KVStore(k.storeKey).Set(types.CreateClassKey(definition.ID), k.cdc.MustMarshal(&definition))
}

// Mint mints new non-fungible token.
func (k Keeper) Mint(ctx sdk.Context, settings types.MintSettings) error {
	if err := types.ValidateTokenID(settings.ID); err != nil {
		return sdkerrors.Wrap(types.ErrInvalidInput, err.Error())
	}

	if err := types.ValidateData(settings.Data); err != nil {
		return sdkerrors.Wrap(types.ErrInvalidInput, err.Error())
	}

	definition, err := k.GetClassDefinition(ctx, settings.ClassID)
	if err != nil {
		return err
	}

	if !definition.IsIssuer(settings.Sender) {
		return sdkerrors.Wrapf(sdkerrors.ErrUnauthorized, "address %q is unauthorized to perform the mint operation", settings.Sender.String())
	}

	if !k.nftKeeper.HasClass(ctx, settings.ClassID) {
		return sdkerrors.Wrapf(types.ErrInvalidInput, "classID %q not found", settings.ClassID)
	}

	if k.nftKeeper.HasNFT(ctx, settings.ClassID, settings.ID) {
		return sdkerrors.Wrapf(types.ErrInvalidInput, "ID %q already defined for the class", settings.ID)
	}

	burnt, err := k.IsBurnt(ctx, settings.ClassID, settings.ID)
	if err != nil {
		return err
	}
	if burnt {
		return sdkerrors.Wrapf(types.ErrInvalidInput, "ID %q has been burned for the class", settings.ID)
	}

	params := k.GetParams(ctx)
	if params.MintFee.IsPositive() {
		coinsToBurn := sdk.NewCoins(params.MintFee)
		if err := k.bankKeeper.SendCoinsFromAccountToModule(ctx, settings.Sender, types.ModuleName, coinsToBurn); err != nil {
			return sdkerrors.Wrapf(err, "can't send coins from account %s to module %s", settings.Sender.String(), types.ModuleName)
		}
		if err := k.bankKeeper.BurnCoins(ctx, types.ModuleName, coinsToBurn); err != nil {
			return sdkerrors.Wrapf(err, "can't burn %s for the module %s", coinsToBurn.String(), types.ModuleName)
		}
	}

	if err := k.nftKeeper.Mint(ctx, nft.NFT{
		ClassId: settings.ClassID,
		Id:      settings.ID,
		Uri:     settings.URI,
		UriHash: settings.URIHash,
		Data:    settings.Data,
	}, settings.Sender); err != nil {
		return sdkerrors.Wrapf(types.ErrInvalidInput, "can't save non-fungible token: %s", err)
	}

	return nil
}

// Burn burns non-fungible token.
func (k Keeper) Burn(ctx sdk.Context, owner sdk.AccAddress, classID, id string) error {
	ndfd, err := k.GetClassDefinition(ctx, classID)
	if err != nil {
		return err
	}

	if err = ndfd.CheckFeatureAllowed(owner, types.ClassFeature_burning); err != nil {
		return err
	}

	if !k.nftKeeper.HasNFT(ctx, classID, id) {
		return sdkerrors.Wrapf(types.ErrNFTNotFound, "nft with classID:%s and ID:%s not found", classID, id)
	}

	if k.nftKeeper.GetOwner(ctx, classID, id).String() != owner.String() {
		return sdkerrors.Wrap(sdkerrors.ErrUnauthorized, "only owner can burn the nft")
	}

	// If the token is burnt the storage needs to be cleaned up.
	// We clean freezing because it's a single record only.
	// We don't clean whitelisting because potential number of records is unlimited.
	if err := k.SetFrozen(ctx, classID, id, false); err != nil {
		return err
	}

	if err := k.nftKeeper.Burn(ctx, classID, id); err != nil {
		return err
	}

	return k.SetBurnt(ctx, classID, id)
}

// IsBurnt return whether a non-fungible token is burnt or not.
func (k Keeper) IsBurnt(ctx sdk.Context, classID, nftID string) (bool, error) {
	key, err := types.CreateBurningKey(classID, nftID)
	if err != nil {
		return false, err
	}

	return bytes.Equal(ctx.KVStore(k.storeKey).Get(key), asset.StoreTrue), nil
}

// SetBurnt marks the nft burnt, but does not make any checks
// should not be used directly outside the module except for genesis.
func (k Keeper) SetBurnt(ctx sdk.Context, classID, nftID string) error {
	if k.nftKeeper.HasNFT(ctx, classID, nftID) {
		return sdkerrors.Wrapf(types.ErrInvalidInput, "nft with classID:%s and ID:%s exists", classID, nftID)
	}
	burnt, err := k.IsBurnt(ctx, classID, nftID)
	if err != nil {
		return err
	}
	if burnt {
		return sdkerrors.Wrapf(types.ErrInvalidInput, "nft with classID:%s and ID:%s has been already burned", classID, nftID)
	}

	key, err := types.CreateBurningKey(classID, nftID)
	if err != nil {
		return err
	}
	ctx.KVStore(k.storeKey).Set(key, asset.StoreTrue)
	return nil
}

// GetBurntNFTs return paginated burnt NFTs.
//
//nolint:dupl
func (k Keeper) GetBurntNFTs(ctx sdk.Context, q *query.PageRequest) (*query.PageResponse, []types.BurntNFT, error) {
	mp := make(map[string][]string, 0)
	pageRes, err := query.Paginate(prefix.NewStore(ctx.KVStore(k.storeKey), types.NFTBurningKeyPrefix),
		q, func(key, value []byte) error {
			if !bytes.Equal(value, asset.StoreTrue) {
				return errors.Errorf("value stored in burning store is not %x, value %x", asset.StoreTrue, value)
			}
			classID, nftID, err := types.ParseBurningKey(key)
			if err != nil {
				return err
			}

			mp[classID] = append(mp[classID], nftID)
			return nil
		})
	if err != nil {
		return nil, nil, err
	}

	burnt := make([]types.BurntNFT, 0, len(mp))
	for classID, nfts := range mp {
		burnt = append(burnt, types.BurntNFT{
			ClassID: classID,
			NftIDs:  nfts,
		})
	}

	return pageRes, burnt, nil
}

// Freeze freezes a non-fungible token.
func (k Keeper) Freeze(ctx sdk.Context, sender sdk.AccAddress, classID, nftID string) error {
	classDefinition, err := k.GetClassDefinition(ctx, classID)
	if err != nil {
		return err
	}

	if err = classDefinition.CheckFeatureAllowed(sender, types.ClassFeature_freezing); err != nil {
		return err
	}

	if !k.nftKeeper.HasNFT(ctx, classID, nftID) {
		return sdkerrors.Wrapf(types.ErrNFTNotFound, "nft with classID:%s and ID:%s not found", classID, nftID)
	}

	if err := k.SetFrozen(ctx, classID, nftID, true); err != nil {
		return err
	}

	owner := k.nftKeeper.GetOwner(ctx, classID, nftID)
	return ctx.EventManager().EmitTypedEvent(&types.EventFrozen{
		ClassId: classID,
		Id:      nftID,
		Owner:   owner.String(),
	})
}

// Unfreeze unfreezes a non-fungible token.
func (k Keeper) Unfreeze(ctx sdk.Context, sender sdk.AccAddress, classID, nftID string) error {
	classDefinition, err := k.GetClassDefinition(ctx, classID)
	if err != nil {
		return err
	}

	if err = classDefinition.CheckFeatureAllowed(sender, types.ClassFeature_freezing); err != nil {
		return err
	}

	if !k.nftKeeper.HasNFT(ctx, classID, nftID) {
		return sdkerrors.Wrapf(types.ErrNFTNotFound, "nft with classID:%s and ID:%s not found", classID, nftID)
	}

	if err := k.SetFrozen(ctx, classID, nftID, false); err != nil {
		return err
	}

	owner := k.nftKeeper.GetOwner(ctx, classID, nftID)
	return ctx.EventManager().EmitTypedEvent(&types.EventUnfrozen{
		ClassId: classID,
		Id:      nftID,
		Owner:   owner.String(),
	})
}

// SetFrozen marks the nft frozen, but does not make any checks
// should not be used directly outside the module except for genesis.
func (k Keeper) SetFrozen(ctx sdk.Context, classID, nftID string, frozen bool) error {
	key, err := types.CreateFreezingKey(classID, nftID)
	if err != nil {
		return err
	}
	s := ctx.KVStore(k.storeKey)
	if frozen {
		s.Set(key, asset.StoreTrue)
	} else {
		s.Delete(key)
	}
	return nil
}

// IsFrozen return whether a non-fungible token is frozen or not.
func (k Keeper) IsFrozen(ctx sdk.Context, classID, nftID string) (bool, error) {
	classDefinition, err := k.GetClassDefinition(ctx, classID)
	if err != nil {
		return false, err
	}

	if !classDefinition.IsFeatureEnabled(types.ClassFeature_freezing) {
		return false, sdkerrors.Wrapf(types.ErrFeatureDisabled, `feature "freezing" is disabled`)
	}

	if !k.nftKeeper.HasNFT(ctx, classID, nftID) {
		return false, sdkerrors.Wrapf(types.ErrNFTNotFound, "nft with classID:%s and ID:%s not found", classID, nftID)
	}

	key, err := types.CreateFreezingKey(classID, nftID)
	if err != nil {
		return false, err
	}

	return bytes.Equal(ctx.KVStore(k.storeKey).Get(key), asset.StoreTrue), nil
}

// GetFrozenNFTs return paginated frozen NFTs.
//
//nolint:dupl
func (k Keeper) GetFrozenNFTs(ctx sdk.Context, q *query.PageRequest) (*query.PageResponse, []types.FrozenNFT, error) {
	mp := make(map[string][]string, 0)
	pageRes, err := query.Paginate(prefix.NewStore(ctx.KVStore(k.storeKey), types.NFTFreezingKeyPrefix),
		q, func(key, value []byte) error {
			if !bytes.Equal(value, asset.StoreTrue) {
				return errors.Errorf("value stored in freezing store is not %x, value %x", asset.StoreTrue, value)
			}
			classID, nftID, err := types.ParseFreezingKey(key)
			if err != nil {
				return err
			}

			mp[classID] = append(mp[classID], nftID)
			return nil
		})
	if err != nil {
		return nil, nil, err
	}

	frozen := make([]types.FrozenNFT, 0, len(mp))
	for classID, nfts := range mp {
		frozen = append(frozen, types.FrozenNFT{
			ClassID: classID,
			NftIDs:  nfts,
		})
	}

	return pageRes, frozen, nil
}

// IsWhitelisted checks to see if an account is whitelisted for an NFT.
func (k Keeper) IsWhitelisted(ctx sdk.Context, classID, nftID string, account sdk.AccAddress) (bool, error) {
	classDefinition, err := k.GetClassDefinition(ctx, classID)
	if err != nil {
		return false, err
	}

	if !classDefinition.IsFeatureEnabled(types.ClassFeature_whitelisting) {
		return false, sdkerrors.Wrapf(types.ErrFeatureDisabled, `feature "whitelisting" is disabled`)
	}

	if !k.nftKeeper.HasNFT(ctx, classID, nftID) {
		return false, sdkerrors.Wrapf(types.ErrNFTNotFound, "nft with classID:%s and ID:%s not found", classID, nftID)
	}

	key, err := types.CreateWhitelistingKey(classID, nftID, account)
	if err != nil {
		return false, err
	}

	return bytes.Equal(ctx.KVStore(k.storeKey).Get(key), asset.StoreTrue), nil
}

// GetAllWhitelistedAccountsForNFT returns all whitelisted accounts for all NFTs.
func (k Keeper) GetAllWhitelistedAccountsForNFT(ctx sdk.Context, classID, nftID string, q *query.PageRequest) (*query.PageResponse, []string, error) {
	if !k.nftKeeper.HasNFT(ctx, classID, nftID) {
		return nil, nil, sdkerrors.Wrapf(types.ErrNFTNotFound, "nft with classID:%s and ID:%s not found", classID, nftID)
	}

	compositeKey, err := store.JoinKeysWithLength([]byte(classID), []byte(nftID))
	if err != nil {
		return nil, nil, err
	}
	key := store.JoinKeys(types.NFTWhitelistingKeyPrefix, compositeKey)
	accounts := []string{}
	pageRes, err := query.Paginate(prefix.NewStore(ctx.KVStore(k.storeKey), key),
		q, func(key, value []byte) error {
			if !bytes.Equal(value, asset.StoreTrue) {
				return errors.Errorf("value stored in whitelisting store is not %x, value %x", asset.StoreTrue, value)
			}

			account := sdk.AccAddress(key[1:]) // the first byte contains the length prefix
			accounts = append(accounts, account.String())
			return nil
		})
	if err != nil {
		return nil, nil, err
	}

	return pageRes, accounts, nil
}

// GetAllWhitelisted returns all whitelisted accounts for all NFTs.
func (k Keeper) GetAllWhitelisted(ctx sdk.Context, q *query.PageRequest) (*query.PageResponse, []types.WhitelistedNFTAccounts, error) {
	type nftUniqueID struct {
		classID string
		nftID   string
	}
	mp := make(map[nftUniqueID][]string, 0)
	pageRes, err := query.Paginate(prefix.NewStore(ctx.KVStore(k.storeKey), types.NFTWhitelistingKeyPrefix),
		q, func(key, value []byte) error {
			if !bytes.Equal(value, asset.StoreTrue) {
				return errors.Errorf("value stored in whitelisting store is not %x, value %x", asset.StoreTrue, value)
			}
			classID, nftID, account, err := types.ParseWhitelistingKey(key)
			if err != nil {
				return err
			}
			if !k.nftKeeper.HasNFT(ctx, classID, nftID) {
				return nil
			}

			uniqueID := nftUniqueID{
				classID: classID,
				nftID:   nftID,
			}

			accountString := account.String()
			mp[uniqueID] = append(mp[uniqueID], accountString)
			return nil
		})
	if err != nil {
		return nil, nil, err
	}

	whitelisted := make([]types.WhitelistedNFTAccounts, 0, len(mp))
	for uniqueID, accounts := range mp {
		whitelisted = append(whitelisted, types.WhitelistedNFTAccounts{
			ClassID:  uniqueID.classID,
			NftID:    uniqueID.nftID,
			Accounts: accounts,
		})
	}

	return pageRes, whitelisted, nil
}

// AddToWhitelist adds an account to the whitelisted list of accounts for the NFT.
func (k Keeper) AddToWhitelist(ctx sdk.Context, classID, nftID string, sender, account sdk.AccAddress) error {
	classDefinition, err := k.GetClassDefinition(ctx, classID)
	if err != nil {
		return err
	}

	if err = classDefinition.CheckFeatureAllowed(sender, types.ClassFeature_whitelisting); err != nil {
		return err
	}

	if !k.nftKeeper.HasNFT(ctx, classID, nftID) {
		return sdkerrors.Wrapf(types.ErrNFTNotFound, "nft with classID:%s and ID:%s not found", classID, nftID)
	}

	if classDefinition.Issuer == account.String() {
		return sdkerrors.Wrap(sdkerrors.ErrUnauthorized, "setting whitelisting for the nft class issuer is forbidden")
	}

	if err := k.SetWhitelisting(ctx, classID, nftID, account, true); err != nil {
		return err
	}

	return ctx.EventManager().EmitTypedEvent(&types.EventAddedToWhitelist{
		ClassId: classID,
		Id:      nftID,
		Account: account.String(),
	})
}

// RemoveFromWhitelist removes an account from the whitelisted list of accounts for the NFT.
func (k Keeper) RemoveFromWhitelist(ctx sdk.Context, classID, nftID string, sender, account sdk.AccAddress) error {
	classDefinition, err := k.GetClassDefinition(ctx, classID)
	if err != nil {
		return err
	}

	if err = classDefinition.CheckFeatureAllowed(sender, types.ClassFeature_whitelisting); err != nil {
		return err
	}

	if !k.nftKeeper.HasNFT(ctx, classID, nftID) {
		return sdkerrors.Wrapf(types.ErrNFTNotFound, "nft with classID:%s and ID:%s not found", classID, nftID)
	}

	if classDefinition.Issuer == account.String() {
		return sdkerrors.Wrap(sdkerrors.ErrUnauthorized, "setting whitelisting for the nft class issuer is forbidden")
	}

	if err := k.SetWhitelisting(ctx, classID, nftID, account, false); err != nil {
		return err
	}

	return ctx.EventManager().EmitTypedEvent(&types.EventRemovedFromWhitelist{
		ClassId: classID,
		Id:      nftID,
		Account: account.String(),
	})
}

// SetWhitelisting adds an account to the whitelisting of the NFT, if whitelisting is true
// and removes it, if whitelisting is false.
func (k Keeper) SetWhitelisting(ctx sdk.Context, classID, nftID string, account sdk.AccAddress, whitelisting bool) error {
	key, err := types.CreateWhitelistingKey(classID, nftID, account)
	if err != nil {
		return err
	}
	s := ctx.KVStore(k.storeKey)
	if whitelisting {
		s.Set(key, asset.StoreTrue)
	} else {
		s.Delete(key)
	}
	return nil
}

func (k Keeper) isNFTSendable(ctx sdk.Context, classID, nftID string) error {
	classDefinition, err := k.GetClassDefinition(ctx, classID)
	// we return nil here, since we want the original tests of the nft module to pass, but they
	// fail if we return errors for unregistered NFTs on asset. Also the original nft module
	// does not have access to the asset module to register the NFTs
	if types.ErrClassNotFound.Is(err) {
		return nil
	}
	if err != nil {
		return err
	}

	// always allow issuer to send NFTs issued by them.
	owner := k.nftKeeper.GetOwner(ctx, classID, nftID)
	if classDefinition.Issuer == owner.String() {
		return nil
	}

	if classDefinition.IsFeatureEnabled(types.ClassFeature_disable_sending) {
		return sdkerrors.Wrapf(sdkerrors.ErrUnauthorized, "nft with classID:%s and ID:%s has sending disabled", classID, nftID)
	}

	frozen, err := k.IsFrozen(ctx, classID, nftID)
	if err != nil {
		if errors.Is(err, types.ErrFeatureDisabled) {
			return nil
		}
		return err
	}
	if frozen {
		return sdkerrors.Wrapf(sdkerrors.ErrUnauthorized, "nft with classID:%s and ID:%s is frozen", classID, nftID)
	}
	return nil
}

func (k Keeper) isNFTReceivable(ctx sdk.Context, classID, nftID string, receiver sdk.AccAddress) error {
	_, err := k.GetClassDefinition(ctx, classID)
	// we return nil here, since we want the original tests of the nft module to pass, but they
	// fail if we return errors for unregistered NFTs on asset. Also the original nft module
	// does not have access to the asset module to register the NFTs
	if types.ErrClassNotFound.Is(err) {
		return nil
	}
	if err != nil {
		return err
	}

<<<<<<< HEAD
	whitelisted, err := k.IsWhitelisted(ctx, classID, nftID, receiver)
	if err != nil {
		if errors.Is(err, types.ErrFeatureDisabled) {
			return nil
=======
	if !k.nftKeeper.HasNFT(ctx, classID, nftID) {
		return sdkerrors.Wrapf(types.ErrNFTNotFound, "nft with classID:%s and ID:%s not found", classID, nftID)
	}

	// always allow issuer to receive NFTs issued by them.
	if classDefinition.Issuer == receiver.String() {
		return nil
	}

	if classDefinition.IsFeatureEnabled(types.ClassFeature_whitelisting) { //nolint:nosnakecase // generated variable
		whitelisted, err := k.IsWhitelisted(ctx, classID, nftID, receiver)
		if err != nil {
			return err
		}

		if !whitelisted {
			return sdkerrors.ErrUnauthorized
>>>>>>> 9ed8369f
		}
		return err
	}
	if !whitelisted {
		return sdkerrors.Wrapf(sdkerrors.ErrUnauthorized, "nft with classID:%s and ID:%s is not whitelisted for account %s", classID, nftID, receiver)
	}
	return nil
}<|MERGE_RESOLUTION|>--- conflicted
+++ resolved
@@ -688,7 +688,7 @@
 }
 
 func (k Keeper) isNFTReceivable(ctx sdk.Context, classID, nftID string, receiver sdk.AccAddress) error {
-	_, err := k.GetClassDefinition(ctx, classID)
+	classDefinition, err := k.GetClassDefinition(ctx, classID)
 	// we return nil here, since we want the original tests of the nft module to pass, but they
 	// fail if we return errors for unregistered NFTs on asset. Also the original nft module
 	// does not have access to the asset module to register the NFTs
@@ -699,12 +699,6 @@
 		return err
 	}
 
-<<<<<<< HEAD
-	whitelisted, err := k.IsWhitelisted(ctx, classID, nftID, receiver)
-	if err != nil {
-		if errors.Is(err, types.ErrFeatureDisabled) {
-			return nil
-=======
 	if !k.nftKeeper.HasNFT(ctx, classID, nftID) {
 		return sdkerrors.Wrapf(types.ErrNFTNotFound, "nft with classID:%s and ID:%s not found", classID, nftID)
 	}
@@ -714,15 +708,10 @@
 		return nil
 	}
 
-	if classDefinition.IsFeatureEnabled(types.ClassFeature_whitelisting) { //nolint:nosnakecase // generated variable
-		whitelisted, err := k.IsWhitelisted(ctx, classID, nftID, receiver)
-		if err != nil {
-			return err
-		}
-
-		if !whitelisted {
-			return sdkerrors.ErrUnauthorized
->>>>>>> 9ed8369f
+	whitelisted, err := k.IsWhitelisted(ctx, classID, nftID, receiver)
+	if err != nil {
+		if errors.Is(err, types.ErrFeatureDisabled) {
+			return nil
 		}
 		return err
 	}
