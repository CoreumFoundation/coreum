--- conflicted
+++ resolved
@@ -651,70 +651,12 @@
 
 // AddToWhitelist adds an account to the whitelisted list of accounts for the NFT.
 func (k Keeper) AddToWhitelist(ctx sdk.Context, classID, nftID string, sender, account sdk.AccAddress) error {
-<<<<<<< HEAD
 	return k.addToWhitelistOrRemoveFromWhitelist(ctx, classID, nftID, sender, account, true)
-=======
-	classDefinition, err := k.GetClassDefinition(ctx, classID)
-	if err != nil {
-		return err
-	}
-
-	if err = classDefinition.CheckFeatureAllowed(sender, types.ClassFeature_whitelisting); err != nil {
-		return err
-	}
-
-	if !k.nftKeeper.HasNFT(ctx, classID, nftID) {
-		return sdkerrors.Wrapf(types.ErrNFTNotFound, "nft with classID:%s and ID:%s not found", classID, nftID)
-	}
-
-	if classDefinition.Issuer == account.String() {
-		return sdkerrors.Wrap(cosmoserrors.ErrUnauthorized, "setting whitelisting for the nft class issuer is forbidden")
-	}
-
-	if err := k.SetWhitelisting(ctx, classID, nftID, account, true); err != nil {
-		return err
-	}
-
-	return ctx.EventManager().EmitTypedEvent(&types.EventAddedToWhitelist{
-		ClassId: classID,
-		Id:      nftID,
-		Account: account.String(),
-	})
->>>>>>> e94f49fd
 }
 
 // RemoveFromWhitelist removes an account from the whitelisted list of accounts for the NFT.
 func (k Keeper) RemoveFromWhitelist(ctx sdk.Context, classID, nftID string, sender, account sdk.AccAddress) error {
-<<<<<<< HEAD
 	return k.addToWhitelistOrRemoveFromWhitelist(ctx, classID, nftID, sender, account, false)
-=======
-	classDefinition, err := k.GetClassDefinition(ctx, classID)
-	if err != nil {
-		return err
-	}
-
-	if err = classDefinition.CheckFeatureAllowed(sender, types.ClassFeature_whitelisting); err != nil {
-		return err
-	}
-
-	if !k.nftKeeper.HasNFT(ctx, classID, nftID) {
-		return sdkerrors.Wrapf(types.ErrNFTNotFound, "nft with classID:%s and ID:%s not found", classID, nftID)
-	}
-
-	if classDefinition.Issuer == account.String() {
-		return sdkerrors.Wrap(cosmoserrors.ErrUnauthorized, "setting whitelisting for the nft class issuer is forbidden")
-	}
-
-	if err := k.SetWhitelisting(ctx, classID, nftID, account, false); err != nil {
-		return err
-	}
-
-	return ctx.EventManager().EmitTypedEvent(&types.EventRemovedFromWhitelist{
-		ClassId: classID,
-		Id:      nftID,
-		Account: account.String(),
-	})
->>>>>>> e94f49fd
 }
 
 // SetWhitelisting adds an account to the whitelisting of the NFT, if whitelisting is true
