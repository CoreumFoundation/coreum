package keeper_test

import (
	"strings"
	"testing"

	codectypes "github.com/cosmos/cosmos-sdk/codec/types"
	"github.com/cosmos/cosmos-sdk/crypto/keys/ed25519"
	sdk "github.com/cosmos/cosmos-sdk/types"
	sdkerrors "github.com/cosmos/cosmos-sdk/types/errors"
	banktypes "github.com/cosmos/cosmos-sdk/x/bank/types"
	"github.com/stretchr/testify/require"
	tmproto "github.com/tendermint/tendermint/proto/tendermint/types"

	"github.com/CoreumFoundation/coreum/pkg/config/constant"
	"github.com/CoreumFoundation/coreum/testutil/event"
	"github.com/CoreumFoundation/coreum/testutil/simapp"
	"github.com/CoreumFoundation/coreum/x/asset/nft/types"
)

func TestKeeper_IssueClass(t *testing.T) {
	requireT := require.New(t)
	testApp := simapp.New()
	ctx := testApp.NewContext(false, tmproto.Header{})
	nftKeeper := testApp.AssetNFTKeeper

	addr := sdk.AccAddress(ed25519.GenPrivKey().PubKey().Address())

	dataString := "metadata"
	dataValue, err := codectypes.NewAnyWithValue(&types.DataBytes{Data: []byte(dataString)})
	requireT.NoError(err)
	settings := types.IssueClassSettings{
		Issuer:      addr,
		Name:        "name",
		Symbol:      "Symbol",
		Description: "description",
		URI:         "https://my-class-meta.invalid/1",
		URIHash:     "content-hash",
		Data:        dataValue,
		Features: []types.ClassFeature{
			types.ClassFeature_burn, //nolint:nosnakecase // generated variable
		},
	}

	classID, err := nftKeeper.IssueClass(ctx, settings)
	requireT.NoError(err)
	requireT.EqualValues(strings.ToLower(settings.Symbol)+"-"+addr.String(), classID)

	nativeNFTClass, found := testApp.NFTKeeper.GetClass(ctx, classID)
	requireT.True(found)
	// we check line by line because of the data field
	requireT.Equal(settings.Name, nativeNFTClass.Name)
	requireT.Equal(settings.Symbol, nativeNFTClass.Symbol)
	requireT.Equal(settings.Description, nativeNFTClass.Description)
	requireT.Equal(settings.URI, nativeNFTClass.Uri)
	requireT.Equal(settings.URIHash, nativeNFTClass.UriHash)
	requireT.Equal(string(settings.Data.Value), string(nativeNFTClass.Data.Value))

	nftClass, err := nftKeeper.GetClass(ctx, classID)
	requireT.NoError(err)

	// we check line by line because of the data field
	requireT.Equal(settings.Name, nftClass.Name)
	requireT.Equal(settings.Symbol, nftClass.Symbol)
	requireT.Equal(settings.Description, nftClass.Description)
	requireT.Equal(settings.URI, nftClass.URI)
	requireT.Equal(settings.URIHash, nftClass.URIHash)
	requireT.Equal(string(settings.Data.Value), string(nftClass.Data.Value))
	requireT.Equal([]types.ClassFeature{types.ClassFeature_burn}, nftClass.Features) //nolint:nosnakecase // generated variable

	// try to duplicate
	settings.Symbol = "SYMBOL"
	_, err = nftKeeper.IssueClass(ctx, settings)
	requireT.True(types.ErrInvalidInput.Is(err))

	// try to get non-existing class
	_, err = nftKeeper.GetClass(ctx, "invalid")
	requireT.ErrorIs(types.ErrClassNotFound, err)
}

func TestKeeper_Mint(t *testing.T) {
	requireT := require.New(t)
	testApp := simapp.New()
	ctx := testApp.NewContext(false, tmproto.Header{})
	nftKeeper := testApp.AssetNFTKeeper
	bankKeeper := testApp.BankKeeper

	nftParams := types.Params{
		MintFee: sdk.NewInt64Coin(constant.DenomDev, 10_000_000),
	}
	nftKeeper.SetParams(ctx, nftParams)

	addr := sdk.AccAddress(ed25519.GenPrivKey().PubKey().Address())
	requireT.NoError(testApp.FundAccount(ctx, addr, sdk.NewCoins(nftParams.MintFee)))
	classSettings := types.IssueClassSettings{
		Issuer: addr,
		Symbol: "symbol",
	}

	classID, err := nftKeeper.IssueClass(ctx, classSettings)
	requireT.NoError(err)
	requireT.EqualValues(classSettings.Symbol+"-"+addr.String(), classID)

	dataString := "metadata"
	dataValue, err := codectypes.NewAnyWithValue(&types.DataBytes{Data: []byte(dataString)})
	requireT.NoError(err)
	settings := types.MintSettings{
		Sender:  addr,
		ClassID: classID,
		ID:      "my-id",
		URI:     "https://my-nft-meta.invalid/1",
		URIHash: "content-hash",
		Data:    dataValue,
	}

	// mint first NFT
	err = nftKeeper.Mint(ctx, settings)
	requireT.NoError(err)

	nft, found := testApp.NFTKeeper.GetNFT(ctx, classID, settings.ID)
	requireT.True(found)
	// we check line by line because of the data field
	requireT.Equal(settings.ClassID, nft.ClassId)
	requireT.Equal(settings.ID, nft.Id)
	requireT.Equal(settings.URI, nft.Uri)
	requireT.Equal(settings.URIHash, nft.UriHash)
	requireT.Equal(string(settings.Data.Value), string(nft.Data.Value))

	nftOwner := testApp.NFTKeeper.GetOwner(ctx, classID, settings.ID)
	requireT.Equal(addr, nftOwner)

	// verify issue fee was burnt

	burntStr, err := event.FindStringEventAttribute(ctx.EventManager().ABCIEvents(), banktypes.EventTypeCoinBurn, sdk.AttributeKeyAmount)
	requireT.NoError(err)
	requireT.Equal(nftParams.MintFee.String(), burntStr)

	// check that balance is 0 meaning issue fee was taken

	balance := bankKeeper.GetBalance(ctx, addr, constant.DenomDev)
	requireT.Equal(sdk.ZeroInt().String(), balance.Amount.String())

	// mint second NFT with the same ID
	err = nftKeeper.Mint(ctx, settings)
	requireT.True(types.ErrInvalidInput.Is(err))

	// try to mint from not issuer account
	settings.Sender = sdk.AccAddress(ed25519.GenPrivKey().PubKey().Address())
	err = nftKeeper.Mint(ctx, settings)
	requireT.True(sdkerrors.ErrUnauthorized.Is(err))
}

<<<<<<< HEAD
func TestKeeper_Burn(t *testing.T) {
	requireT := require.New(t)
	testApp := simapp.New()
	ctx := testApp.NewContext(false, tmproto.Header{})
	assetNFTKeeper := testApp.AssetNFTKeeper
	nftKeeper := testApp.NFTKeeper

	issuer := sdk.AccAddress(ed25519.GenPrivKey().PubKey().Address())
	recipient := sdk.AccAddress(ed25519.GenPrivKey().PubKey().Address())

	classSettings := types.IssueClassSettings{
		Issuer: issuer,
		Symbol: "symbol",
		Features: []types.ClassFeature{
			types.ClassFeature_burn, //nolint:nosnakecase // generated variable
		},
	}

	classID, err := assetNFTKeeper.IssueClass(ctx, classSettings)
	requireT.NoError(err)

	nftID := "my-id"
	settings := types.MintSettings{
		Sender:  issuer,
		ClassID: classID,
		ID:      nftID,
	}

	// mint NFT
	err = assetNFTKeeper.Mint(ctx, settings)
	requireT.NoError(err)

	// try to burn non-existing nft
	err = assetNFTKeeper.Burn(ctx, issuer, classID, "invalid")
	requireT.ErrorIs(types.ErrNFTNotFound, err)

	// try to burn from not owner account
	err = assetNFTKeeper.Burn(ctx, recipient, classID, nftID)
	requireT.ErrorIs(sdkerrors.ErrUnauthorized, err)

	// burn the nft
	err = assetNFTKeeper.Burn(ctx, issuer, classID, nftID)
	requireT.NoError(err)

	// try to burn the nft one more time
	err = assetNFTKeeper.Burn(ctx, issuer, classID, nftID)
	requireT.ErrorIs(types.ErrNFTNotFound, err)

	// issue class without burning feature
	classSettings = types.IssueClassSettings{
		Issuer: issuer,
		Symbol: "symbol2",
	}

	classID, err = assetNFTKeeper.IssueClass(ctx, classSettings)
	requireT.NoError(err)

	settings = types.MintSettings{
		Sender:  issuer,
		ClassID: classID,
		ID:      nftID,
	}

	// mint NFT
	err = assetNFTKeeper.Mint(ctx, settings)
	requireT.NoError(err)

	// try burn the nft with the disabled feature from the issuer account
	err = assetNFTKeeper.Burn(ctx, issuer, classID, nftID)
	requireT.NoError(err)

	// mint the nft one more time
	err = assetNFTKeeper.Mint(ctx, settings)
	requireT.NoError(err)

	err = nftKeeper.Transfer(ctx, settings.ClassID, settings.ID, recipient)
	requireT.NoError(err)

	// try burn the nft with the disabled feature from the recipient account
	err = assetNFTKeeper.Burn(ctx, recipient, classID, nftID)
	requireT.ErrorIs(sdkerrors.ErrUnauthorized, err)
=======
func TestKeeper_Mint_WithZeroMintFee(t *testing.T) {
	requireT := require.New(t)
	testApp := simapp.New()
	ctx := testApp.NewContext(false, tmproto.Header{})
	nftKeeper := testApp.AssetNFTKeeper

	nftParams := types.Params{
		MintFee: sdk.NewCoin(constant.DenomDev, sdk.ZeroInt()),
	}
	nftKeeper.SetParams(ctx, nftParams)

	addr := sdk.AccAddress(ed25519.GenPrivKey().PubKey().Address())
	classSettings := types.IssueClassSettings{
		Issuer: addr,
		Symbol: "symbol",
	}

	classID, err := nftKeeper.IssueClass(ctx, classSettings)
	requireT.NoError(err)
	requireT.EqualValues(classSettings.Symbol+"-"+addr.String(), classID)

	requireT.NoError(err)
	settings := types.MintSettings{
		Sender:  addr,
		ClassID: classID,
		ID:      "my-id",
		URI:     "https://my-nft-meta.invalid/1",
		URIHash: "content-hash",
	}

	// mint NFT
	err = nftKeeper.Mint(ctx, settings)
	requireT.NoError(err)
}

func TestKeeper_Mint_WithNoFundsCoveringFee(t *testing.T) {
	requireT := require.New(t)
	testApp := simapp.New()
	ctx := testApp.NewContext(false, tmproto.Header{})
	nftKeeper := testApp.AssetNFTKeeper

	nftParams := types.Params{
		MintFee: sdk.NewInt64Coin(constant.DenomDev, 10_000_000),
	}
	nftKeeper.SetParams(ctx, nftParams)

	addr := sdk.AccAddress(ed25519.GenPrivKey().PubKey().Address())
	classSettings := types.IssueClassSettings{
		Issuer: addr,
		Symbol: "symbol",
	}

	classID, err := nftKeeper.IssueClass(ctx, classSettings)
	requireT.NoError(err)
	requireT.EqualValues(classSettings.Symbol+"-"+addr.String(), classID)

	requireT.NoError(err)
	settings := types.MintSettings{
		Sender:  addr,
		ClassID: classID,
		ID:      "my-id",
		URI:     "https://my-nft-meta.invalid/1",
		URIHash: "content-hash",
	}

	// mint NFT
	requireT.ErrorIs(nftKeeper.Mint(ctx, settings), sdkerrors.ErrInsufficientFunds)
>>>>>>> c377e703
}<|MERGE_RESOLUTION|>--- conflicted
+++ resolved
@@ -150,7 +150,6 @@
 	requireT.True(sdkerrors.ErrUnauthorized.Is(err))
 }
 
-<<<<<<< HEAD
 func TestKeeper_Burn(t *testing.T) {
 	requireT := require.New(t)
 	testApp := simapp.New()
@@ -232,7 +231,8 @@
 	// try burn the nft with the disabled feature from the recipient account
 	err = assetNFTKeeper.Burn(ctx, recipient, classID, nftID)
 	requireT.ErrorIs(sdkerrors.ErrUnauthorized, err)
-=======
+}
+
 func TestKeeper_Mint_WithZeroMintFee(t *testing.T) {
 	requireT := require.New(t)
 	testApp := simapp.New()
@@ -300,5 +300,4 @@
 
 	// mint NFT
 	requireT.ErrorIs(nftKeeper.Mint(ctx, settings), sdkerrors.ErrInsufficientFunds)
->>>>>>> c377e703
 }