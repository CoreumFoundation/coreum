--- conflicted
+++ resolved
@@ -1,11 +1,11 @@
 package types
 
 import (
-<<<<<<< HEAD
 	"fmt"
 
 	"github.com/cosmos/cosmos-sdk/codec"
 	cryptocodec "github.com/cosmos/cosmos-sdk/crypto/codec"
+	sdkerrors "cosmossdk.io/errors"
 	sdk "github.com/cosmos/cosmos-sdk/types"
 	sdkerrors "github.com/cosmos/cosmos-sdk/types/errors"
 	"github.com/cosmos/cosmos-sdk/x/auth/legacy/legacytx"
@@ -21,11 +21,7 @@
 	TypeMsgUnfreeze            = "unfreeze"
 	TypeMsgAddToWhitelist      = "whitelist"
 	TypeMsgRemoveFromWhitelist = "remove-from-whitelist"
-=======
-	sdkerrors "cosmossdk.io/errors"
-	sdk "github.com/cosmos/cosmos-sdk/types"
 	cosmoserrors "github.com/cosmos/cosmos-sdk/types/errors"
->>>>>>> e94f49fd
 )
 
 var (
@@ -66,15 +62,9 @@
 }
 
 // ValidateBasic checks that message fields are valid.
-<<<<<<< HEAD
 func (m *MsgIssueClass) ValidateBasic() error {
 	if _, err := sdk.AccAddressFromBech32(m.Issuer); err != nil {
-		return sdkerrors.Wrapf(sdkerrors.ErrInvalidAddress, "invalid issuer account %s", m.Issuer)
-=======
-func (msg *MsgIssueClass) ValidateBasic() error {
-	if _, err := sdk.AccAddressFromBech32(msg.Issuer); err != nil {
-		return sdkerrors.Wrapf(cosmoserrors.ErrInvalidAddress, "invalid issuer account %s", msg.Issuer)
->>>>>>> e94f49fd
+		return sdkerrors.Wrapf(cosmoserrors.ErrInvalidAddress, "invalid issuer account %s", m.Issuer)
 	}
 
 	if len(m.Name) > ClassMaxNameLength {
@@ -136,15 +126,9 @@
 }
 
 // ValidateBasic checks that message fields are valid.
-<<<<<<< HEAD
 func (m *MsgMint) ValidateBasic() error {
 	if _, err := sdk.AccAddressFromBech32(m.Sender); err != nil {
-		return sdkerrors.Wrapf(sdkerrors.ErrInvalidAddress, "invalid sender account %s", m.Sender)
-=======
-func (msg *MsgMint) ValidateBasic() error {
-	if _, err := sdk.AccAddressFromBech32(msg.Sender); err != nil {
-		return sdkerrors.Wrapf(cosmoserrors.ErrInvalidAddress, "invalid sender account %s", msg.Sender)
->>>>>>> e94f49fd
+		return sdkerrors.Wrapf(cosmoserrors.ErrInvalidAddress, "invalid sender account %s", m.Sender)
 	}
 
 	if err := ValidateTokenID(m.ID); err != nil {
@@ -193,15 +177,9 @@
 }
 
 // ValidateBasic checks that message fields are valid.
-<<<<<<< HEAD
 func (m *MsgBurn) ValidateBasic() error {
 	if _, err := sdk.AccAddressFromBech32(m.Sender); err != nil {
-		return sdkerrors.Wrapf(sdkerrors.ErrInvalidAddress, "invalid sender account %s", m.Sender)
-=======
-func (msg *MsgBurn) ValidateBasic() error {
-	if _, err := sdk.AccAddressFromBech32(msg.Sender); err != nil {
-		return sdkerrors.Wrapf(cosmoserrors.ErrInvalidAddress, "invalid sender account %s", msg.Sender)
->>>>>>> e94f49fd
+		return sdkerrors.Wrapf(cosmoserrors.ErrInvalidAddress, "invalid sender account %s", m.Sender)
 	}
 
 	if err := ValidateTokenID(m.ID); err != nil {
@@ -238,15 +216,9 @@
 }
 
 // ValidateBasic checks that message fields are valid.
-<<<<<<< HEAD
 func (m *MsgFreeze) ValidateBasic() error {
 	if _, err := sdk.AccAddressFromBech32(m.Sender); err != nil {
-		return sdkerrors.Wrapf(sdkerrors.ErrInvalidAddress, "invalid sender account %s", m.Sender)
-=======
-func (msg *MsgFreeze) ValidateBasic() error {
-	if _, err := sdk.AccAddressFromBech32(msg.Sender); err != nil {
-		return sdkerrors.Wrapf(cosmoserrors.ErrInvalidAddress, "invalid sender account %s", msg.Sender)
->>>>>>> e94f49fd
+		return sdkerrors.Wrapf(cosmoserrors.ErrInvalidAddress, "invalid sender account %s", m.Sender)
 	}
 
 	if err := ValidateTokenID(m.ID); err != nil {
@@ -283,15 +255,9 @@
 }
 
 // ValidateBasic checks that message fields are valid.
-<<<<<<< HEAD
 func (m *MsgUnfreeze) ValidateBasic() error {
 	if _, err := sdk.AccAddressFromBech32(m.Sender); err != nil {
-		return sdkerrors.Wrapf(sdkerrors.ErrInvalidAddress, "invalid sender account %s", m.Sender)
-=======
-func (msg *MsgUnfreeze) ValidateBasic() error {
-	if _, err := sdk.AccAddressFromBech32(msg.Sender); err != nil {
-		return sdkerrors.Wrapf(cosmoserrors.ErrInvalidAddress, "invalid sender account %s", msg.Sender)
->>>>>>> e94f49fd
+		return sdkerrors.Wrapf(cosmoserrors.ErrInvalidAddress, "invalid sender account %s", m.Sender)
 	}
 
 	if err := ValidateTokenID(m.ID); err != nil {
@@ -328,23 +294,13 @@
 }
 
 // ValidateBasic checks that message fields are valid.
-<<<<<<< HEAD
 func (m *MsgAddToWhitelist) ValidateBasic() error {
 	if _, err := sdk.AccAddressFromBech32(m.Sender); err != nil {
-		return sdkerrors.Wrapf(sdkerrors.ErrInvalidAddress, "invalid sender account %s", m.Sender)
+		return sdkerrors.Wrapf(cosmoserrors.ErrInvalidAddress, "invalid sender account %s", m.Sender)
 	}
 
 	if _, err := sdk.AccAddressFromBech32(m.Account); err != nil {
-		return sdkerrors.Wrapf(sdkerrors.ErrInvalidAddress, "invalid account %s", m.Sender)
-=======
-func (msg *MsgAddToWhitelist) ValidateBasic() error {
-	if _, err := sdk.AccAddressFromBech32(msg.Sender); err != nil {
-		return sdkerrors.Wrapf(cosmoserrors.ErrInvalidAddress, "invalid sender account %s", msg.Sender)
-	}
-
-	if _, err := sdk.AccAddressFromBech32(msg.Account); err != nil {
-		return sdkerrors.Wrapf(cosmoserrors.ErrInvalidAddress, "invalid account %s", msg.Sender)
->>>>>>> e94f49fd
+		return sdkerrors.Wrapf(cosmoserrors.ErrInvalidAddress, "invalid account %s", m.Sender)
 	}
 
 	if err := ValidateTokenID(m.ID); err != nil {
@@ -381,23 +337,13 @@
 }
 
 // ValidateBasic checks that message fields are valid.
-<<<<<<< HEAD
 func (m *MsgRemoveFromWhitelist) ValidateBasic() error {
 	if _, err := sdk.AccAddressFromBech32(m.Sender); err != nil {
-		return sdkerrors.Wrapf(sdkerrors.ErrInvalidAddress, "invalid sender account %s", m.Sender)
+		return sdkerrors.Wrapf(cosmoserrors.ErrInvalidAddress, "invalid sender account %s", m.Sender)
 	}
 
 	if _, err := sdk.AccAddressFromBech32(m.Account); err != nil {
-		return sdkerrors.Wrapf(sdkerrors.ErrInvalidAddress, "invalid account %s", m.Sender)
-=======
-func (msg *MsgRemoveFromWhitelist) ValidateBasic() error {
-	if _, err := sdk.AccAddressFromBech32(msg.Sender); err != nil {
-		return sdkerrors.Wrapf(cosmoserrors.ErrInvalidAddress, "invalid sender account %s", msg.Sender)
-	}
-
-	if _, err := sdk.AccAddressFromBech32(msg.Account); err != nil {
-		return sdkerrors.Wrapf(cosmoserrors.ErrInvalidAddress, "invalid account %s", msg.Sender)
->>>>>>> e94f49fd
+		return sdkerrors.Wrapf(cosmoserrors.ErrInvalidAddress, "invalid account %s", m.Sender)
 	}
 
 	if err := ValidateTokenID(m.ID); err != nil {
