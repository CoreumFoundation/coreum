package deterministicgas_test

import (
	"reflect"
	"testing"
	_ "unsafe"

	sdkmath "cosmossdk.io/math"
	wasmtypes "github.com/CosmWasm/wasmd/x/wasm/types"
	sdk "github.com/cosmos/cosmos-sdk/types"
	"github.com/cosmos/cosmos-sdk/x/authz"
	banktypes "github.com/cosmos/cosmos-sdk/x/bank/types"
	"github.com/samber/lo"
	"github.com/stretchr/testify/assert"

	"github.com/CoreumFoundation/coreum/v2/testutil/simapp"
	assetfttypes "github.com/CoreumFoundation/coreum/v2/x/asset/ft/types"
	"github.com/CoreumFoundation/coreum/v2/x/deterministicgas"
)

// To access private variable from github.com/gogo/protobuf we link it to local variable.
// This is needed to iterate through all registered protobuf types.
//
//go:linkname revProtoTypes github.com/cosmos/gogoproto/proto.revProtoTypes
var revProtoTypes map[reflect.Type]string

func TestDeterministicGas_DeterministicMessages(t *testing.T) {
	// A list of valid message prefixes or messages which are unknown and not
	// determined as neither deterministic nor nondeterministic.
	ignoredMsgURLs := []deterministicgas.MsgURL{
		// Not-integrated modules:
		// IBC:

<<<<<<< HEAD
=======
		// ibc/core/client
		"/ibc.core.client.v1.MsgCreateClient",
		"/ibc.core.client.v1.MsgUpdateClient",
		"/ibc.core.client.v1.MsgUpgradeClient",
		"/ibc.core.client.v1.MsgSubmitMisbehaviour",

		// ibc/core/connection
		"/ibc.core.connection.v1.MsgConnectionOpenInit",
		"/ibc.core.connection.v1.MsgConnectionOpenTry",
		"/ibc.core.connection.v1.MsgConnectionOpenAck",
		"/ibc.core.connection.v1.MsgConnectionOpenConfirm",

		// ibc/core/channel
		"/ibc.core.channel.v1.MsgChannelOpenInit",
		"/ibc.core.channel.v1.MsgChannelOpenTry",
		"/ibc.core.channel.v1.MsgChannelOpenAck",
		"/ibc.core.channel.v1.MsgChannelOpenConfirm",
		"/ibc.core.channel.v1.MsgChannelCloseInit",
		"/ibc.core.channel.v1.MsgChannelCloseConfirm",
		"/ibc.core.channel.v1.MsgRecvPacket",
		"/ibc.core.channel.v1.MsgTimeout",
		"/ibc.core.channel.v1.MsgTimeoutOnClose",
		"/ibc.core.channel.v1.MsgAcknowledgement",

		// ibc.applications.transfer
		"/ibc.applications.transfer.v1.MsgTransfer",

		// ibc.applications.interchain_accounts
		"/ibc.applications.interchain_accounts.controller.v1.MsgSendTx",
		"/ibc.applications.interchain_accounts.controller.v1.MsgRegisterInterchainAccount",

>>>>>>> e94f49fd
		// ibc.applications.fee
		"/ibc.applications.fee.v1.MsgRegisterPayee",
		"/ibc.applications.fee.v1.MsgRegisterCounterpartyPayee",
		"/ibc.applications.fee.v1.MsgPayPacketFee",
		"/ibc.applications.fee.v1.MsgPayPacketFeeAsync",

		// Internal cosmos protos:
		"/testdata.TestMsg",
		"/testdata.MsgCreateDog",
		"/cosmos.tx.v1beta1.Tx",
	}

	// WASM messages will be added here
<<<<<<< HEAD
	nondeterministicMsgURLs := []deterministicgas.MsgURL{
		// gov
		"/cosmos.gov.v1beta1.MsgSubmitProposal",
=======
	nondeterministicMsgTypes := []string{
		// auth
		"/cosmos.auth.v1beta1.MsgUpdateParams",

		// bank
		"/cosmos.bank.v1beta1.MsgSetSendEnabled",
		"/cosmos.bank.v1beta1.MsgUpdateParams",

		// distribution
		"/cosmos.distribution.v1beta1.MsgUpdateParams",
		"/cosmos.distribution.v1beta1.MsgCommunityPoolSpend",

		// consensus
		"/cosmos.consensus.v1.MsgUpdateParams",

		// crisis
		"/cosmos.crisis.v1beta1.MsgUpdateParams",
>>>>>>> e94f49fd

		// crisis
		"/cosmos.crisis.v1beta1.MsgVerifyInvariant",

		// evidence
		"/cosmos.evidence.v1beta1.MsgSubmitEvidence",

		// gov
		"/cosmos.gov.v1beta1.MsgSubmitProposal",

		"/cosmos.gov.v1.MsgSubmitProposal",
		"/cosmos.gov.v1.MsgExecLegacyContent",
		"/cosmos.gov.v1.MsgUpdateParams",

		"/cosmos.gov.v1.MsgSubmitProposal",
		"/cosmos.gov.v1.MsgExecLegacyContent",
		"/cosmos.gov.v1.MsgUpdateParams",

		// mint
		"/cosmos.mint.v1beta1.MsgUpdateParams",

		// staking
		"/cosmos.staking.v1beta1.MsgUpdateParams",
		"/cosmos.staking.v1beta1.MsgCancelUnbondingDelegation",

		// slashing
		"/cosmos.slashing.v1beta1.MsgUpdateParams",

		// upgrade
		"/cosmos.upgrade.v1beta1.MsgCancelUpgrade",
		"/cosmos.upgrade.v1beta1.MsgSoftwareUpgrade",

		// vesting
		"/cosmos.vesting.v1beta1.MsgCreatePeriodicVestingAccount",
		"/cosmos.vesting.v1beta1.MsgCreatePermanentLockedAccount",

		// wasm
		"/cosmwasm.wasm.v1.MsgStoreCode",
		"/cosmwasm.wasm.v1.MsgInstantiateContract",
		"/cosmwasm.wasm.v1.MsgInstantiateContract2",
		"/cosmwasm.wasm.v1.MsgExecuteContract",
		"/cosmwasm.wasm.v1.MsgMigrateContract",
		"/cosmwasm.wasm.v1.MsgIBCCloseChannel",
		"/cosmwasm.wasm.v1.MsgIBCSend",
<<<<<<< HEAD

		// ibc/core/client
		"/ibc.core.client.v1.MsgCreateClient",
		"/ibc.core.client.v1.MsgUpdateClient",
		"/ibc.core.client.v1.MsgUpgradeClient",
		"/ibc.core.client.v1.MsgSubmitMisbehaviour",

		// ibc/core/connection
		"/ibc.core.connection.v1.MsgConnectionOpenInit",
		"/ibc.core.connection.v1.MsgConnectionOpenTry",
		"/ibc.core.connection.v1.MsgConnectionOpenAck",
		"/ibc.core.connection.v1.MsgConnectionOpenConfirm",

		// ibc/core/channel
		"/ibc.core.channel.v1.MsgChannelOpenInit",
		"/ibc.core.channel.v1.MsgChannelOpenTry",
		"/ibc.core.channel.v1.MsgChannelOpenAck",
		"/ibc.core.channel.v1.MsgChannelOpenConfirm",
		"/ibc.core.channel.v1.MsgChannelCloseInit",
		"/ibc.core.channel.v1.MsgChannelCloseConfirm",
		"/ibc.core.channel.v1.MsgRecvPacket",
		"/ibc.core.channel.v1.MsgTimeout",
		"/ibc.core.channel.v1.MsgTimeoutOnClose",
		"/ibc.core.channel.v1.MsgAcknowledgement",
=======
		"/cosmwasm.wasm.v1.MsgUpdateInstantiateConfig",
		"/cosmwasm.wasm.v1.MsgUpdateParams",
		"/cosmwasm.wasm.v1.MsgUnpinCodes",
		"/cosmwasm.wasm.v1.MsgPinCodes",
		"/cosmwasm.wasm.v1.MsgSudoContract",
		"/cosmwasm.wasm.v1.MsgStoreAndInstantiateContract",
>>>>>>> e94f49fd
	}

	// This is required to compile all the messages used by the app, not only those included in deterministic gas config
	simapp.New()

	cfg := deterministicgas.DefaultConfig()

	var deterministicMsgs []sdk.Msg
	var nondeterministicMsgs []sdk.Msg
	for protoType := range revProtoTypes {
		sdkMsg, ok := reflect.New(protoType.Elem()).Interface().(sdk.Msg)
		if !ok {
			continue
		}

		// Skip unknown messages.
		if lo.ContainsBy(ignoredMsgURLs, func(msgURL deterministicgas.MsgURL) bool {
			return deterministicgas.MsgToMsgURL(sdkMsg) == msgURL
		}) {
			continue
		}

		// Add message to nondeterministic.
		if lo.ContainsBy(nondeterministicMsgURLs, func(msgURL deterministicgas.MsgURL) bool {
			return deterministicgas.MsgToMsgURL(sdkMsg) == msgURL
		}) {
			nondeterministicMsgs = append(nondeterministicMsgs, sdkMsg)
			continue
		}

		// Add message to deterministic.
		deterministicMsgs = append(deterministicMsgs, sdkMsg)
	}

	// To make sure we do not increase/decrease deterministic types accidentally
	// we assert length to be equal to exact number, so each change requires
	// explicit adjustment of tests.
<<<<<<< HEAD
	assert.Equal(t, 28, len(nondeterministicMsgs))
	assert.Equal(t, 41, len(deterministicMsgs))
=======
	assert.Equal(t, 34, len(nondeterministicMsgs))
	assert.Equal(t, 42, len(deterministicMsgs))
>>>>>>> e94f49fd

	for _, sdkMsg := range deterministicMsgs {
		sdkMsg := sdkMsg
		t.Run("deterministic: "+string(deterministicgas.MsgToMsgURL(sdkMsg)), func(t *testing.T) {
			gas, ok := cfg.GasRequiredByMessage(sdkMsg)
			assert.True(t, ok)
			assert.Positive(t, gas)
		})
	}

	for _, sdkMsg := range nondeterministicMsgs {
		sdkMsg := sdkMsg
		t.Run("nondeterministic: "+string(deterministicgas.MsgToMsgURL(sdkMsg)), func(t *testing.T) {
			gas, ok := cfg.GasRequiredByMessage(sdkMsg)
			assert.False(t, ok)
			assert.Zero(t, gas)
		})
	}
}

func TestDeterministicGas_GasRequiredByMessage(t *testing.T) {
	const (
		denom   = "ducore"
		address = "devcore15eqsya33vx9p5zt7ad8fg3k674tlsllk3pvqp6"

		assetFTIssue                 = 70000
		bankSendPerCoinGas           = deterministicgas.BankSendPerCoinGas
		bankMultiSendPerOperationGas = deterministicgas.BankMultiSendPerOperationsGas
		authzMsgExecOverhead         = deterministicgas.AuthzExecOverhead
	)

	cfg := deterministicgas.DefaultConfig()

	tests := []struct {
		name                    string
		msg                     sdk.Msg
		expectedGas             uint64
		expectedIsDeterministic bool
	}{
		{
			name:                    "wasm.MsgExecuteContract",
			msg:                     &wasmtypes.MsgExecuteContract{},
			expectedGas:             0,
			expectedIsDeterministic: false,
		},
		{
			name:                    "assetft.MsgIssue",
			msg:                     &assetfttypes.MsgIssue{},
			expectedGas:             assetFTIssue,
			expectedIsDeterministic: true,
		},
		{
			name:                    "bank.MsgSend: 0 entries",
			msg:                     &banktypes.MsgSend{},
			expectedGas:             bankSendPerCoinGas,
			expectedIsDeterministic: true,
		},
		{
			name:                    "bank.MsgSend: 1 entry",
			msg:                     &banktypes.MsgSend{Amount: sdk.NewCoins(sdk.NewCoin(denom, sdk.OneInt()))},
			expectedGas:             bankSendPerCoinGas,
			expectedIsDeterministic: true,
		},
		{
			name: "bank.MsgSend: 6 entries",
			msg: &banktypes.MsgSend{
				Amount: lo.RepeatBy(6, func(i int) sdk.Coin {
					return sdk.NewCoin(denom, sdkmath.NewInt(int64(i)))
				}),
			},
			expectedGas:             6 * bankSendPerCoinGas,
			expectedIsDeterministic: true,
		},
		{
			name:                    "bank.MsgMultiSend 0 input & 0 output",
			msg:                     &banktypes.MsgMultiSend{},
			expectedGas:             bankMultiSendPerOperationGas * 2,
			expectedIsDeterministic: true,
		},
		{
			name: "bank.MsgMultiSend: 1 input & 1 output",
			msg: &banktypes.MsgMultiSend{
				Inputs: []banktypes.Input{
					{Coins: sdk.NewCoins(sdk.NewCoin(denom, sdk.OneInt()))},
				},
				Outputs: []banktypes.Output{
					{Coins: sdk.NewCoins(sdk.NewCoin(denom, sdk.OneInt()))},
				},
			},
			expectedGas:             bankMultiSendPerOperationGas * 2,
			expectedIsDeterministic: true,
		},
		{
			name: "bank.MsgMultiSend: 1 input & 2 outputs",
			msg: &banktypes.MsgMultiSend{
				Inputs: []banktypes.Input{
					{Coins: sdk.NewCoins(sdk.NewCoin(denom, sdkmath.NewInt(2)))},
				},
				Outputs: []banktypes.Output{
					{Coins: sdk.NewCoins(sdk.NewCoin(denom, sdk.OneInt()))},
					{Coins: sdk.NewCoins(sdk.NewCoin(denom, sdk.OneInt()))},
				},
			},
			expectedGas:             3 * bankMultiSendPerOperationGas,
			expectedIsDeterministic: true,
		},
		{
			name: "bank.MsgMultiSend: 3 inputs & 2 outputs",
			msg: &banktypes.MsgMultiSend{
				Inputs: []banktypes.Input{
					{Coins: sdk.NewCoins(sdk.NewCoin(denom, sdkmath.NewInt(2)))},
					{Coins: sdk.NewCoins(sdk.NewCoin(denom, sdkmath.NewInt(2)))},
					{Coins: sdk.NewCoins(sdk.NewCoin(denom, sdkmath.NewInt(2)))},
				},
				Outputs: []banktypes.Output{
					{Coins: sdk.NewCoins(sdk.NewCoin(denom, sdkmath.NewInt(3)))},
					{Coins: sdk.NewCoins(sdk.NewCoin(denom, sdkmath.NewInt(3)))},
				},
			},
			expectedGas:             5 * bankMultiSendPerOperationGas,
			expectedIsDeterministic: true,
		},
		{
			name:                    "authz.MsgExec: 0 messages",
			msg:                     &authz.MsgExec{},
			expectedGas:             authzMsgExecOverhead,
			expectedIsDeterministic: true,
		},
		{
			name: "authz.MsgExec: 1 bank.MsgSend & 1 bank.MsgMultiSend",
			msg: lo.ToPtr(
				authz.NewMsgExec(
					sdk.AccAddress(address),
					[]sdk.Msg{&banktypes.MsgSend{}, &banktypes.MsgMultiSend{}},
				),
			),
			expectedGas:             authzMsgExecOverhead + bankSendPerCoinGas + 2*bankMultiSendPerOperationGas,
			expectedIsDeterministic: true,
		},
		{
			name: "authz.MsgExec: 1 authz.MsgExec (1 bank.MsgSend & 1 bank.MsgMultiSend) & bank.MsgSend",
			msg: lo.ToPtr(
				authz.NewMsgExec(
					sdk.AccAddress(address),
					[]sdk.Msg{
						lo.ToPtr(authz.NewMsgExec(sdk.AccAddress(address), []sdk.Msg{&banktypes.MsgSend{}, &banktypes.MsgMultiSend{}})),
						&banktypes.MsgSend{},
					},
				),
			),
			expectedGas:             authzMsgExecOverhead + authzMsgExecOverhead + bankSendPerCoinGas + 2*bankMultiSendPerOperationGas + bankSendPerCoinGas,
			expectedIsDeterministic: true,
		},
		{
			name: "authz.MsgExec: 1 bank.MsgSend & 1 wasm.MsgExecuteContract",
			msg: lo.ToPtr(
				authz.NewMsgExec(
					sdk.AccAddress(address),
					[]sdk.Msg{&wasmtypes.MsgExecuteContract{}, &banktypes.MsgSend{}},
				),
			),
			expectedGas:             0,
			expectedIsDeterministic: false,
		},
	}

	for _, tc := range tests {
		tc := tc
		t.Run(tc.name, func(t *testing.T) {
			gas, isDeterministic := cfg.GasRequiredByMessage(tc.msg)
			assert.Equal(t, tc.expectedIsDeterministic, isDeterministic)
			assert.Equal(t, tc.expectedGas, gas)
		})
	}
}<|MERGE_RESOLUTION|>--- conflicted
+++ resolved
@@ -31,8 +31,87 @@
 		// Not-integrated modules:
 		// IBC:
 
-<<<<<<< HEAD
-=======
+		// ibc.applications.fee
+		"/ibc.applications.fee.v1.MsgRegisterPayee",
+		"/ibc.applications.fee.v1.MsgRegisterCounterpartyPayee",
+		"/ibc.applications.fee.v1.MsgPayPacketFee",
+		"/ibc.applications.fee.v1.MsgPayPacketFeeAsync",
+
+		// Internal cosmos protos:
+		"/testdata.TestMsg",
+		"/testdata.MsgCreateDog",
+		"/cosmos.tx.v1beta1.Tx",
+	}
+
+	// WASM messages will be added here
+	nondeterministicMsgURLs := []deterministicgas.MsgURL{
+		// auth
+		"/cosmos.auth.v1beta1.MsgUpdateParams",
+
+		// bank
+		"/cosmos.bank.v1beta1.MsgSetSendEnabled",
+		"/cosmos.bank.v1beta1.MsgUpdateParams",
+
+		// distribution
+		"/cosmos.distribution.v1beta1.MsgUpdateParams",
+		"/cosmos.distribution.v1beta1.MsgCommunityPoolSpend",
+
+		// consensus
+		"/cosmos.consensus.v1.MsgUpdateParams",
+
+		// crisis
+		"/cosmos.crisis.v1beta1.MsgUpdateParams",
+
+		// crisis
+		"/cosmos.crisis.v1beta1.MsgVerifyInvariant",
+
+		// evidence
+		"/cosmos.evidence.v1beta1.MsgSubmitEvidence",
+
+		// gov
+		"/cosmos.gov.v1beta1.MsgSubmitProposal",
+
+		"/cosmos.gov.v1.MsgSubmitProposal",
+		"/cosmos.gov.v1.MsgExecLegacyContent",
+		"/cosmos.gov.v1.MsgUpdateParams",
+
+		"/cosmos.gov.v1.MsgSubmitProposal",
+		"/cosmos.gov.v1.MsgExecLegacyContent",
+		"/cosmos.gov.v1.MsgUpdateParams",
+
+		// mint
+		"/cosmos.mint.v1beta1.MsgUpdateParams",
+
+		// staking
+		"/cosmos.staking.v1beta1.MsgUpdateParams",
+		"/cosmos.staking.v1beta1.MsgCancelUnbondingDelegation",
+
+		// slashing
+		"/cosmos.slashing.v1beta1.MsgUpdateParams",
+
+		// upgrade
+		"/cosmos.upgrade.v1beta1.MsgCancelUpgrade",
+		"/cosmos.upgrade.v1beta1.MsgSoftwareUpgrade",
+
+		// vesting
+		"/cosmos.vesting.v1beta1.MsgCreatePeriodicVestingAccount",
+		"/cosmos.vesting.v1beta1.MsgCreatePermanentLockedAccount",
+
+		// wasm
+		"/cosmwasm.wasm.v1.MsgStoreCode",
+		"/cosmwasm.wasm.v1.MsgInstantiateContract",
+		"/cosmwasm.wasm.v1.MsgInstantiateContract2",
+		"/cosmwasm.wasm.v1.MsgExecuteContract",
+		"/cosmwasm.wasm.v1.MsgMigrateContract",
+		"/cosmwasm.wasm.v1.MsgIBCCloseChannel",
+		"/cosmwasm.wasm.v1.MsgIBCSend",
+		"/cosmwasm.wasm.v1.MsgUpdateInstantiateConfig",
+		"/cosmwasm.wasm.v1.MsgUpdateParams",
+		"/cosmwasm.wasm.v1.MsgUnpinCodes",
+		"/cosmwasm.wasm.v1.MsgPinCodes",
+		"/cosmwasm.wasm.v1.MsgSudoContract",
+		"/cosmwasm.wasm.v1.MsgStoreAndInstantiateContract",
+
 		// ibc/core/client
 		"/ibc.core.client.v1.MsgCreateClient",
 		"/ibc.core.client.v1.MsgUpdateClient",
@@ -56,128 +135,6 @@
 		"/ibc.core.channel.v1.MsgTimeout",
 		"/ibc.core.channel.v1.MsgTimeoutOnClose",
 		"/ibc.core.channel.v1.MsgAcknowledgement",
-
-		// ibc.applications.transfer
-		"/ibc.applications.transfer.v1.MsgTransfer",
-
-		// ibc.applications.interchain_accounts
-		"/ibc.applications.interchain_accounts.controller.v1.MsgSendTx",
-		"/ibc.applications.interchain_accounts.controller.v1.MsgRegisterInterchainAccount",
-
->>>>>>> e94f49fd
-		// ibc.applications.fee
-		"/ibc.applications.fee.v1.MsgRegisterPayee",
-		"/ibc.applications.fee.v1.MsgRegisterCounterpartyPayee",
-		"/ibc.applications.fee.v1.MsgPayPacketFee",
-		"/ibc.applications.fee.v1.MsgPayPacketFeeAsync",
-
-		// Internal cosmos protos:
-		"/testdata.TestMsg",
-		"/testdata.MsgCreateDog",
-		"/cosmos.tx.v1beta1.Tx",
-	}
-
-	// WASM messages will be added here
-<<<<<<< HEAD
-	nondeterministicMsgURLs := []deterministicgas.MsgURL{
-		// gov
-		"/cosmos.gov.v1beta1.MsgSubmitProposal",
-=======
-	nondeterministicMsgTypes := []string{
-		// auth
-		"/cosmos.auth.v1beta1.MsgUpdateParams",
-
-		// bank
-		"/cosmos.bank.v1beta1.MsgSetSendEnabled",
-		"/cosmos.bank.v1beta1.MsgUpdateParams",
-
-		// distribution
-		"/cosmos.distribution.v1beta1.MsgUpdateParams",
-		"/cosmos.distribution.v1beta1.MsgCommunityPoolSpend",
-
-		// consensus
-		"/cosmos.consensus.v1.MsgUpdateParams",
-
-		// crisis
-		"/cosmos.crisis.v1beta1.MsgUpdateParams",
->>>>>>> e94f49fd
-
-		// crisis
-		"/cosmos.crisis.v1beta1.MsgVerifyInvariant",
-
-		// evidence
-		"/cosmos.evidence.v1beta1.MsgSubmitEvidence",
-
-		// gov
-		"/cosmos.gov.v1beta1.MsgSubmitProposal",
-
-		"/cosmos.gov.v1.MsgSubmitProposal",
-		"/cosmos.gov.v1.MsgExecLegacyContent",
-		"/cosmos.gov.v1.MsgUpdateParams",
-
-		"/cosmos.gov.v1.MsgSubmitProposal",
-		"/cosmos.gov.v1.MsgExecLegacyContent",
-		"/cosmos.gov.v1.MsgUpdateParams",
-
-		// mint
-		"/cosmos.mint.v1beta1.MsgUpdateParams",
-
-		// staking
-		"/cosmos.staking.v1beta1.MsgUpdateParams",
-		"/cosmos.staking.v1beta1.MsgCancelUnbondingDelegation",
-
-		// slashing
-		"/cosmos.slashing.v1beta1.MsgUpdateParams",
-
-		// upgrade
-		"/cosmos.upgrade.v1beta1.MsgCancelUpgrade",
-		"/cosmos.upgrade.v1beta1.MsgSoftwareUpgrade",
-
-		// vesting
-		"/cosmos.vesting.v1beta1.MsgCreatePeriodicVestingAccount",
-		"/cosmos.vesting.v1beta1.MsgCreatePermanentLockedAccount",
-
-		// wasm
-		"/cosmwasm.wasm.v1.MsgStoreCode",
-		"/cosmwasm.wasm.v1.MsgInstantiateContract",
-		"/cosmwasm.wasm.v1.MsgInstantiateContract2",
-		"/cosmwasm.wasm.v1.MsgExecuteContract",
-		"/cosmwasm.wasm.v1.MsgMigrateContract",
-		"/cosmwasm.wasm.v1.MsgIBCCloseChannel",
-		"/cosmwasm.wasm.v1.MsgIBCSend",
-<<<<<<< HEAD
-
-		// ibc/core/client
-		"/ibc.core.client.v1.MsgCreateClient",
-		"/ibc.core.client.v1.MsgUpdateClient",
-		"/ibc.core.client.v1.MsgUpgradeClient",
-		"/ibc.core.client.v1.MsgSubmitMisbehaviour",
-
-		// ibc/core/connection
-		"/ibc.core.connection.v1.MsgConnectionOpenInit",
-		"/ibc.core.connection.v1.MsgConnectionOpenTry",
-		"/ibc.core.connection.v1.MsgConnectionOpenAck",
-		"/ibc.core.connection.v1.MsgConnectionOpenConfirm",
-
-		// ibc/core/channel
-		"/ibc.core.channel.v1.MsgChannelOpenInit",
-		"/ibc.core.channel.v1.MsgChannelOpenTry",
-		"/ibc.core.channel.v1.MsgChannelOpenAck",
-		"/ibc.core.channel.v1.MsgChannelOpenConfirm",
-		"/ibc.core.channel.v1.MsgChannelCloseInit",
-		"/ibc.core.channel.v1.MsgChannelCloseConfirm",
-		"/ibc.core.channel.v1.MsgRecvPacket",
-		"/ibc.core.channel.v1.MsgTimeout",
-		"/ibc.core.channel.v1.MsgTimeoutOnClose",
-		"/ibc.core.channel.v1.MsgAcknowledgement",
-=======
-		"/cosmwasm.wasm.v1.MsgUpdateInstantiateConfig",
-		"/cosmwasm.wasm.v1.MsgUpdateParams",
-		"/cosmwasm.wasm.v1.MsgUnpinCodes",
-		"/cosmwasm.wasm.v1.MsgPinCodes",
-		"/cosmwasm.wasm.v1.MsgSudoContract",
-		"/cosmwasm.wasm.v1.MsgStoreAndInstantiateContract",
->>>>>>> e94f49fd
 	}
 
 	// This is required to compile all the messages used by the app, not only those included in deterministic gas config
@@ -215,13 +172,8 @@
 	// To make sure we do not increase/decrease deterministic types accidentally
 	// we assert length to be equal to exact number, so each change requires
 	// explicit adjustment of tests.
-<<<<<<< HEAD
-	assert.Equal(t, 28, len(nondeterministicMsgs))
-	assert.Equal(t, 41, len(deterministicMsgs))
-=======
 	assert.Equal(t, 34, len(nondeterministicMsgs))
 	assert.Equal(t, 42, len(deterministicMsgs))
->>>>>>> e94f49fd
 
 	for _, sdkMsg := range deterministicMsgs {
 		sdkMsg := sdkMsg
