package deterministicgas_test

import (
	"reflect"
	"testing"
	"time"
	_ "unsafe"

	msgv1 "cosmossdk.io/api/cosmos/msg/v1"
	sdkmath "cosmossdk.io/math"
	wasmtypes "github.com/CosmWasm/wasmd/x/wasm/types"
	"github.com/cometbft/cometbft/crypto/ed25519"
	sdk "github.com/cosmos/cosmos-sdk/types"
	"github.com/cosmos/cosmos-sdk/x/authz"
	banktypes "github.com/cosmos/cosmos-sdk/x/bank/types"
	protobuf "github.com/golang/protobuf/proto" //nolint:staticcheck // We need this dependency to convert protos to be able to read their options
	"github.com/samber/lo"
	"github.com/stretchr/testify/assert"
	"github.com/stretchr/testify/require"
	"google.golang.org/protobuf/proto"

	"github.com/CoreumFoundation/coreum/v6/testutil/simapp"
	assetfttypes "github.com/CoreumFoundation/coreum/v6/x/asset/ft/types"
	assetnfttypes "github.com/CoreumFoundation/coreum/v6/x/asset/nft/types"
	"github.com/CoreumFoundation/coreum/v6/x/deterministicgas"
	"github.com/CoreumFoundation/coreum/v6/x/deterministicgas/types"
)

// To access private variable from github.com/cosmos/gogoproto we link it to local variable.
// This is needed to iterate through all registered protobuf types.
//
//go:linkname revProtoTypes github.com/cosmos/gogoproto/proto.revProtoTypes
var revProtoTypes map[reflect.Type]string

func TestDeterministicGas_DeterministicMessages(t *testing.T) {
	// A list of valid message prefixes or messages which are unknown and not
	// determined as neither deterministic nor nondeterministic.
	ignoredMsgURLs := []deterministicgas.MsgURL{
		// Not-integrated modules:
		// IBC:

		// ibc.applications.fee
		"/ibc.applications.fee.v1.MsgRegisterPayee",
		"/ibc.applications.fee.v1.MsgRegisterCounterpartyPayee",
		"/ibc.applications.fee.v1.MsgPayPacketFee",
		"/ibc.applications.fee.v1.MsgPayPacketFeeAsync",
		"/ibc.applications.fee.v1.PacketFe",

		// Internal cosmos protos:
		"/testpb.TestMsg",
		"/testpb.MsgCreateDog",
		"/cosmos.tx.v1beta1.Tx",
		"/cosmos.bank.v1beta1.Input",
	}

	// This is required to compile all the messages used by the app, not only those included in deterministic gas config
	simapp.New()

	cfg := deterministicgas.DefaultConfig()

	deterministicMsgCount := 0
	nondeterministicMsgCount := 0
	extensionMsgCount := 0
	nonExtensionMsgCount := 0
	for protoType := range revProtoTypes {
		sdkMsg, ok := reflect.New(protoType.Elem()).Interface().(sdk.Msg)
		if !ok {
			continue
		}

		options := protobuf.MessageV2(reflect.New(protoType.Elem()).Interface()).ProtoReflect().Descriptor().Options()

		signersFields := proto.GetExtension(options, msgv1.E_Signer).([]string)
		if len(signersFields) == 0 {
			continue
		}

		// skip some messages which don't have the message handlers
		if lo.ContainsBy(ignoredMsgURLs, func(msgURL deterministicgas.MsgURL) bool {
			return deterministicgas.MsgToMsgURL(sdkMsg) == msgURL
		}) {
			continue
		}

		msgURL := deterministicgas.MsgToMsgURL(sdkMsg)
		gasFunc, ok := cfg.GasByMessageMap()[msgURL]
		assert.True(t, ok, "sdk.Msg %s, not found in the gasByMsg map", msgURL)

		_, _, nonExtensionMsg, err := types.TypeAssertMessages(sdkMsg)
		require.NoError(t, err)
		if nonExtensionMsg {
			nonExtensionMsgCount++
		} else {
			extensionMsgCount++
		}

		gas, ok := gasFunc(sdkMsg)
		if ok {
			assert.NotZero(t, gas)
			deterministicMsgCount++
			continue
		}
		assert.Zero(t, gas)
		nondeterministicMsgCount++
	}

	// To make sure we do not increase/decrease deterministic and extension types accidentally,
	// we assert length to be equal to exact number, so each change requires
	// explicit adjustment of tests.
<<<<<<< HEAD
	assert.Equal(t, 85, nondeterministicMsgCount)
=======
	assert.Equal(t, 84, nondeterministicMsgCount)
>>>>>>> eae30d18
	assert.Equal(t, 69, deterministicMsgCount)
	assert.Equal(t, 12, extensionMsgCount)
	assert.Equal(t, 141, nonExtensionMsgCount)
}

func TestDeterministicGas_GasRequiredByMessage(t *testing.T) {
	const (
		denom   = "ducore"
		address = "devcore15eqsya33vx9p5zt7ad8fg3k674tlsllk3pvqp6"

		assetFTIssue                 = 70000
		bankSendPerCoinGas           = deterministicgas.BankSendPerCoinGas
		bankMultiSendPerOperationGas = deterministicgas.BankMultiSendPerOperationsGas
	)

	cfg := deterministicgas.DefaultConfig()

	tests := []struct {
		name                    string
		msg                     sdk.Msg
		expectedGas             uint64
		expectedIsDeterministic bool
	}{
		{
			name:                    "wasm.MsgExecuteContract",
			msg:                     &wasmtypes.MsgExecuteContract{},
			expectedGas:             0,
			expectedIsDeterministic: false,
		},
		{
			name:                    "assetft.MsgIssue",
			msg:                     &assetfttypes.MsgIssue{},
			expectedGas:             assetFTIssue,
			expectedIsDeterministic: true,
		},
		{
			name:                    "bank.MsgSend: 0 entries",
			msg:                     &banktypes.MsgSend{},
			expectedGas:             bankSendPerCoinGas,
			expectedIsDeterministic: true,
		},
		{
			name:                    "bank.MsgSend: 1 entry",
			msg:                     &banktypes.MsgSend{Amount: sdk.NewCoins(sdk.NewCoin(denom, sdkmath.OneInt()))},
			expectedGas:             bankSendPerCoinGas,
			expectedIsDeterministic: true,
		},
		{
			name: "bank.MsgSend: 6 entries",
			msg: &banktypes.MsgSend{
				Amount: lo.RepeatBy(6, func(i int) sdk.Coin {
					return sdk.NewCoin(denom, sdkmath.NewInt(int64(i)))
				}),
			},
			expectedGas:             6 * bankSendPerCoinGas,
			expectedIsDeterministic: true,
		},
		{
			name:                    "bank.MsgMultiSend 0 input & 0 output",
			msg:                     &banktypes.MsgMultiSend{},
			expectedGas:             bankMultiSendPerOperationGas * 2,
			expectedIsDeterministic: true,
		},
		{
			name: "bank.MsgMultiSend: 1 input & 1 output",
			msg: &banktypes.MsgMultiSend{
				Inputs: []banktypes.Input{
					{Coins: sdk.NewCoins(sdk.NewCoin(denom, sdkmath.OneInt()))},
				},
				Outputs: []banktypes.Output{
					{Coins: sdk.NewCoins(sdk.NewCoin(denom, sdkmath.OneInt()))},
				},
			},
			expectedGas:             bankMultiSendPerOperationGas * 2,
			expectedIsDeterministic: true,
		},
		{
			name: "bank.MsgMultiSend: 1 input & 2 outputs",
			msg: &banktypes.MsgMultiSend{
				Inputs: []banktypes.Input{
					{Coins: sdk.NewCoins(sdk.NewCoin(denom, sdkmath.NewInt(2)))},
				},
				Outputs: []banktypes.Output{
					{Coins: sdk.NewCoins(sdk.NewCoin(denom, sdkmath.OneInt()))},
					{Coins: sdk.NewCoins(sdk.NewCoin(denom, sdkmath.OneInt()))},
				},
			},
			expectedGas:             3 * bankMultiSendPerOperationGas,
			expectedIsDeterministic: true,
		},
		{
			name: "bank.MsgMultiSend: 3 inputs & 2 outputs",
			msg: &banktypes.MsgMultiSend{
				Inputs: []banktypes.Input{
					{Coins: sdk.NewCoins(sdk.NewCoin(denom, sdkmath.NewInt(2)))},
					{Coins: sdk.NewCoins(sdk.NewCoin(denom, sdkmath.NewInt(2)))},
					{Coins: sdk.NewCoins(sdk.NewCoin(denom, sdkmath.NewInt(2)))},
				},
				Outputs: []banktypes.Output{
					{Coins: sdk.NewCoins(sdk.NewCoin(denom, sdkmath.NewInt(3)))},
					{Coins: sdk.NewCoins(sdk.NewCoin(denom, sdkmath.NewInt(3)))},
				},
			},
			expectedGas:             5 * bankMultiSendPerOperationGas,
			expectedIsDeterministic: true,
		},
		{
			name: "authz.MsgExec: 1 bank.MsgSend & 1 wasm.MsgExecuteContract",
			msg: lo.ToPtr(
				authz.NewMsgExec(
					sdk.AccAddress(address),
					[]sdk.Msg{&wasmtypes.MsgExecuteContract{}, &banktypes.MsgSend{}},
				),
			),
			expectedGas:             0,
			expectedIsDeterministic: false,
		},
	}

	for _, tc := range tests {
		t.Run(tc.name, func(t *testing.T) {
			gas, isDeterministic := cfg.GasRequiredByMessage(tc.msg)
			assert.Equal(t, tc.expectedIsDeterministic, isDeterministic)
			assert.Equal(t, tc.expectedGas, gas)
		})
	}
}

func TestDeterministicGas_AuthzGrant(t *testing.T) {
	address := sdk.AccAddress(ed25519.GenPrivKey().PubKey().Address())
	testCases := []struct {
		name            string
		authzItemsCount int
		expectedGas     uint64
	}{
		{
			name:            "1_item",
			authzItemsCount: 1,
			expectedGas:     28000,
		},
		{
			name:            "50_items",
			authzItemsCount: 50,
			expectedGas:     187000,
		},
		{
			name:            "100_items",
			authzItemsCount: 100,
			expectedGas:     350000,
		},
	}
	genAuthFuncs := []struct {
		name string
		fn   func(itemsCount int) authz.Authorization
	}{
		{
			name: "send_auth",
			fn: func(itemsCount int) authz.Authorization {
				authorization := &assetnfttypes.SendAuthorization{}
				for range itemsCount {
					authorization.Nfts = append(authorization.Nfts, assetnfttypes.NFTIdentifier{
						ClassId: "class-id-" + address.String(),
						Id:      "id-" + address.String(),
					})
				}
				return authorization
			},
		},
		{
			name: "mint_auth",
			fn: func(itemsCount int) authz.Authorization {
				authorization := &assetfttypes.MintAuthorization{}
				for range itemsCount {
					authorization.MintLimit = append(
						authorization.MintLimit,
						sdk.NewCoin("random-denom-"+address.String(), sdkmath.NewInt(1_000_000_000_000)),
					)
				}
				return authorization
			},
		},
		{
			name: "burn_auth",
			fn: func(itemsCount int) authz.Authorization {
				authorization := &assetfttypes.BurnAuthorization{}
				for range itemsCount {
					authorization.BurnLimit = append(
						authorization.BurnLimit,
						sdk.NewCoin("random-denom-"+address.String(), sdkmath.NewInt(1_000_000_000_000)),
					)
				}
				return authorization
			},
		},
	}

	cfg := deterministicgas.DefaultConfig()
	for _, gen := range genAuthFuncs {
		for _, tc := range testCases {
			gen := gen
			t.Run(tc.name+"_"+gen.name, func(t *testing.T) {
				requireT := require.New(t)
				authorization := gen.fn(tc.authzItemsCount)
				grantMsg, err := authz.NewMsgGrant(
					address,
					address,
					authorization,
					lo.ToPtr(time.Now().Add(time.Minute)),
				)
				requireT.NoError(err)

				deterministicGas, ok := cfg.GasRequiredByMessage(grantMsg)
				requireT.True(ok)
				requireT.InEpsilon(tc.expectedGas, deterministicGas, 0.3)
			})
		}
	}
}<|MERGE_RESOLUTION|>--- conflicted
+++ resolved
@@ -107,12 +107,8 @@
 	// To make sure we do not increase/decrease deterministic and extension types accidentally,
 	// we assert length to be equal to exact number, so each change requires
 	// explicit adjustment of tests.
-<<<<<<< HEAD
 	assert.Equal(t, 85, nondeterministicMsgCount)
-=======
-	assert.Equal(t, 84, nondeterministicMsgCount)
->>>>>>> eae30d18
-	assert.Equal(t, 69, deterministicMsgCount)
+	assert.Equal(t, 68, deterministicMsgCount)
 	assert.Equal(t, 12, extensionMsgCount)
 	assert.Equal(t, 141, nonExtensionMsgCount)
 }
