--- conflicted
+++ resolved
@@ -107,13 +107,8 @@
 	// To make sure we do not increase/decrease deterministic and extension types accidentally,
 	// we assert length to be equal to exact number, so each change requires
 	// explicit adjustment of tests.
-<<<<<<< HEAD
-	assert.Equal(t, 81, nondeterministicMsgCount)
-	assert.Equal(t, 72, deterministicMsgCount)
-=======
-	assert.Equal(t, 82, nondeterministicMsgCount)
-	assert.Equal(t, 71, deterministicMsgCount)
->>>>>>> 45fbc42c
+	assert.Equal(t, 83, nondeterministicMsgCount)
+	assert.Equal(t, 73, deterministicMsgCount)
 	assert.Equal(t, 14, extensionMsgCount)
 	assert.Equal(t, 139, nonExtensionMsgCount)
 }
