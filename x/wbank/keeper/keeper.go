--- conflicted
+++ resolved
@@ -133,10 +133,6 @@
 	return k.BaseKeeper.InputOutputCoins(ctx, inputs, outputs)
 }
 
-<<<<<<< HEAD
-func (k BaseKeeperWrapper) isSmartContract(ctx sdk.Context, addr sdk.AccAddress) bool {
-	return wasm.IsSmartContract(ctx, addr, k.wasmKeeper)
-=======
 // ********** Query server **********
 
 // SpendableBalances implements a gRPC query handler for retrieving an account's spendable balances including asset ft
@@ -187,5 +183,8 @@
 	}
 
 	return sdk.NewCoin(denom, spendableAmount)
->>>>>>> 42f9ced0
+}
+
+func (k BaseKeeperWrapper) isSmartContract(ctx sdk.Context, addr sdk.AccAddress) bool {
+	return wasm.IsSmartContract(ctx, addr, k.wasmKeeper)
 }