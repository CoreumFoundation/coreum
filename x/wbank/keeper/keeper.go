package keeper

import (
	"context"

	sdkstore "cosmossdk.io/core/store"
	sdkerrors "cosmossdk.io/errors"
	"cosmossdk.io/log"
	"github.com/cosmos/cosmos-sdk/codec"
	sdk "github.com/cosmos/cosmos-sdk/types"
	cosmoserrors "github.com/cosmos/cosmos-sdk/types/errors"
	bankkeeper "github.com/cosmos/cosmos-sdk/x/bank/keeper"
	banktypes "github.com/cosmos/cosmos-sdk/x/bank/types"
	"github.com/samber/lo"

	"github.com/CoreumFoundation/coreum/v5/x/wasm"
	cwasmtypes "github.com/CoreumFoundation/coreum/v5/x/wasm/types"
	"github.com/CoreumFoundation/coreum/v5/x/wbank/types"
)

// BaseKeeperWrapper is a wrapper of the cosmos-sdk bank module.
type BaseKeeperWrapper struct {
	bankkeeper.BaseKeeper
	ak         banktypes.AccountKeeper
	wasmKeeper cwasmtypes.WasmKeeper
	ftProvider types.FungibleTokenProvider
}

// NewKeeper returns a new BaseKeeperWrapper instance.
func NewKeeper(
	cdc codec.BinaryCodec,
	storeService sdkstore.KVStoreService,
	ak banktypes.AccountKeeper,
	wasmKeeper cwasmtypes.WasmKeeper,
	blockedAddrs map[string]bool,
	ftProvider types.FungibleTokenProvider,
	authority string,
	logger log.Logger,
) BaseKeeperWrapper {
	return BaseKeeperWrapper{
		BaseKeeper: bankkeeper.NewBaseKeeper(cdc, storeService, ak, blockedAddrs, authority, logger),
		ak:         ak,
		wasmKeeper: wasmKeeper,
		ftProvider: ftProvider,
	}
}

// SendCoinsFromModuleToAccount transfers coins from a ModuleAccount to an AccAddress.
// It will panic if the module account does not exist. An error is returned if
// the recipient address is black-listed or if sending the tokens fails.
// !!! The code is the copy of the corresponding func of the bank module !!!
func (k BaseKeeperWrapper) SendCoinsFromModuleToAccount(
	ctx context.Context, senderModule string, recipientAddr sdk.AccAddress, amt sdk.Coins,
) error {
	senderAddr := k.ak.GetModuleAddress(senderModule)
	if senderAddr == nil {
		panic(sdkerrors.Wrapf(cosmoserrors.ErrUnknownAddress, "module account %s does not exist", senderModule))
	}

	if k.BlockedAddr(recipientAddr) {
		return sdkerrors.Wrapf(cosmoserrors.ErrUnauthorized, "%s is not allowed to receive funds", recipientAddr)
	}

	return k.SendCoins(ctx, senderAddr, recipientAddr, amt)
}

// SendCoinsFromModuleToModule transfers coins from a ModuleAccount to another.
// It will panic if either module account does not exist.
// !!! The code is the copy of the corresponding func of the bank module !!!
func (k BaseKeeperWrapper) SendCoinsFromModuleToModule(
	ctx context.Context, senderModule, recipientModule string, amt sdk.Coins,
) error {
	senderAddr := k.ak.GetModuleAddress(senderModule)
	if senderAddr == nil {
		panic(sdkerrors.Wrapf(cosmoserrors.ErrUnknownAddress, "module account %s does not exist", senderModule))
	}

	recipientAcc := k.ak.GetModuleAccount(ctx, recipientModule)
	if recipientAcc == nil {
		panic(sdkerrors.Wrapf(cosmoserrors.ErrUnknownAddress, "module account %s does not exist", recipientModule))
	}

	return k.SendCoins(ctx, senderAddr, recipientAcc.GetAddress(), amt)
}

// SendCoinsFromAccountToModule transfers coins from an AccAddress to a ModuleAccount.
// It will panic if the module account does not exist.
// !!! The code is the copy of the corresponding func of the bank module !!!
func (k BaseKeeperWrapper) SendCoinsFromAccountToModule(
	ctx context.Context, senderAddr sdk.AccAddress, recipientModule string, amt sdk.Coins,
) error {
	recipientAcc := k.ak.GetModuleAccount(ctx, recipientModule)
	if recipientAcc == nil {
		panic(sdkerrors.Wrapf(cosmoserrors.ErrUnknownAddress, "module account %s does not exist", recipientModule))
	}

	return k.SendCoins(ctx, senderAddr, recipientAcc.GetAddress(), amt)
}

// SendCoins is a BaseKeeper SendCoins wrapped method.
//
//nolint:contextcheck // this is correct context passing.
func (k BaseKeeperWrapper) SendCoins(goCtx context.Context, fromAddr, toAddr sdk.AccAddress, amt sdk.Coins) error {
	ctx := sdk.UnwrapSDKContext(goCtx)
	if k.isSmartContract(ctx, fromAddr) {
		ctx = cwasmtypes.WithSmartContractSender(ctx, fromAddr.String())
	}
	if k.isSmartContract(ctx, toAddr) {
		ctx = cwasmtypes.WithSmartContractRecipient(ctx, toAddr.String())
	}

	return k.ftProvider.BeforeSendCoins(ctx, fromAddr, toAddr, amt)
}

// DelegateCoinsFromAccountToModule is a BaseKeeper DelegateCoinsFromAccountToModule wrapped method.
//
//nolint:contextcheck // this is correct context passing.
func (k BaseKeeperWrapper) DelegateCoinsFromAccountToModule(
	goCtx context.Context, senderAddr sdk.AccAddress, recipientModule string, amt sdk.Coins,
) error {
	ctx := sdk.UnwrapSDKContext(goCtx)
	if err := k.beforeDelegateCoins(ctx, senderAddr, amt); err != nil {
		return err
	}
	return k.BaseKeeper.DelegateCoinsFromAccountToModule(ctx, senderAddr, recipientModule, amt)
}

func (k BaseKeeperWrapper) beforeDelegateCoins(ctx sdk.Context, senderAddr sdk.AccAddress, amt sdk.Coins) error {
	for _, coin := range amt {
		balance := k.BaseKeeper.GetBalance(ctx, senderAddr, coin.Denom)

		spendableBalance, err := balance.SafeSub(k.ftProvider.GetDEXLockedBalance(ctx, senderAddr, coin.Denom))
		if err != nil {
			return err
		}

		if spendableBalance.IsLT(coin) {
			return sdkerrors.Wrapf(cosmoserrors.ErrInsufficientFunds,
				"account %s does not have enough %s tokens to delegate", senderAddr.String(), coin.Denom,
			)
		}
	}
	return nil
}

// InputOutputCoins is a BaseKeeper InputOutputCoins wrapped method.
//
//nolint:contextcheck // this is correct context passing.
func (k BaseKeeperWrapper) InputOutputCoins(
	goCtx context.Context, input banktypes.Input, outputs []banktypes.Output,
) error {
	ctx := sdk.UnwrapSDKContext(goCtx)
	addr, err := sdk.AccAddressFromBech32(input.Address)
	if err != nil {
		return err
	}
	if k.isSmartContract(ctx, addr) {
		ctx = cwasmtypes.WithSmartContractSender(ctx, input.Address)
	}

	for _, output := range outputs {
		addr, err := sdk.AccAddressFromBech32(output.Address)
		if err != nil {
			return err
		}
		if k.isSmartContract(ctx, addr) {
			ctx = cwasmtypes.WithSmartContractRecipient(ctx, output.Address)
		}
	}

	return k.ftProvider.BeforeInputOutputCoins(ctx, input, outputs)
}

// ********** Query server **********

// SpendableBalances implements a gRPC query handler for retrieving an account's spendable balances including asset ft
// frozen coins.
func (k BaseKeeperWrapper) SpendableBalances(
	ctx context.Context, req *banktypes.QuerySpendableBalancesRequest,
) (*banktypes.QuerySpendableBalancesResponse, error) {
	addr, err := sdk.AccAddressFromBech32(req.Address)
	if err != nil {
		return nil, sdkerrors.Wrapf(cosmoserrors.ErrInvalidAddress, "invalid address %s", req.Address)
	}

	balancesRes, err := k.BaseKeeper.AllBalances(ctx, &banktypes.QueryAllBalancesRequest{
		Address:    req.Address,
		Pagination: req.Pagination,
	})
	if err != nil {
		return nil, err
	}

	balances := balancesRes.Balances
	for i := range balances {
<<<<<<< HEAD
		spendableCoin, err := k.ftProvider.GetSpendableBalance(sdk.UnwrapSDKContext(ctx), addr, balances[i].Denom)
		if err != nil {
			return nil, err
		}
		balances[i] = spendableCoin
=======
		bankLockedCoin := sdk.NewCoin(balances[i].Denom, bankLockedCoins.AmountOf(balances[i].Denom))
		balances[i], err = k.getSpendableCoin(sdk.UnwrapSDKContext(ctx), addr, balances[i], bankLockedCoin)
		if err != nil {
			return nil, err
		}
>>>>>>> cc533a63
	}

	return &banktypes.QuerySpendableBalancesResponse{
		Balances:   balances,
		Pagination: balancesRes.Pagination,
	}, nil
}

// SpendableBalanceByDenom implements a gRPC query handler for retrieving an account's spendable balance for a specific
// denom, including asset ft frozen coins.
func (k BaseKeeperWrapper) SpendableBalanceByDenom(
	ctx context.Context, req *banktypes.QuerySpendableBalanceByDenomRequest,
) (*banktypes.QuerySpendableBalanceByDenomResponse, error) {
	addr, err := sdk.AccAddressFromBech32(req.Address)
	if err != nil {
		return nil, sdkerrors.Wrapf(cosmoserrors.ErrInvalidAddress, "invalid address %s", req.Address)
	}

	balanceRes, err := k.BaseKeeper.Balance(ctx, &banktypes.QueryBalanceRequest{
		Address: req.Address,
		Denom:   req.Denom,
	})
	if err != nil {
		return nil, err
	}

	if balanceRes.Balance == nil {
		return &banktypes.QuerySpendableBalanceByDenomResponse{}, nil
	}

<<<<<<< HEAD
	spendableCoin, err := k.ftProvider.GetSpendableBalance(sdk.UnwrapSDKContext(ctx), addr, balanceRes.Balance.Denom)
=======
	bankLockedCoins := k.BaseKeeper.LockedCoins(ctx, addr)
	bankLockedCoin := sdk.NewCoin(req.Denom, bankLockedCoins.AmountOf(req.Denom))
	spendableCoin, err := k.getSpendableCoin(sdk.UnwrapSDKContext(ctx), addr, *balanceRes.Balance, bankLockedCoin)
>>>>>>> cc533a63
	if err != nil {
		return nil, err
	}

	return &banktypes.QuerySpendableBalanceByDenomResponse{
		Balance: lo.ToPtr(spendableCoin),
	}, nil
}

<<<<<<< HEAD
=======
func (k BaseKeeperWrapper) getSpendableCoin(
	ctx sdk.Context,
	addr sdk.AccAddress,
	balance, bankLocked sdk.Coin,
) (sdk.Coin, error) {
	denom := balance.Denom
	notLockedAmt := balance.Amount.
		Sub(bankLocked.Amount).
		Sub(k.ftProvider.GetDEXLockedBalance(ctx, addr, denom).Amount)

	frozenBalance, err := k.ftProvider.GetFrozenBalance(ctx, addr, denom)
	if err != nil {
		return sdk.Coin{}, err
	}
	notFrozenAmt := balance.Amount.Sub(frozenBalance.Amount)

	spendableAmount := sdkmath.MinInt(notLockedAmt, notFrozenAmt)
	if !spendableAmount.IsPositive() {
		return sdk.NewCoin(denom, sdkmath.ZeroInt()), nil
	}

	return sdk.NewCoin(denom, spendableAmount), nil
}

>>>>>>> cc533a63
func (k BaseKeeperWrapper) isSmartContract(ctx sdk.Context, addr sdk.AccAddress) bool {
	return wasm.IsSmartContract(ctx, addr, k.wasmKeeper)
}<|MERGE_RESOLUTION|>--- conflicted
+++ resolved
@@ -193,19 +193,11 @@
 
 	balances := balancesRes.Balances
 	for i := range balances {
-<<<<<<< HEAD
 		spendableCoin, err := k.ftProvider.GetSpendableBalance(sdk.UnwrapSDKContext(ctx), addr, balances[i].Denom)
 		if err != nil {
 			return nil, err
 		}
 		balances[i] = spendableCoin
-=======
-		bankLockedCoin := sdk.NewCoin(balances[i].Denom, bankLockedCoins.AmountOf(balances[i].Denom))
-		balances[i], err = k.getSpendableCoin(sdk.UnwrapSDKContext(ctx), addr, balances[i], bankLockedCoin)
-		if err != nil {
-			return nil, err
-		}
->>>>>>> cc533a63
 	}
 
 	return &banktypes.QuerySpendableBalancesResponse{
@@ -236,13 +228,7 @@
 		return &banktypes.QuerySpendableBalanceByDenomResponse{}, nil
 	}
 
-<<<<<<< HEAD
 	spendableCoin, err := k.ftProvider.GetSpendableBalance(sdk.UnwrapSDKContext(ctx), addr, balanceRes.Balance.Denom)
-=======
-	bankLockedCoins := k.BaseKeeper.LockedCoins(ctx, addr)
-	bankLockedCoin := sdk.NewCoin(req.Denom, bankLockedCoins.AmountOf(req.Denom))
-	spendableCoin, err := k.getSpendableCoin(sdk.UnwrapSDKContext(ctx), addr, *balanceRes.Balance, bankLockedCoin)
->>>>>>> cc533a63
 	if err != nil {
 		return nil, err
 	}
@@ -252,33 +238,6 @@
 	}, nil
 }
 
-<<<<<<< HEAD
-=======
-func (k BaseKeeperWrapper) getSpendableCoin(
-	ctx sdk.Context,
-	addr sdk.AccAddress,
-	balance, bankLocked sdk.Coin,
-) (sdk.Coin, error) {
-	denom := balance.Denom
-	notLockedAmt := balance.Amount.
-		Sub(bankLocked.Amount).
-		Sub(k.ftProvider.GetDEXLockedBalance(ctx, addr, denom).Amount)
-
-	frozenBalance, err := k.ftProvider.GetFrozenBalance(ctx, addr, denom)
-	if err != nil {
-		return sdk.Coin{}, err
-	}
-	notFrozenAmt := balance.Amount.Sub(frozenBalance.Amount)
-
-	spendableAmount := sdkmath.MinInt(notLockedAmt, notFrozenAmt)
-	if !spendableAmount.IsPositive() {
-		return sdk.NewCoin(denom, sdkmath.ZeroInt()), nil
-	}
-
-	return sdk.NewCoin(denom, spendableAmount), nil
-}
-
->>>>>>> cc533a63
 func (k BaseKeeperWrapper) isSmartContract(ctx sdk.Context, addr sdk.AccAddress) bool {
 	return wasm.IsSmartContract(ctx, addr, k.wasmKeeper)
 }