--- conflicted
+++ resolved
@@ -19,13 +19,6 @@
 	) (*authtypes.QueryAccountAddressByIDResponse, error)
 }
 
-<<<<<<< HEAD
-// AssetFTKeeper represents required methods of asset ft keeper.
-type AssetFTKeeper interface {
-	DEXLock(ctx sdk.Context, addr sdk.AccAddress, coin sdk.Coin) error
-	DEXUnlock(ctx sdk.Context, addr sdk.AccAddress, coin sdk.Coin) error
-	DEXUnlockAndSend(ctx sdk.Context, from, to sdk.AccAddress, coin sdk.Coin) error
-=======
 // BankKeeper represents required methods of bank keeper.
 type BankKeeper interface {
 	SendCoins(ctx context.Context, fromAddr, toAddr sdk.AccAddress, amt sdk.Coins) error
@@ -41,5 +34,4 @@
 		recipientModule string,
 		amt sdk.Coins,
 	) error
->>>>>>> f826714d
 }