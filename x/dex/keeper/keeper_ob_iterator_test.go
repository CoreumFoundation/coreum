--- conflicted
+++ resolved
@@ -318,13 +318,8 @@
 			)
 			if left.Price.Rat().Cmp(right.Price.Rat()) == 0 {
 				require.Less(t,
-<<<<<<< HEAD
-					left.OrderSeq, right.OrderSeq,
-					"left order seq: %d >= right order seq: %d", left.OrderSeq, right.OrderSeq,
-=======
 					left.OrderSequence, right.OrderSequence,
-					fmt.Sprintf("left order sequence: %d >= right order sequence: %d", left.OrderSequence, right.OrderSequence),
->>>>>>> 9d1fbbde
+					"left order sequence: %d >= right order sequence: %d", left.OrderSequence, right.OrderSequence,
 				)
 			}
 		}
@@ -341,13 +336,8 @@
 		)
 		if left.Price.Rat().Cmp(right.Price.Rat()) == 0 {
 			require.Less(t,
-<<<<<<< HEAD
-				left.OrderSeq, right.OrderSeq,
-				"left order seq: %d >= right order seq: %d", left.OrderSeq, right.OrderSeq,
-=======
 				left.OrderSequence, right.OrderSequence,
-				fmt.Sprintf("left order sequence: %d >= right order sequence: %d", left.OrderSequence, right.OrderSequence),
->>>>>>> 9d1fbbde
+				"left order sequence: %d >= right order sequence: %d", left.OrderSequence, right.OrderSequence,
 			)
 		}
 	}
