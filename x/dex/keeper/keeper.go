package keeper

import (
	"fmt"

	sdkerrors "cosmossdk.io/errors"
	"cosmossdk.io/log"
	"cosmossdk.io/store/prefix"
	storetypes "cosmossdk.io/store/types"
	"github.com/cosmos/cosmos-sdk/codec"
	sdk "github.com/cosmos/cosmos-sdk/types"
	"github.com/cosmos/cosmos-sdk/types/query"
	"github.com/cosmos/gogoproto/proto"
	gogotypes "github.com/cosmos/gogoproto/types"
	"github.com/samber/lo"

	"github.com/CoreumFoundation/coreum/v4/x/dex/types"
)

// Keeper is the dex module keeper.
type Keeper struct {
<<<<<<< HEAD
	cdc           codec.BinaryCodec
	storeKey      storetypes.StoreKey
	accountKeeper types.AccountKeeper
	assetFTKeeper types.AssetFTKeeper
=======
	cdc                codec.BinaryCodec
	storeKey           storetypes.StoreKey
	accountKeeper      types.AccountKeeper
	accountQueryServer types.AccountQueryServer
	bankKeeper         types.BankKeeper
>>>>>>> f826714d
}

// NewKeeper creates a new instance of the Keeper.
func NewKeeper(
	cdc codec.BinaryCodec,
	storeKey storetypes.StoreKey,
	accountKeeper types.AccountKeeper,
<<<<<<< HEAD
	assetFTKeeper types.AssetFTKeeper,
) Keeper {
	return Keeper{
		cdc:           cdc,
		storeKey:      storeKey,
		accountKeeper: accountKeeper,
		assetFTKeeper: assetFTKeeper,
=======
	accountQueryServer types.AccountQueryServer,
	bankKeeper types.BankKeeper,
) Keeper {
	return Keeper{
		cdc:                cdc,
		storeKey:           storeKey,
		accountKeeper:      accountKeeper,
		accountQueryServer: accountQueryServer,
		bankKeeper:         bankKeeper,
>>>>>>> f826714d
	}
}

// PlaceOrder places an order on the corresponding order book, and matches the order.
func (k Keeper) PlaceOrder(ctx sdk.Context, order types.Order) error {
	if err := order.Validate(); err != nil {
		return err
	}

	creator, err := sdk.AccAddressFromBech32(order.Creator)
	if err != nil {
		return sdkerrors.Wrapf(types.ErrInvalidInput, "invalid address: %s", order.Creator)
	}

	accNumber, err := k.getAccountNumber(ctx, creator)
	if err != nil {
		return err
	}

	// validate duplicated order ID
	_, err = k.getOrderSeqByID(ctx, accNumber, order.ID)
	if err != nil {
		if !sdkerrors.IsOf(err, types.ErrRecordNotFound) {
			return err
		}
	} else {
		return sdkerrors.Wrapf(types.ErrInvalidInput, "order with the id %q is already created", order.ID)
	}

	orderBookID, _, err := k.getOrGenOrderBookIDs(ctx, order.BaseDenom, order.QuoteDenom)
	if err != nil {
		return err
	}

	return k.matchOrder(ctx, accNumber, orderBookID, order)
}

// GetOrderBookIDByDenoms returns order book ID by it's denoms.
func (k Keeper) GetOrderBookIDByDenoms(ctx sdk.Context, baseDenom, quoteDenom string) (uint32, error) {
	orderBookIDKey, err := types.CreateOrderBookKey(baseDenom, quoteDenom)
	if err != nil {
		return 0, err
	}

	orderBookID, err := k.getOrderBookIDByKey(ctx, orderBookIDKey)
	if err != nil {
		return 0, sdkerrors.Wrapf(err, "faild to get order book ID, baseDenom: %s, quoteDenom: %s", baseDenom, quoteDenom)
	}

	return orderBookID, nil
}

// GetOrderByAddressAndID returns order by holder address and it's ID.
func (k Keeper) GetOrderByAddressAndID(ctx sdk.Context, acc sdk.AccAddress, orderID string) (types.Order, error) {
	accNumber, err := k.getAccountNumber(ctx, acc)
	if err != nil {
		return types.Order{}, err
	}

	orderSeq, err := k.getOrderSeqByID(ctx, accNumber, orderID)
	if err != nil {
		return types.Order{}, err
	}

	orderData, err := k.getOrderData(ctx, orderSeq)
	if err != nil {
		return types.Order{}, err
	}

	orderBookData, err := k.getOrderBookData(ctx, orderData.OrderBookID)
	if err != nil {
		return types.Order{}, err
	}

	orderBookRecord, err := k.getOrderBookRecord(
		ctx,
		orderData.OrderBookID,
		orderData.Side,
		orderData.Price,
		orderSeq,
	)
	if err != nil {
		return types.Order{}, err
	}

	return types.Order{
		Creator:           acc.String(),
		ID:                orderID,
		BaseDenom:         orderBookData.BaseDenom,
		QuoteDenom:        orderBookData.QuoteDenom,
		Price:             orderData.Price,
		Quantity:          orderData.Quantity,
		Side:              orderData.Side,
		RemainingQuantity: orderBookRecord.RemainingQuantity,
		RemainingBalance:  orderBookRecord.RemainingBalance,
	}, nil
}

// GetOrders returns creator orders.
func (k Keeper) GetOrders(
	ctx sdk.Context,
	creator sdk.AccAddress,
	pagination *query.PageRequest,
) ([]types.Order, *query.PageResponse, error) {
	return k.getPaginatedOrders(ctx, creator, pagination)
}

// GetOrderBooks returns order books.
func (k Keeper) GetOrderBooks(
	ctx sdk.Context,
	pagination *query.PageRequest,
) ([]types.OrderBookData, *query.PageResponse, error) {
	return k.getPaginatedOrderBooks(ctx, pagination)
}

// GetOrderBookOrders returns order book records sorted by price asc. For the buy side it's expected to use the reverse
// pagination, and sort the orders by the order sequence asc additionally on the client side.
func (k Keeper) GetOrderBookOrders(
	ctx sdk.Context,
	baseDenom, quoteDenom string,
	side types.Side,
	pagination *query.PageRequest,
) ([]types.Order, *query.PageResponse, error) {
	if err := side.Validate(); err != nil {
		return nil, nil, err
	}

	return k.getPaginatedOrderBookOrders(ctx, baseDenom, quoteDenom, side, pagination)
}

func (k Keeper) getOrGenOrderBookIDs(ctx sdk.Context, baseDenom, quoteDenom string) (uint32, uint32, error) {
	// the function optimizes the read, by writing ordered denoms
	var denom0, denom1 string
	if baseDenom < quoteDenom {
		denom0 = baseDenom
		denom1 = quoteDenom
	} else {
		denom0 = quoteDenom
		denom1 = baseDenom
	}

	key0, err := types.CreateOrderBookKey(denom0, denom1)
	if err != nil {
		return 0, 0, err
	}
	orderBookID0, err := k.getOrderBookIDByKey(ctx, key0)
	if err != nil {
		if sdkerrors.IsOf(err, types.ErrRecordNotFound) {
			orderBookID0, err = k.genOrderBookIDsFromDenoms(ctx, key0, denom0, denom1)
			if err != nil {
				return 0, 0, err
			}
		} else {
			return 0, 0, err
		}
	}

	if denom0 == baseDenom {
		return orderBookID0, orderBookID0 + 1, nil
	}

	return orderBookID0 + 1, orderBookID0, nil
}

func (k Keeper) getOrderBookIDByKey(ctx sdk.Context, key []byte) (uint32, error) {
	var val gogotypes.UInt32Value
	if err := k.getDataFromStore(ctx, key, &val); err != nil {
		return 0, sdkerrors.Wrapf(err, "faild to get order book ID by key %v", key)
	}

	return val.GetValue(), nil
}

func (k Keeper) genOrderBookIDsFromDenoms(ctx sdk.Context, key []byte, denom0, denom1 string) (uint32, error) {
	orderBookID0, err := k.genNextOrderBookID(ctx, key)
	if err != nil {
		return 0, err
	}
	if err := k.saveOrderBookData(ctx, orderBookID0, types.OrderBookData{
		BaseDenom:  denom0,
		QuoteDenom: denom1,
	}); err != nil {
		return 0, err
	}

	key1, err := types.CreateOrderBookKey(denom1, denom0)
	if err != nil {
		return 0, err
	}
	orderBookID1, err := k.genNextOrderBookID(ctx, key1)
	if err != nil {
		return 0, err
	}
	if err := k.saveOrderBookData(ctx, orderBookID1, types.OrderBookData{
		BaseDenom:  denom1,
		QuoteDenom: denom0,
	}); err != nil {
		return 0, err
	}

	return orderBookID0, nil
}

func (k Keeper) genNextOrderBookID(ctx sdk.Context, key []byte) (uint32, error) {
	id, err := k.genNextUint32Seq(ctx, types.OrderBookSeqKey)
	if err != nil {
		return 0, err
	}
	if err := k.setDataToStore(ctx, key, &gogotypes.UInt32Value{Value: id}); err != nil {
		return 0, err
	}

	return id, nil
}

func (k Keeper) createOrder(
	ctx sdk.Context,
	order types.Order,
	record types.OrderBookRecord,
) error {
	k.logger(ctx).Debug(
		"Creating new order.",
		"order", order.String(),
		"record", record.String(),
	)

	orderSeq, err := k.genNextOrderSeq(ctx)
	if err != nil {
		return err
	}
	record.OrderSeq = orderSeq

	if err := k.saveOrderBookRecord(ctx, record); err != nil {
		return err
	}

	if err := k.savaOrderData(ctx, orderSeq, types.OrderData{
		OrderBookID: record.OrderBookID,
		Price:       order.Price,
		Quantity:    order.Quantity,
		Side:        order.Side,
	}); err != nil {
		return err
	}

	return k.savaOrderIDToSeq(ctx, record.AccountNumber, record.OrderID, orderSeq)
}

func (k Keeper) removeOrderByRecord(
	ctx sdk.Context,
	record types.OrderBookRecord,
) error {
	k.logger(ctx).Debug(
		"Removing order.",
		"record", record,
	)

	if err := k.removeOrderBookRecord(ctx, record.OrderBookID, record.Side, record.Price, record.OrderSeq); err != nil {
		return err
	}
	k.removeOrderData(ctx, record.OrderSeq)
	return k.removeOrderIDToSeq(ctx, record.AccountNumber, record.OrderID)
}

func (k Keeper) saveOrderBookData(ctx sdk.Context, orderBookID uint32, data types.OrderBookData) error {
	return k.setDataToStore(ctx, types.CreateOrderBookDataKey(orderBookID), &data)
}

func (k Keeper) getOrderBookData(ctx sdk.Context, orderBookID uint32) (types.OrderBookData, error) {
	var val types.OrderBookData
	if err := k.getDataFromStore(ctx, types.CreateOrderBookDataKey(orderBookID), &val); err != nil {
		return types.OrderBookData{},
			sdkerrors.Wrapf(err, "failed to get order book data, orderBookID: %d", orderBookID)
	}
	return val, nil
}

func (k Keeper) genNextOrderSeq(ctx sdk.Context) (uint64, error) {
	return k.genNextUint64Seq(ctx, types.OrderSequenceKey)
}

func (k Keeper) saveOrderBookRecord(
	ctx sdk.Context,
	record types.OrderBookRecord,
) error {
	k.logger(ctx).Debug("Saving order book record.", "record", record.String())

	key, err := types.CreateOrderBookRecordKey(record.OrderBookID, record.Side, record.Price, record.OrderSeq)
	if err != nil {
		return err
	}

	return k.setDataToStore(ctx, key, &types.OrderBookRecordData{
		OrderID:           record.OrderID,
		AccountNumber:     record.AccountNumber,
		RemainingQuantity: record.RemainingQuantity,
		RemainingBalance:  record.RemainingBalance,
	})
}

func (k Keeper) getOrderBookRecord(
	ctx sdk.Context,
	orderBookID uint32,
	side types.Side,
	price types.Price,
	orderSeq uint64,
) (types.OrderBookRecordData, error) {
	key, err := types.CreateOrderBookRecordKey(orderBookID, side, price, orderSeq)
	if err != nil {
		return types.OrderBookRecordData{}, err
	}

	var val types.OrderBookRecordData
	if err := k.getDataFromStore(ctx, key, &val); err != nil {
		return types.OrderBookRecordData{},
			sdkerrors.Wrapf(
				err,
				"faild to get order book record, orderBookID: %d, side: %s, price: %s, orderSeq: %d",
				orderBookID, side.String(), price.String(), orderSeq)
	}
	return val, nil
}

func (k Keeper) getPaginatedOrders(
	ctx sdk.Context,
	acc sdk.AccAddress,
	pagination *query.PageRequest,
) ([]types.Order, *query.PageResponse, error) {
	accNumber, err := k.getAccountNumber(ctx, acc)
	if err != nil {
		return nil, nil, err
	}

	store := prefix.NewStore(ctx.KVStore(k.storeKey), types.CreateOrderIDToSeqKeyPrefix(accNumber))
	orderBookIDToOrderBookData := make(map[uint32]types.OrderBookData)
	orders, pageRes, err := query.GenericFilteredPaginate(
		k.cdc,
		store,
		pagination,
		// builder
		func(_ []byte, record *gogotypes.UInt64Value) (*types.Order, error) {
			orderSeq := record.Value
			orderData, err := k.getOrderData(ctx, orderSeq)
			if err != nil {
				return nil, err
			}

			orderBookID := orderData.OrderBookID
			orderBookData, ok := orderBookIDToOrderBookData[orderBookID]
			if !ok {
				orderBookData, err = k.getOrderBookData(ctx, orderBookID)
				if err != nil {
					return nil, err
				}
				orderBookIDToOrderBookData[orderBookID] = orderBookData
			}

			orderBookRecord, err := k.getOrderBookRecord(
				ctx,
				orderData.OrderBookID,
				orderData.Side,
				orderData.Price,
				orderSeq,
			)
			if err != nil {
				return nil, err
			}

			return &types.Order{
				Creator:           acc.String(),
				ID:                orderBookRecord.OrderID,
				BaseDenom:         orderBookData.BaseDenom,
				QuoteDenom:        orderBookData.QuoteDenom,
				Price:             orderData.Price,
				Quantity:          orderData.Quantity,
				Side:              orderData.Side,
				RemainingQuantity: orderBookRecord.RemainingQuantity,
				RemainingBalance:  orderBookRecord.RemainingBalance,
			}, nil
		},
		// constructor
		func() *gogotypes.UInt64Value {
			return &gogotypes.UInt64Value{}
		},
	)
	if err != nil {
		return nil, nil, sdkerrors.Wrapf(types.ErrInvalidInput, "failed to paginate: %s", err)
	}
	return lo.Map(orders, func(order *types.Order, _ int) types.Order {
		return *order
	}), pageRes, nil
}

func (k Keeper) getPaginatedOrderBooks(
	ctx sdk.Context,
	pagination *query.PageRequest,
) ([]types.OrderBookData, *query.PageResponse, error) {
	store := prefix.NewStore(ctx.KVStore(k.storeKey), types.OrderBookDataKeyPrefix)
	orders, pageRes, err := query.GenericFilteredPaginate(
		k.cdc,
		store,
		pagination,
		// builder
		func(_ []byte, record *types.OrderBookData) (*types.OrderBookData, error) {
			return record, nil
		},
		// constructor
		func() *types.OrderBookData {
			return &types.OrderBookData{}
		},
	)
	if err != nil {
		return nil, nil, sdkerrors.Wrapf(types.ErrInvalidInput, "failed to paginate: %s", err)
	}
	return lo.Map(orders, func(data *types.OrderBookData, _ int) types.OrderBookData {
		return *data
	}), pageRes, nil
}

func (k Keeper) getPaginatedOrderBookOrders(
	ctx sdk.Context,
	baseDenom, quoteDenom string,
	side types.Side,
	pagination *query.PageRequest,
) ([]types.Order, *query.PageResponse, error) {
	orderBookID, err := k.GetOrderBookIDByDenoms(ctx, baseDenom, quoteDenom)
	if err != nil {
		return nil, nil, err
	}

	store := prefix.NewStore(ctx.KVStore(k.storeKey), types.CreateOrderBookSideKey(orderBookID, side))
	accNumberToAddCache := make(map[uint64]sdk.AccAddress)

	orders, pageRes, err := query.GenericFilteredPaginate(
		k.cdc,
		store,
		pagination,
		// builder
		func(key []byte, record *types.OrderBookRecordData) (*types.Order, error) {
			// decode key to values
			price, orderSeq, err := types.DecodeOrderBookSideRecordKey(key)
			if err != nil {
				return nil, err
			}

			var acc sdk.AccAddress
			acc, accNumberToAddCache, err = k.getAccountAddressWithCache(ctx, record.AccountNumber, accNumberToAddCache)
			if err != nil {
				return nil, err
			}

			orderData, err := k.getOrderData(ctx, orderSeq)
			if err != nil {
				return nil, err
			}

			return &types.Order{
				Creator:           acc.String(),
				ID:                record.OrderID,
				BaseDenom:         baseDenom,
				QuoteDenom:        quoteDenom,
				Price:             price,
				Quantity:          orderData.Quantity,
				Side:              side,
				RemainingQuantity: record.RemainingQuantity,
				RemainingBalance:  record.RemainingBalance,
			}, nil
		},
		// constructor
		func() *types.OrderBookRecordData {
			return &types.OrderBookRecordData{}
		},
	)
	if err != nil {
		return nil, nil, sdkerrors.Wrapf(types.ErrInvalidInput, "failed to paginate: %s", err)
	}
	return lo.Map(orders, func(order *types.Order, _ int) types.Order {
		return *order
	}), pageRes, nil
}

func (k Keeper) removeOrderBookRecord(
	ctx sdk.Context,
	orderBookID uint32,
	side types.Side,
	price types.Price,
	orderSeq uint64,
) error {
	key, err := types.CreateOrderBookRecordKey(orderBookID, side, price, orderSeq)
	if err != nil {
		return err
	}
	ctx.KVStore(k.storeKey).Delete(key)

	return nil
}

func (k Keeper) savaOrderData(ctx sdk.Context, orderSeq uint64, data types.OrderData) error {
	return k.setDataToStore(ctx, types.CreateOrderKey(orderSeq), &data)
}

func (k Keeper) removeOrderData(ctx sdk.Context, orderSeq uint64) {
	ctx.KVStore(k.storeKey).Delete(types.CreateOrderKey(orderSeq))
}

func (k Keeper) getOrderData(ctx sdk.Context, orderSeq uint64) (types.OrderData, error) {
	var val types.OrderData
	if err := k.getDataFromStore(ctx, types.CreateOrderKey(orderSeq), &val); err != nil {
		return types.OrderData{}, sdkerrors.Wrapf(err, "failed to get order data, orderSeq: %d", orderSeq)
	}
	return val, nil
}

func (k Keeper) savaOrderIDToSeq(ctx sdk.Context, accountNumber uint64, orderID string, orderSeq uint64) error {
	key := types.CreateOrderIDToSeqKey(accountNumber, orderID)
	return k.setDataToStore(ctx, key, &gogotypes.UInt64Value{Value: orderSeq})
}

func (k Keeper) removeOrderIDToSeq(ctx sdk.Context, accountNumber uint64, orderID string) error {
	ctx.KVStore(k.storeKey).Delete(types.CreateOrderIDToSeqKey(accountNumber, orderID))
	return nil
}

func (k Keeper) getOrderSeqByID(ctx sdk.Context, accountNumber uint64, orderID string) (uint64, error) {
	var val gogotypes.UInt64Value
	if err := k.getDataFromStore(ctx, types.CreateOrderIDToSeqKey(accountNumber, orderID), &val); err != nil {
		return 0, sdkerrors.Wrapf(err, "failed to get order seq, accountNumber: %d, orderID: %s", accountNumber, orderID)
	}

	return val.GetValue(), nil
}

func (k Keeper) setDataToStore(
	ctx sdk.Context,
	key []byte,
	val proto.Message,
) error {
	bz, err := k.cdc.Marshal(val)
	if err != nil {
		return sdkerrors.Wrapf(types.ErrInvalidState, "failed to marshal %T, err: %s", err, val)
	}
	ctx.KVStore(k.storeKey).Set(key, bz)
	return nil
}

func (k Keeper) getDataFromStore(
	ctx sdk.Context,
	key []byte,
	val proto.Message,
) error {
	bz := ctx.KVStore(k.storeKey).Get(key)
	if bz == nil {
		return sdkerrors.Wrapf(types.ErrRecordNotFound, "store type %T", val)
	}

	if err := k.cdc.Unmarshal(bz, val); err != nil {
		return sdkerrors.Wrapf(types.ErrInvalidState, "failed to unmarshal %T, err: %s", err, val)
	}

	return nil
}

// logger returns the Keeper logger.
func (k Keeper) logger(ctx sdk.Context) log.Logger {
	return ctx.Logger().With("module", fmt.Sprintf("x/%s", types.ModuleName))
}<|MERGE_RESOLUTION|>--- conflicted
+++ resolved
@@ -19,18 +19,12 @@
 
 // Keeper is the dex module keeper.
 type Keeper struct {
-<<<<<<< HEAD
-	cdc           codec.BinaryCodec
-	storeKey      storetypes.StoreKey
-	accountKeeper types.AccountKeeper
-	assetFTKeeper types.AssetFTKeeper
-=======
 	cdc                codec.BinaryCodec
 	storeKey           storetypes.StoreKey
 	accountKeeper      types.AccountKeeper
 	accountQueryServer types.AccountQueryServer
 	bankKeeper         types.BankKeeper
->>>>>>> f826714d
+	assetFTKeeper types.AssetFTKeeper
 }
 
 // NewKeeper creates a new instance of the Keeper.
@@ -38,17 +32,9 @@
 	cdc codec.BinaryCodec,
 	storeKey storetypes.StoreKey,
 	accountKeeper types.AccountKeeper,
-<<<<<<< HEAD
-	assetFTKeeper types.AssetFTKeeper,
-) Keeper {
-	return Keeper{
-		cdc:           cdc,
-		storeKey:      storeKey,
-		accountKeeper: accountKeeper,
-		assetFTKeeper: assetFTKeeper,
-=======
 	accountQueryServer types.AccountQueryServer,
 	bankKeeper types.BankKeeper,
+	assetFTKeeper types.AssetFTKeeper,
 ) Keeper {
 	return Keeper{
 		cdc:                cdc,
@@ -56,7 +42,7 @@
 		accountKeeper:      accountKeeper,
 		accountQueryServer: accountQueryServer,
 		bankKeeper:         bankKeeper,
->>>>>>> f826714d
+		assetFTKeeper: assetFTKeeper,
 	}
 }
 
