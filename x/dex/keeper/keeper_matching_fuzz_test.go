package keeper_test

import (
	"fmt"
	"math"
	"math/rand"
	"strconv"
	"strings"
	"testing"
	"time"

	sdkmath "cosmossdk.io/math"
	tmproto "github.com/cometbft/cometbft/proto/tendermint/types"
	sdk "github.com/cosmos/cosmos-sdk/types"
	"github.com/docker/distribution/uuid"
	"github.com/pkg/errors"
	"github.com/samber/lo"
	"github.com/stretchr/testify/require"

	"github.com/CoreumFoundation/coreum/v4/testutil/simapp"
	assetfttypes "github.com/CoreumFoundation/coreum/v4/x/asset/ft/types"
	"github.com/CoreumFoundation/coreum/v4/x/dex/types"
)

type FuzzApp struct {
	testApp    *simapp.App
	issuer     sdk.AccAddress
	accounts   []sdk.AccAddress
	orderTypes []types.OrderType
	denoms     []string
	sides      []types.Side

	initialBlockHeight        uint64
	initialBlockTime          time.Time
	goodTilBlockHeightPercent int
	goodTilBlockTimePercent   int
	blockTime                 time.Duration
}

func NewFuzzApp(
	t *testing.T,
	accountsCount,
	assetFTDenomsCount,
	nativeDenomCount int,
	initialBlockHeight uint64,
	initialBlockTime time.Time,
	goodTilBlockHeightPercent int,
	goodTilBlockTimePercent int,
	blockTime time.Duration,
) FuzzApp {
	testApp := simapp.New()

	sdkCtx, _, _ := testApp.BeginNextBlock()

	params := testApp.DEXKeeper.GetParams(sdkCtx)
	params.PriceTickExponent = int32(types.MinExt)
	require.NoError(t, testApp.DEXKeeper.SetParams(sdkCtx, params))

	accounts := lo.RepeatBy(accountsCount, func(_ int) sdk.AccAddress {
		acc, _ := testApp.GenAccount(sdkCtx)
		return acc
	})

	orderTypes := []types.OrderType{
		types.ORDER_TYPE_LIMIT,
		types.ORDER_TYPE_MARKET,
	}

	issuer, _ := testApp.GenAccount(sdkCtx)

	mintedAmount := sdkmath.NewIntWithDecimal(1, 77)
	denoms := lo.RepeatBy(nativeDenomCount, func(i int) string {
		denom := fmt.Sprintf("native-denom-%d", i)
		testApp.MintAndSendCoin(t, sdkCtx, issuer, sdk.NewCoins(sdk.NewCoin(denom, mintedAmount)))
		return denom
	})

	denoms = append(denoms, lo.RepeatBy(assetFTDenomsCount, func(i int) string {
		settings := assetfttypes.IssueSettings{
			Issuer:        issuer,
			Symbol:        fmt.Sprintf("SMB%d", i),
			Subunit:       fmt.Sprintf("sut%d", i),
			Precision:     1,
			InitialAmount: mintedAmount,
		}
		denom, err := testApp.AssetFTKeeper.Issue(sdkCtx, settings)
		require.NoError(t, err)
		return denom
	})...)

	sides := []types.Side{
		types.SIDE_BUY,
		types.SIDE_SELL,
	}

	_, err := testApp.EndBlocker(sdkCtx)
	require.NoError(t, err)

	return FuzzApp{
		testApp:    testApp,
		issuer:     issuer,
		accounts:   accounts,
		orderTypes: orderTypes,
		denoms:     denoms,
		sides:      sides,

		initialBlockHeight:        initialBlockHeight,
		initialBlockTime:          initialBlockTime,
		goodTilBlockHeightPercent: goodTilBlockHeightPercent,
		goodTilBlockTimePercent:   goodTilBlockTimePercent,
		blockTime:                 blockTime,
	}
}

func (fa *FuzzApp) GenOrder(
	t *testing.T,
	rnd *rand.Rand,
) types.Order {
	t.Helper()

	creator := genAnyItemByIndex(fa.accounts, uint8(rnd.Uint32()))
	orderType := genAnyItemByIndex(fa.orderTypes, uint8(rnd.Uint32()))
	// take next if same
	var baseDenom, quoteDenom string
	baseDenomInd := uint8(rnd.Uint32())
	for {
		baseDenom = genAnyItemByIndex(fa.denoms, uint8(rnd.Uint32()))
		quoteDenom = genAnyItemByIndex(fa.denoms, baseDenomInd)
		if baseDenom != quoteDenom {
			break
		}
		baseDenomInd++
	}

	side := genAnyItemByIndex(fa.sides, uint8(rnd.Uint32()))

	priceNum := rnd.Uint32()

	// generate price exponent in order not to overflow the sdkmath.Int when fund accounts
	priceExp := int8(randIntInRange(rnd, -10, 10))

	var (
		price   *types.Price
		goodTil *types.GoodTil
	)
	if orderType == types.ORDER_TYPE_LIMIT {
		v, ok := buildNumExpPrice(uint64(priceNum), priceExp)
		// since we use Uint32 as num it never exceed the max num length
		require.True(t, ok)
		price = &v

		if randBoolWithPercent(rnd, fa.goodTilBlockHeightPercent) {
			goodTil = &types.GoodTil{
				GoodTilBlockHeight: fa.initialBlockHeight + uint64(randIntInRange(rnd, 0, 2000)),
			}
		}

		if randBoolWithPercent(rnd, fa.goodTilBlockTimePercent) {
			if goodTil == nil {
				goodTil = &types.GoodTil{}
			}
			goodTil.GoodTilBlockTime = lo.ToPtr(
				fa.initialBlockTime.Add(time.Duration(randIntInRange(rnd, 0, 2000)) * fa.blockTime),
			)
		}
	}

	// the quantity can't be zero
	quantity := rnd.Uint64()
	if quantity == 0 {
		quantity = 1
	}

	return types.Order{
		Creator:    creator.String(),
		Type:       orderType,
		ID:         uuid.Generate().String(),
		BaseDenom:  baseDenom,
		QuoteDenom: quoteDenom,
		Price:      price,
		GoodTil:    goodTil,
		Quantity:   sdkmath.NewIntFromUint64(quantity),
		Side:       side,
	}
}

func (fa *FuzzApp) FundAccount(t *testing.T, sdkCtx sdk.Context, recipient sdk.AccAddress, coin sdk.Coin) {
	t.Helper()

	issuerBalance := fa.testApp.BankKeeper.GetBalance(sdkCtx, fa.issuer, coin.Denom)
	if issuerBalance.IsLT(coin) {
		t.Logf(
			"Failed to fund, insufficient issuer balance, balance:%s, recipient:%s,  coin:%s",
			issuerBalance.String(), recipient.String(), coin.String(),
		)
		return
	}
	require.NoError(t, fa.testApp.BankKeeper.SendCoins(sdkCtx, fa.issuer, recipient, sdk.NewCoins(coin)))
}

func (fa *FuzzApp) PlaceOrder(t *testing.T, sdkCtx sdk.Context, order types.Order) {
	t.Helper()

	spendableBalancesBefore := getSpendableBalances(sdkCtx, fa.testApp, sdk.MustAccAddressFromBech32(order.Creator))
	err := fa.testApp.DEXKeeper.PlaceOrder(sdkCtx, order)
	if err != nil {
		t.Logf("Placement failed, err: %s", err.Error())
		// expected fail
		if errors.Is(err, types.ErrFailedToLockCoin) || strings.Contains(err.Error(), "good til") {
			return
		}
		require.NoError(t, err)
	}
	require.NoError(t, err)
	t.Log("Placement passed")
	assertOrderPlacementResult(t, sdkCtx, fa.testApp, spendableBalancesBefore, order)
}

func (fa *FuzzApp) CancelOrder(t *testing.T, sdkCtx sdk.Context, order types.Order) {
	t.Helper()

	_, err := fa.testApp.DEXKeeper.GetOrderByAddressAndID(sdkCtx, sdk.MustAccAddressFromBech32(order.Creator), order.ID)
	if err != nil {
		require.ErrorIs(t, err, types.ErrRecordNotFound)
		t.Logf("Order to cancel not found.")
		return
	}
	t.Logf("Cancelling order.")
	require.NoError(t, fa.testApp.DEXKeeper.CancelOrder(sdkCtx, sdk.MustAccAddressFromBech32(order.Creator), order.ID))
}

func FuzzPlaceCancelOrder(f *testing.F) {
	f.Add(uint32(1))
	f.Add(uint32(math.MaxUint32 / 2))
	f.Add(uint32(math.MaxUint32))

	f.Fuzz(
		func(
			t *testing.T,
			rootSeed uint32,
		) {
			const (
				accountsCount             = 10
				assetFTDenomsCount        = 3
				nativeDenomCount          = 3
<<<<<<< HEAD
				ordersCount               = 1000
=======
				ordersCount               = 500
>>>>>>> 073246c9
				cancellationPercent       = 5 // cancel 5% of limit orders
				initialBlockHeight        = 1
				goodTilBlockHeightPercent = 10
				goodTilBlockTimePercent   = 10
				blockTime                 = time.Second
			)
			var (
				initialBlockTime = time.Date(2023, 1, 2, 3, 4, 5, 6, time.UTC)
			)

			fuzzApp := NewFuzzApp(
				t,
				accountsCount,
				assetFTDenomsCount,
				nativeDenomCount,
				initialBlockHeight,
				initialBlockTime,
				goodTilBlockHeightPercent,
				goodTilBlockTimePercent,
				blockTime,
			)
			rootRnd := rand.New(rand.NewSource(int64(rootSeed)))

			sdkCtx := fuzzApp.testApp.NewContextLegacy(false, tmproto.Header{
				Height: initialBlockHeight,
				Time:   initialBlockTime,
			})

			t.Logf("Generating orders with rootSeed: %d", rootSeed)
			for i := 0; i < ordersCount; i++ {
				_, err := fuzzApp.testApp.BeginBlocker(sdkCtx)
				require.NoError(t, err)

				orderSeed := rootRnd.Int63()
				orderRnd := rand.New(rand.NewSource(orderSeed))

				order := fuzzApp.GenOrder(t, orderRnd)

				var fundDenom string
				switch order.Side {
				case types.SIDE_BUY:
					fundDenom = order.QuoteDenom
				case types.SIDE_SELL:
					fundDenom = order.BaseDenom
				default:
					t.Fatalf("Unsupported order side: %s", order.Side.String())
				}

				// fund creator with random quantity,
				creator := sdk.MustAccAddressFromBech32(order.Creator)

				balance := orderRnd.Uint64()
				coin := sdk.NewCoin(fundDenom, sdkmath.NewIntFromUint64(balance))
				t.Logf("Funding account for the order placement, addr:%s, coin:%s", order.Creator, coin.String())
				fuzzApp.FundAccount(t, sdkCtx, creator, coin)
				t.Logf("Placing order, i:%d, seed:%d, order: %s", i, orderSeed, order.String())
				fuzzApp.PlaceOrder(t, sdkCtx, order)

				if order.Type == types.ORDER_TYPE_LIMIT {
					// simulate percent based cancellation
					if randBoolWithPercent(orderRnd, cancellationPercent) {
						fuzzApp.CancelOrder(t, sdkCtx, order)
					}
				}

				_, err = fuzzApp.testApp.EndBlocker(sdkCtx)
				require.NoError(t, err)

				sdkCtx = fuzzApp.testApp.NewContextLegacy(false, tmproto.Header{
					Height: sdkCtx.BlockHeight() + 1,
					Time:   sdkCtx.BlockTime().Add(blockTime),
				})
			}
		})
}

func randBoolWithPercent(orderRnd *rand.Rand, cancellationPercent int) bool {
	shouldCancelOrder := randIntInRange(orderRnd, 1, 100) < cancellationPercent
	return shouldCancelOrder
}

func randIntInRange(rnd *rand.Rand, minRange, maxRange int) int {
	return rnd.Intn(maxRange-minRange+1) + minRange
}

func buildNumExpPrice(
	num uint64,
	exp int8,
) (types.Price, bool) {
	numPart := strconv.FormatUint(num, 10)
	// make the price valid if it ends with 0
	validNumPart := strings.TrimRight(numPart, "0")
	if validNumPart == "" {
		// zero price
		return types.Price{}, false
	}
	correction := len(numPart) - len(validNumPart)
	// invalid is exceeds the max int8 value
	if int(exp)+correction > math.MaxInt8 {
		return types.Price{}, false
	}
	numPart = validNumPart
	exp += int8(correction)

	if len(numPart) > types.MaxNumLen {
		return types.Price{}, false
	}
	if exp > types.MaxExp || exp < types.MinExt {
		return types.Price{}, false
	}
	// prepare valid price
	var expPart string
	if exp != 0 {
		expPart = types.ExponentSymbol + strconv.Itoa(int(exp))
	}

	priceStr := numPart + expPart
	return types.MustNewPriceFromString(priceStr), true
}

func genAnyItemByIndex[T any](slice []T, ind uint8) T {
	return slice[int(ind)%len(slice)]
}<|MERGE_RESOLUTION|>--- conflicted
+++ resolved
@@ -243,11 +243,7 @@
 				accountsCount             = 10
 				assetFTDenomsCount        = 3
 				nativeDenomCount          = 3
-<<<<<<< HEAD
-				ordersCount               = 1000
-=======
 				ordersCount               = 500
->>>>>>> 073246c9
 				cancellationPercent       = 5 // cancel 5% of limit orders
 				initialBlockHeight        = 1
 				goodTilBlockHeightPercent = 10
