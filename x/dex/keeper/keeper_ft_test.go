--- conflicted
+++ resolved
@@ -117,11 +117,7 @@
 	require.ErrorContains(t, testApp.DEXKeeper.PlaceOrder(sdkCtx, order), "locking coins for DEX disabled for")
 }
 
-<<<<<<< HEAD
 func TestKeeper_PlaceOrderWithRestrictDEXFeature(t *testing.T) {
-=======
-func TestKeeper_PlaceOrderWithBurning(t *testing.T) {
->>>>>>> ceca0e53
 	testApp := simapp.New()
 	sdkCtx := testApp.BaseApp.NewContextLegacy(false, tmproto.Header{
 		Time:    time.Now(),
@@ -131,18 +127,13 @@
 	acc, _ := testApp.GenAccount(sdkCtx)
 	issuer, _ := testApp.GenAccount(sdkCtx)
 
-<<<<<<< HEAD
 	issuanceSettings := assetfttypes.IssueSettings{
-=======
-	settingsWithExtension := assetfttypes.IssueSettings{
->>>>>>> ceca0e53
 		Issuer:        issuer,
 		Symbol:        "DEFEXT",
 		Subunit:       "defext",
 		Precision:     6,
 		InitialAmount: sdkmath.NewIntWithDecimal(1, 10),
 		Features: []assetfttypes.Feature{
-<<<<<<< HEAD
 			assetfttypes.Feature_dex_dex_whitelisted_denoms,
 		},
 		DEXSettings: &assetfttypes.DEXSettings{
@@ -160,29 +151,14 @@
 		ID:         uuid.Generate().String(),
 		BaseDenom:  denom,
 		QuoteDenom: denom2, // the denom2 is not allowed
-=======
-			assetfttypes.Feature_burning,
-		},
-	}
-	denomWithBurn, err := testApp.AssetFTKeeper.Issue(sdkCtx, settingsWithExtension)
-	require.NoError(t, err)
-
-	order := types.Order{
-		Creator:    acc.String(),
-		Type:       types.ORDER_TYPE_LIMIT,
-		ID:         uuid.Generate().String(),
-		BaseDenom:  denomWithBurn,
-		QuoteDenom: denom2,
->>>>>>> ceca0e53
-		Price:      lo.ToPtr(types.MustNewPriceFromString("12e-1")),
-		Quantity:   sdkmath.NewInt(10),
-		Side:       types.SIDE_SELL,
-		GoodTil: &types.GoodTil{
-			GoodTilBlockHeight: 390,
-		},
-		TimeInForce: types.TIME_IN_FORCE_GTC,
-	}
-<<<<<<< HEAD
+		Price:      lo.ToPtr(types.MustNewPriceFromString("12e-1")),
+		Quantity:   sdkmath.NewInt(10),
+		Side:       types.SIDE_SELL,
+		GoodTil: &types.GoodTil{
+			GoodTilBlockHeight: 390,
+		},
+		TimeInForce: types.TIME_IN_FORCE_GTC,
+	}
 	lockedBalance, err := orderReceiveDenom2.ComputeLimitOrderLockedBalance()
 	require.NoError(t, err)
 	require.NoError(t, testApp.BankKeeper.SendCoins(sdkCtx, issuer, acc, sdk.NewCoins(lockedBalance)))
@@ -197,49 +173,13 @@
 		BaseDenom:  denom,
 		QuoteDenom: denom3, // the denom3 is allowed
 		Price:      lo.ToPtr(types.MustNewPriceFromString("7e-4")),
-=======
-	lockedBalance, err := order.ComputeLimitOrderLockedBalance()
-	require.NoError(t, err)
-	require.NoError(t, testApp.BankKeeper.SendCoins(sdkCtx, issuer, acc, sdk.NewCoins(lockedBalance)))
-	require.NoError(t, testApp.DEXKeeper.PlaceOrder(sdkCtx, order))
-	require.ErrorContains(t, testApp.AssetFTKeeper.Burn(sdkCtx, acc, lockedBalance), "coins are not spendable")
-}
-
-func TestKeeper_PlaceOrderWithStaking(t *testing.T) {
-	testApp := simapp.New()
-	sdkCtx := testApp.BaseApp.NewContextLegacy(false, tmproto.Header{
-		Time:    time.Now(),
-		AppHash: []byte("some-hash"),
-	})
-
-	acc, _ := testApp.GenAccount(sdkCtx)
-	validatorOwner, _ := testApp.GenAccount(sdkCtx)
-	validatorOwner2, _ := testApp.GenAccount(sdkCtx)
-
-	denomToStake := sdk.DefaultBondDenom
-
-	require.NoError(t, testApp.FundAccount(sdkCtx, validatorOwner, sdk.NewCoins(sdk.NewInt64Coin(denomToStake, 10))))
-	err := addValidator(sdkCtx, testApp.StakingKeeper, validatorOwner, sdk.NewInt64Coin(denomToStake, 10))
-	require.NoError(t, err)
-	val, err := testApp.StakingKeeper.GetValidators(sdkCtx, 1)
-	require.NoError(t, err)
-
-	order := types.Order{
-		Creator:    acc.String(),
-		Type:       types.ORDER_TYPE_LIMIT,
-		ID:         uuid.Generate().String(),
-		BaseDenom:  denomToStake,
-		QuoteDenom: denom2,
-		Price:      lo.ToPtr(types.MustNewPriceFromString("12e-1")),
->>>>>>> ceca0e53
-		Quantity:   sdkmath.NewInt(10),
-		Side:       types.SIDE_SELL,
-		GoodTil: &types.GoodTil{
-			GoodTilBlockHeight: 390,
-		},
-		TimeInForce: types.TIME_IN_FORCE_GTC,
-	}
-<<<<<<< HEAD
+		Quantity:   sdkmath.NewInt(10),
+		Side:       types.SIDE_SELL,
+		GoodTil: &types.GoodTil{
+			GoodTilBlockHeight: 390,
+		},
+		TimeInForce: types.TIME_IN_FORCE_GTC,
+	}
 	lockedBalance, err = orderReceiveDenom2.ComputeLimitOrderLockedBalance()
 	require.NoError(t, err)
 	require.NoError(t, testApp.BankKeeper.SendCoins(sdkCtx, issuer, acc, sdk.NewCoins(lockedBalance)))
@@ -248,7 +188,85 @@
 	// now update settings to remove all limit and place orderReceiveDenom2
 	require.NoError(t, testApp.AssetFTKeeper.UpdateDEXWhitelistedDenoms(sdkCtx, issuer, denom, nil))
 	require.NoError(t, testApp.DEXKeeper.PlaceOrder(sdkCtx, orderReceiveDenom2))
-=======
+}
+
+func TestKeeper_PlaceOrderWithBurning(t *testing.T) {
+	testApp := simapp.New()
+	sdkCtx := testApp.BaseApp.NewContextLegacy(false, tmproto.Header{
+		Time:    time.Now(),
+		AppHash: []byte("some-hash"),
+	})
+
+	acc, _ := testApp.GenAccount(sdkCtx)
+	issuer, _ := testApp.GenAccount(sdkCtx)
+
+	settingsWithExtension := assetfttypes.IssueSettings{
+		Issuer:        issuer,
+		Symbol:        "DEFEXT",
+		Subunit:       "defext",
+		Precision:     6,
+		InitialAmount: sdkmath.NewIntWithDecimal(1, 10),
+		Features: []assetfttypes.Feature{
+			assetfttypes.Feature_burning,
+		},
+	}
+	denomWithBurn, err := testApp.AssetFTKeeper.Issue(sdkCtx, settingsWithExtension)
+	require.NoError(t, err)
+
+	order := types.Order{
+		Creator:    acc.String(),
+		Type:       types.ORDER_TYPE_LIMIT,
+		ID:         uuid.Generate().String(),
+		BaseDenom:  denomWithBurn,
+		QuoteDenom: denom2,
+		Price:      lo.ToPtr(types.MustNewPriceFromString("12e-1")),
+		Quantity:   sdkmath.NewInt(10),
+		Side:       types.SIDE_SELL,
+		GoodTil: &types.GoodTil{
+			GoodTilBlockHeight: 390,
+		},
+		TimeInForce: types.TIME_IN_FORCE_GTC,
+	}
+	lockedBalance, err := order.ComputeLimitOrderLockedBalance()
+	require.NoError(t, err)
+	require.NoError(t, testApp.BankKeeper.SendCoins(sdkCtx, issuer, acc, sdk.NewCoins(lockedBalance)))
+	require.NoError(t, testApp.DEXKeeper.PlaceOrder(sdkCtx, order))
+	require.ErrorContains(t, testApp.AssetFTKeeper.Burn(sdkCtx, acc, lockedBalance), "coins are not spendable")
+}
+
+func TestKeeper_PlaceOrderWithStaking(t *testing.T) {
+	testApp := simapp.New()
+	sdkCtx := testApp.BaseApp.NewContextLegacy(false, tmproto.Header{
+		Time:    time.Now(),
+		AppHash: []byte("some-hash"),
+	})
+
+	acc, _ := testApp.GenAccount(sdkCtx)
+	validatorOwner, _ := testApp.GenAccount(sdkCtx)
+	validatorOwner2, _ := testApp.GenAccount(sdkCtx)
+
+	denomToStake := sdk.DefaultBondDenom
+
+	require.NoError(t, testApp.FundAccount(sdkCtx, validatorOwner, sdk.NewCoins(sdk.NewInt64Coin(denomToStake, 10))))
+	err := addValidator(sdkCtx, testApp.StakingKeeper, validatorOwner, sdk.NewInt64Coin(denomToStake, 10))
+	require.NoError(t, err)
+	val, err := testApp.StakingKeeper.GetValidators(sdkCtx, 1)
+	require.NoError(t, err)
+
+	order := types.Order{
+		Creator:    acc.String(),
+		Type:       types.ORDER_TYPE_LIMIT,
+		ID:         uuid.Generate().String(),
+		BaseDenom:  denomToStake,
+		QuoteDenom: denom2,
+		Price:      lo.ToPtr(types.MustNewPriceFromString("12e-1")),
+		Quantity:   sdkmath.NewInt(10),
+		Side:       types.SIDE_SELL,
+		GoodTil: &types.GoodTil{
+			GoodTilBlockHeight: 390,
+		},
+		TimeInForce: types.TIME_IN_FORCE_GTC,
+	}
 	orderLockedBalance, err := order.ComputeLimitOrderLockedBalance()
 	require.NoError(t, err)
 	require.NoError(t, testApp.FundAccount(sdkCtx, acc, sdk.NewCoins(orderLockedBalance)))
@@ -332,5 +350,4 @@
 	}
 	_, err = stakingkeeper.NewMsgServerImpl(stakingKeeper).CreateValidator(ctx, msg)
 	return err
->>>>>>> ceca0e53
 }