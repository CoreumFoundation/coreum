package auth

import (
	"context"
	"math/big"

	sdk "github.com/cosmos/cosmos-sdk/types"
	"github.com/stretchr/testify/require"

	"github.com/CoreumFoundation/coreum/integration-tests/testing"
	"github.com/CoreumFoundation/coreum/pkg/client"
	"github.com/CoreumFoundation/coreum/pkg/tx"
	"github.com/CoreumFoundation/coreum/pkg/types"
)

// TODO (wojtek): once we have other coins add test verifying that transaction offering fee in coin other then CORE is rejected

// TestTooLowGasPrice verifies that transaction fails if offered gas price is below minimum level
// specified by the fee model of the network
func TestTooLowGasPrice(chain testing.Chain) (testing.Prerequisites, testing.RunFunc, error) {
	sender := testing.RandomWallet()

<<<<<<< HEAD
	initialBalance, err := types.NewCoin(testing.ComputeNeededBalance(
		chain.Network.InitialGasPrice(),
		chain.Network.DeterministicGas().BankSend,
		1,
		big.NewInt(100),
	), chain.Network.TokenSymbol())
	if err != nil {
		return testing.Prerequisites{}, nil, err
	}

	return testing.Prerequisites{
			FundedAccounts: []testing.FundedAccount{
				{
					Wallet: sender,
					Amount: initialBalance,
				},
			},
=======
	return func(ctx context.Context) error {
			initialBalance, err := types.NewCoin(testing.ComputeNeededBalance(
				chain.Network.FeeModel().InitialGasPrice,
				chain.Network.DeterministicGas().BankSend,
				1,
				sdk.NewInt(100),
			).BigInt(), chain.Network.TokenSymbol())
			if err != nil {
				return err
			}

			// FIXME (wojtek): Temporary code for transition
			if chain.Fund != nil {
				chain.Fund(sender, initialBalance)
			}

			return chain.Network.FundAccount(sender.Key.PubKey(), initialBalance.String())
>>>>>>> e7c02d50
		},
		func(ctx context.Context, t testing.T) {
			coredClient := chain.Client

			gasPriceWithMaxDiscount := chain.Network.FeeModel().InitialGasPrice.ToDec().Mul(sdk.OneDec().Sub(chain.Network.FeeModel().MaxDiscount)).TruncateInt()
			gasPrice := gasPriceWithMaxDiscount.Sub(sdk.OneInt())
			txBytes, err := coredClient.PrepareTxBankSend(ctx, client.TxBankSendInput{
				Base: tx.BaseInput{
					Signer:   sender,
					GasLimit: chain.Network.DeterministicGas().BankSend,
					GasPrice: types.Coin{Amount: gasPrice.BigInt(), Denom: chain.Network.TokenSymbol()},
				},
				Sender:   sender,
				Receiver: sender,
				Amount:   types.Coin{Denom: chain.Network.TokenSymbol(), Amount: big.NewInt(10)},
			})
			require.NoError(t, err)

			// Broadcast should fail because gas price is too low for transaction to enter mempool
			_, err = coredClient.Broadcast(ctx, txBytes)
			require.True(t, client.IsInsufficientFeeError(err))
<<<<<<< HEAD
		}, nil
=======
		}
}

// TestNoFee verifies that transaction fails if sender does not offer fee at all
func TestNoFee(chain testing.Chain) (testing.PrepareFunc, testing.RunFunc) {
	sender := testing.RandomWallet()

	return func(ctx context.Context) error {
			initialBalance, err := types.NewCoin(testing.ComputeNeededBalance(
				chain.Network.FeeModel().InitialGasPrice,
				chain.Network.DeterministicGas().BankSend,
				1,
				sdk.NewInt(100),
			).BigInt(), chain.Network.TokenSymbol())
			if err != nil {
				return err
			}

			// FIXME (wojtek): Temporary code for transition
			if chain.Fund != nil {
				chain.Fund(sender, initialBalance)
			}

			return chain.Network.FundAccount(sender.Key.PubKey(), initialBalance.String())
		},
		func(ctx context.Context, t testing.T) {
			coredClient := chain.Client

			txBytes, err := coredClient.PrepareTxBankSend(ctx, client.TxBankSendInput{
				Base: tx.BaseInput{
					Signer:   sender,
					GasLimit: chain.Network.DeterministicGas().BankSend,
				},
				Sender:   sender,
				Receiver: sender,
				Amount:   types.Coin{Denom: chain.Network.TokenSymbol(), Amount: big.NewInt(10)},
			})
			require.NoError(t, err)

			// Broadcast should fail because gas price is too low for transaction to enter mempool
			_, err = coredClient.Broadcast(ctx, txBytes)
			require.True(t, client.IsInsufficientFeeError(err))
		}
}

// TestGasLimitHigherThanMaxBlockGas verifies that transaction requiring more gas than MaxBlockGas fails
func TestGasLimitHigherThanMaxBlockGas(chain testing.Chain) (testing.PrepareFunc, testing.RunFunc) {
	sender := testing.RandomWallet()

	return func(ctx context.Context) error {
			initialBalance, err := types.NewCoin(testing.ComputeNeededBalance(
				chain.Network.FeeModel().InitialGasPrice,
				uint64(chain.Network.FeeModel().MaxBlockGas+1),
				1,
				sdk.NewInt(100),
			).BigInt(), chain.Network.TokenSymbol())
			if err != nil {
				return err
			}

			// FIXME (wojtek): Temporary code for transition
			if chain.Fund != nil {
				chain.Fund(sender, initialBalance)
			}

			return chain.Network.FundAccount(sender.Key.PubKey(), initialBalance.String())
		},
		func(ctx context.Context, t testing.T) {
			coredClient := chain.Client

			txBytes, err := coredClient.PrepareTxBankSend(ctx, client.TxBankSendInput{
				Base: tx.BaseInput{
					Signer:   sender,
					GasLimit: uint64(chain.Network.FeeModel().MaxBlockGas + 1), // transaction requires more gas than block can fit
					GasPrice: types.Coin{Amount: chain.Network.FeeModel().InitialGasPrice.BigInt(), Denom: chain.Network.TokenSymbol()},
				},
				Sender:   sender,
				Receiver: sender,
				Amount:   types.Coin{Denom: chain.Network.TokenSymbol(), Amount: big.NewInt(10)},
			})
			require.NoError(t, err)

			// Broadcast should fail because gas limit is higher than the block capacity
			_, err = coredClient.Broadcast(ctx, txBytes)
			require.Error(t, err)
		}
}

// TestGasLimitEqualToMaxBlockGas verifies that transaction requiring MaxBlockGas gas succeeds
func TestGasLimitEqualToMaxBlockGas(chain testing.Chain) (testing.PrepareFunc, testing.RunFunc) {
	sender := testing.RandomWallet()

	return func(ctx context.Context) error {
			initialBalance, err := types.NewCoin(testing.ComputeNeededBalance(
				chain.Network.FeeModel().InitialGasPrice,
				uint64(chain.Network.FeeModel().MaxBlockGas),
				1,
				sdk.NewInt(100),
			).BigInt(), chain.Network.TokenSymbol())
			if err != nil {
				return err
			}

			// FIXME (wojtek): Temporary code for transition
			if chain.Fund != nil {
				chain.Fund(sender, initialBalance)
			}

			return chain.Network.FundAccount(sender.Key.PubKey(), initialBalance.String())
		},
		func(ctx context.Context, t testing.T) {
			coredClient := chain.Client

			txBytes, err := coredClient.PrepareTxBankSend(ctx, client.TxBankSendInput{
				Base: tx.BaseInput{
					Signer:   sender,
					GasLimit: uint64(chain.Network.FeeModel().MaxBlockGas),
					GasPrice: types.Coin{Amount: chain.Network.FeeModel().InitialGasPrice.BigInt(), Denom: chain.Network.TokenSymbol()},
				},
				Sender:   sender,
				Receiver: sender,
				Amount:   types.Coin{Denom: chain.Network.TokenSymbol(), Amount: big.NewInt(10)},
			})
			require.NoError(t, err)

			_, err = coredClient.Broadcast(ctx, txBytes)
			require.NoError(t, err)
		}
>>>>>>> e7c02d50
}<|MERGE_RESOLUTION|>--- conflicted
+++ resolved
@@ -20,12 +20,11 @@
 func TestTooLowGasPrice(chain testing.Chain) (testing.Prerequisites, testing.RunFunc, error) {
 	sender := testing.RandomWallet()
 
-<<<<<<< HEAD
 	initialBalance, err := types.NewCoin(testing.ComputeNeededBalance(
-		chain.Network.InitialGasPrice(),
+		chain.Network.FeeModel().InitialGasPrice,
 		chain.Network.DeterministicGas().BankSend,
 		1,
-		big.NewInt(100),
+		sdk.NewInt(100),
 	), chain.Network.TokenSymbol())
 	if err != nil {
 		return testing.Prerequisites{}, nil, err
@@ -38,25 +37,6 @@
 					Amount: initialBalance,
 				},
 			},
-=======
-	return func(ctx context.Context) error {
-			initialBalance, err := types.NewCoin(testing.ComputeNeededBalance(
-				chain.Network.FeeModel().InitialGasPrice,
-				chain.Network.DeterministicGas().BankSend,
-				1,
-				sdk.NewInt(100),
-			).BigInt(), chain.Network.TokenSymbol())
-			if err != nil {
-				return err
-			}
-
-			// FIXME (wojtek): Temporary code for transition
-			if chain.Fund != nil {
-				chain.Fund(sender, initialBalance)
-			}
-
-			return chain.Network.FundAccount(sender.Key.PubKey(), initialBalance.String())
->>>>>>> e7c02d50
 		},
 		func(ctx context.Context, t testing.T) {
 			coredClient := chain.Client
@@ -78,33 +58,30 @@
 			// Broadcast should fail because gas price is too low for transaction to enter mempool
 			_, err = coredClient.Broadcast(ctx, txBytes)
 			require.True(t, client.IsInsufficientFeeError(err))
-<<<<<<< HEAD
 		}, nil
-=======
-		}
 }
 
 // TestNoFee verifies that transaction fails if sender does not offer fee at all
-func TestNoFee(chain testing.Chain) (testing.PrepareFunc, testing.RunFunc) {
+func TestNoFee(chain testing.Chain) (testing.Prerequisites, testing.RunFunc, error) {
 	sender := testing.RandomWallet()
 
-	return func(ctx context.Context) error {
-			initialBalance, err := types.NewCoin(testing.ComputeNeededBalance(
-				chain.Network.FeeModel().InitialGasPrice,
-				chain.Network.DeterministicGas().BankSend,
-				1,
-				sdk.NewInt(100),
-			).BigInt(), chain.Network.TokenSymbol())
-			if err != nil {
-				return err
-			}
+	initialBalance, err := types.NewCoin(testing.ComputeNeededBalance(
+		chain.Network.FeeModel().InitialGasPrice,
+		chain.Network.DeterministicGas().BankSend,
+		1,
+		sdk.NewInt(100),
+	).BigInt(), chain.Network.TokenSymbol())
+	if err != nil {
+		return testing.Prerequisites{}, nil, err
+	}
 
-			// FIXME (wojtek): Temporary code for transition
-			if chain.Fund != nil {
-				chain.Fund(sender, initialBalance)
-			}
-
-			return chain.Network.FundAccount(sender.Key.PubKey(), initialBalance.String())
+	return testing.Prerequisites{
+			FundedAccounts: []testing.FundedAccount{
+				{
+					Wallet: sender,
+					Amount: initialBalance,
+				},
+			},
 		},
 		func(ctx context.Context, t testing.T) {
 			coredClient := chain.Client
@@ -123,30 +100,30 @@
 			// Broadcast should fail because gas price is too low for transaction to enter mempool
 			_, err = coredClient.Broadcast(ctx, txBytes)
 			require.True(t, client.IsInsufficientFeeError(err))
-		}
+		}, nil
 }
 
 // TestGasLimitHigherThanMaxBlockGas verifies that transaction requiring more gas than MaxBlockGas fails
-func TestGasLimitHigherThanMaxBlockGas(chain testing.Chain) (testing.PrepareFunc, testing.RunFunc) {
+func TestGasLimitHigherThanMaxBlockGas(chain testing.Chain) (testing.Prerequisites, testing.RunFunc, error) {
 	sender := testing.RandomWallet()
 
-	return func(ctx context.Context) error {
-			initialBalance, err := types.NewCoin(testing.ComputeNeededBalance(
-				chain.Network.FeeModel().InitialGasPrice,
-				uint64(chain.Network.FeeModel().MaxBlockGas+1),
-				1,
-				sdk.NewInt(100),
-			).BigInt(), chain.Network.TokenSymbol())
-			if err != nil {
-				return err
-			}
+	initialBalance, err := types.NewCoin(testing.ComputeNeededBalance(
+		chain.Network.FeeModel().InitialGasPrice,
+		uint64(chain.Network.FeeModel().MaxBlockGas+1),
+		1,
+		sdk.NewInt(100),
+	).BigInt(), chain.Network.TokenSymbol())
+	if err != nil {
+		return testing.Prerequisites{}, nil, err
+	}
 
-			// FIXME (wojtek): Temporary code for transition
-			if chain.Fund != nil {
-				chain.Fund(sender, initialBalance)
-			}
-
-			return chain.Network.FundAccount(sender.Key.PubKey(), initialBalance.String())
+	return testing.Prerequisites{
+			FundedAccounts: []testing.FundedAccount{
+				{
+					Wallet: sender,
+					Amount: initialBalance,
+				},
+			},
 		},
 		func(ctx context.Context, t testing.T) {
 			coredClient := chain.Client
@@ -166,30 +143,30 @@
 			// Broadcast should fail because gas limit is higher than the block capacity
 			_, err = coredClient.Broadcast(ctx, txBytes)
 			require.Error(t, err)
-		}
+		}, nil
 }
 
 // TestGasLimitEqualToMaxBlockGas verifies that transaction requiring MaxBlockGas gas succeeds
-func TestGasLimitEqualToMaxBlockGas(chain testing.Chain) (testing.PrepareFunc, testing.RunFunc) {
+func TestGasLimitEqualToMaxBlockGas(chain testing.Chain) (testing.Prerequisites, testing.RunFunc, error) {
 	sender := testing.RandomWallet()
 
-	return func(ctx context.Context) error {
-			initialBalance, err := types.NewCoin(testing.ComputeNeededBalance(
-				chain.Network.FeeModel().InitialGasPrice,
-				uint64(chain.Network.FeeModel().MaxBlockGas),
-				1,
-				sdk.NewInt(100),
-			).BigInt(), chain.Network.TokenSymbol())
-			if err != nil {
-				return err
-			}
+	initialBalance, err := types.NewCoin(testing.ComputeNeededBalance(
+		chain.Network.FeeModel().InitialGasPrice,
+		uint64(chain.Network.FeeModel().MaxBlockGas),
+		1,
+		sdk.NewInt(100),
+	).BigInt(), chain.Network.TokenSymbol())
+	if err != nil {
+		return testing.Prerequisites{}, nil, err
+	}
 
-			// FIXME (wojtek): Temporary code for transition
-			if chain.Fund != nil {
-				chain.Fund(sender, initialBalance)
-			}
-
-			return chain.Network.FundAccount(sender.Key.PubKey(), initialBalance.String())
+	return testing.Prerequisites{
+			FundedAccounts: []testing.FundedAccount{
+				{
+					Wallet: sender,
+					Amount: initialBalance,
+				},
+			},
 		},
 		func(ctx context.Context, t testing.T) {
 			coredClient := chain.Client
@@ -208,6 +185,5 @@
 
 			_, err = coredClient.Broadcast(ctx, txBytes)
 			require.NoError(t, err)
-		}
->>>>>>> e7c02d50
+		}, nil
 }