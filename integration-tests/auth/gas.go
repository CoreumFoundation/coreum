--- conflicted
+++ resolved
@@ -35,13 +35,8 @@
 	txBytes, err := coredClient.PrepareTxBankSend(ctx, client.TxBankSendInput{
 		Base: tx.BaseInput{
 			Signer:   sender,
-<<<<<<< HEAD
 			GasLimit: chain.GasLimitByMsgs(&banktypes.MsgSend{}),
-			GasPrice: chain.NewDecCoin(gasPriceWithMaxDiscount.Sub(sdk.OneDec())),
-=======
-			GasLimit: chain.NetworkConfig.Fee.DeterministicGas.BankSend,
 			GasPrice: chain.NewDecCoin(gasPriceWithMaxDiscount.Mul(sdk.MustNewDecFromStr("0.5"))),
->>>>>>> 69d041c5
 		},
 		Sender:   sender,
 		Receiver: sender,
