--- conflicted
+++ resolved
@@ -27,13 +27,13 @@
 
 	faucetWallet := chain.RandomWallet()
 
-	signer1KeyInfo, err := chain.ClientContext.Keyring.KeyByAddress(chain.RandomWallet())
+	signer1KeyInfo, err := chain.ClientContext.Keyring().KeyByAddress(chain.RandomWallet())
 	requireT.NoError(err)
 
-	signer2KeyInfo, err := chain.ClientContext.Keyring.KeyByAddress(chain.RandomWallet())
+	signer2KeyInfo, err := chain.ClientContext.Keyring().KeyByAddress(chain.RandomWallet())
 	requireT.NoError(err)
 
-	signer3KeyInfo, err := chain.ClientContext.Keyring.KeyByAddress(chain.RandomWallet())
+	signer3KeyInfo, err := chain.ClientContext.Keyring().KeyByAddress(chain.RandomWallet())
 	requireT.NoError(err)
 
 	recipientWallet := chain.RandomWallet()
@@ -59,7 +59,7 @@
 
 	// generate the keyring and collect the keys to use for the multisig account
 	keyNamesSet := []string{signer1KeyInfo.GetName(), signer2KeyInfo.GetName(), signer3KeyInfo.GetName()}
-	kr := chain.ClientContext.Keyring
+	kr := chain.ClientContext.Keyring()
 	publicKeySet := make([]cryptotypes.PubKey, 0, len(keyNamesSet))
 	for _, key := range keyNamesSet {
 		info, err := kr.Key(key)
@@ -84,12 +84,7 @@
 		Amount:      coinsToFundMultisigAddress,
 	}
 
-<<<<<<< HEAD
-	chainCtx := chain.Context.
-		WithFromName(faucetWallet.String()).
-=======
 	clientCtx := chain.ClientContext.
->>>>>>> aa661f42
 		WithFromAddress(faucetWallet)
 
 	txF := chain.TxFactory().
@@ -97,14 +92,14 @@
 
 	result, err := tx.BroadcastTx(
 		ctx,
-		chainCtx,
+		clientCtx,
 		txF,
 		bankSendMsg,
 	)
 	require.NoError(t, err)
 	logger.Get(ctx).Info("Multisig funding executed", zap.String("txHash", result.TxHash))
 
-	bankClient := banktypes.NewQueryClient(chainCtx)
+	bankClient := banktypes.NewQueryClient(clientCtx)
 	multisigBalances, err := bankClient.AllBalances(ctx, &banktypes.QueryAllBalancesRequest{
 		Address: multisigAddress.String(),
 	})
@@ -116,7 +111,7 @@
 	coinsToSendToRecipient := sdk.NewCoins(sdk.NewInt64Coin(nativeDenom, 1000))
 
 	// prepare the tx factory to sign with the account seq and number of the multisig account
-	multisigAccInfo, err := tx.GetAccountInfo(ctx, chainCtx, multisigAddress)
+	multisigAccInfo, err := tx.GetAccountInfo(ctx, clientCtx, multisigAddress)
 	requireT.NoError(err)
 	txF = txF.
 		WithAccountNumber(multisigAccInfo.GetAccountNumber()).
@@ -136,9 +131,9 @@
 	err = tx.SignTx(txF, signer1KeyInfo.GetName(), txBuilder, false)
 	requireT.NoError(err)
 	multisigTx := createMulisignTx(requireT, txBuilder, multisigAccInfo.GetSequence(), multisigPublicKey)
-	encodedTx, err := chainCtx.TxConfig().TxEncoder()(multisigTx)
+	encodedTx, err := clientCtx.TxConfig().TxEncoder()(multisigTx)
 	requireT.NoError(err)
-	_, err = tx.BroadcastRawTx(ctx, chainCtx, encodedTx)
+	_, err = tx.BroadcastRawTx(ctx, clientCtx, encodedTx)
 	requireT.Error(err)
 	requireT.True(client.IsErr(err, sdkerrors.ErrUnauthorized), err)
 	logger.Get(ctx).Info("Partially signed tx executed with expected error")
@@ -151,9 +146,9 @@
 	err = tx.SignTx(txF, signer2KeyInfo.GetName(), txBuilder, false)
 	requireT.NoError(err)
 	multisigTx = createMulisignTx(requireT, txBuilder, multisigAccInfo.GetSequence(), multisigPublicKey)
-	encodedTx, err = chainCtx.TxConfig().TxEncoder()(multisigTx)
+	encodedTx, err = clientCtx.TxConfig().TxEncoder()(multisigTx)
 	requireT.NoError(err)
-	result, err = tx.BroadcastRawTx(ctx, chainCtx, encodedTx)
+	result, err = tx.BroadcastRawTx(ctx, clientCtx, encodedTx)
 	requireT.NoError(err)
 	logger.Get(ctx).Info("Fully signed tx executed", zap.String("txHash", result.TxHash))
 
