//go:build integrationtests

package ibc

import (
	"context"
	"testing"

	sdk "github.com/cosmos/cosmos-sdk/types"
	sdkerrors "github.com/cosmos/cosmos-sdk/types/errors"
	banktypes "github.com/cosmos/cosmos-sdk/x/bank/types"
	ibctransfertypes "github.com/cosmos/ibc-go/v4/modules/apps/transfer/types"
<<<<<<< HEAD
	"github.com/samber/lo"
=======
	"github.com/stretchr/testify/assert"
>>>>>>> 340ec039
	"github.com/stretchr/testify/require"

	integrationtests "github.com/CoreumFoundation/coreum/integration-tests"
	"github.com/CoreumFoundation/coreum/pkg/client"
	assetfttypes "github.com/CoreumFoundation/coreum/x/asset/ft/types"
)

func TestIBCAssetFTSendCommissionAndBurnRate(t *testing.T) {
	t.Parallel()

	ctx, chains := integrationtests.NewChainsTestingContext(t)
	requireT := require.New(t)

	coreumChain := chains.Coreum
	gaiaChain := chains.Gaia
	osmosisChain := chains.Osmosis

	gaiaToCoreumChannelID := gaiaChain.GetIBCChannelID(ctx, t, coreumChain.ChainSettings.ChainID)
	coreumToGaiaChannelID := coreumChain.GetIBCChannelID(ctx, t, gaiaChain.ChainSettings.ChainID)
	osmosisToCoreumChannelID := osmosisChain.GetIBCChannelID(ctx, t, coreumChain.ChainSettings.ChainID)
	coreumToOsmosisChannelID := coreumChain.GetIBCChannelID(ctx, t, osmosisChain.ChainSettings.ChainID)

	coreumToGaiaEscrowAddress := ibctransfertypes.GetEscrowAddress(ibctransfertypes.PortID, coreumToGaiaChannelID)
	coreumToOsmosisEscrowAddress := ibctransfertypes.GetEscrowAddress(ibctransfertypes.PortID, coreumToOsmosisChannelID)

	coreumSender := coreumChain.GenAccount()
	gaiaRecipient1 := gaiaChain.GenAccount()
	gaiaRecipient2 := gaiaChain.GenAccount()
	osmosisRecipient1 := osmosisChain.GenAccount()
	osmosisRecipient2 := osmosisChain.GenAccount()

	coreumIssuer := coreumChain.GenAccount()
	issueFee := getIssueFee(ctx, t, coreumChain.ClientContext).Amount
	coreumChain.FundAccountsWithOptions(ctx, t, coreumIssuer, integrationtests.BalancesOptions{
		Messages: []sdk.Msg{
			&banktypes.MsgSend{},
			&assetfttypes.MsgIssue{},
			&ibctransfertypes.MsgTransfer{},
			&ibctransfertypes.MsgTransfer{},
		},
		Amount: issueFee,
	})

	coreumChain.FundAccountsWithOptions(ctx, t, coreumSender, integrationtests.BalancesOptions{
		Messages: []sdk.Msg{
			&ibctransfertypes.MsgTransfer{},
			&ibctransfertypes.MsgTransfer{},
		},
	})

	issueMsg := &assetfttypes.MsgIssue{
		Issuer:             coreumIssuer.String(),
		Symbol:             "mysymbol",
		Subunit:            "mysubunit",
		Precision:          8,
		InitialAmount:      sdk.NewInt(1_000_000),
		BurnRate:           sdk.MustNewDecFromStr("0.1"),
		SendCommissionRate: sdk.MustNewDecFromStr("0.2"),
	}
	_, err := client.BroadcastTx(
		ctx,
		coreumChain.ClientContext.WithFromAddress(coreumIssuer),
		coreumChain.TxFactory().WithGas(coreumChain.GasLimitByMsgs(issueMsg)),
		issueMsg,
	)
	require.NoError(t, err)
	denom := assetfttypes.BuildDenom(issueMsg.Subunit, coreumIssuer)

	sendCoin := sdk.NewCoin(denom, sdk.NewInt(1000))
	burntAmount := issueMsg.BurnRate.Mul(sendCoin.Amount.ToDec()).TruncateInt()
	sendCommissionAmount := issueMsg.SendCommissionRate.Mul(sendCoin.Amount.ToDec()).TruncateInt()
	extraAmount := sdk.NewInt(77) // some amount to be left at the end
	msgSend := &banktypes.MsgSend{
		FromAddress: coreumIssuer.String(),
		ToAddress:   coreumSender.String(),
		// amount to send + burn rate + send commission rate + some amount to test with none-zero reminder
		Amount: sdk.NewCoins(sdk.NewCoin(denom,
			sendCoin.Amount.MulRaw(2).
				Add(burntAmount.MulRaw(2)).
				Add(sendCommissionAmount.MulRaw(2)).
				Add(extraAmount)),
		),
	}

	_, err = client.BroadcastTx(
		ctx,
		coreumChain.ClientContext.WithFromAddress(coreumIssuer),
		coreumChain.TxFactory().WithGas(coreumChain.GasLimitByMsgs(msgSend)),
		msgSend,
	)
	requireT.NoError(err)

<<<<<<< HEAD
	receiveCoinGaia := sdk.NewCoin(convertToIBCDenom(gaiaToCoreumChannelID, sendCoin.Denom), sendCoin.Amount)
	receiveCoinOsmosis := sdk.NewCoin(convertToIBCDenom(osmosisToCoreumChannelID, sendCoin.Denom), sendCoin.Amount)

	// ********** Coreum to Gaia ********** //
	// IBC transfer from FT issuer address.
	ibcTransferAndAssertBalanceChanges(
		ctx,
		t,
		coreumChain.ChainContext,
		coreumIssuer,
		sendCoin,
		gaiaChain.ChainContext,
		gaiaRecipient1,
		receiveCoinGaia,
		map[string]sdk.Int{
			coreumChain.ConvertToBech32Address(coreumIssuer):              sendCoin.Amount.Neg(),
			coreumChain.ConvertToBech32Address(coreumToGaiaEscrowAddress): sendCoin.Amount,
		},
		map[string]sdk.Int{
			gaiaChain.ConvertToBech32Address(gaiaRecipient1): sendCoin.Amount,
		},
	)

	// IBC transfer from non-FT issuer address.
	ibcTransferAndAssertBalanceChanges(
		ctx,
		t,
		coreumChain.ChainContext,
		coreumSender,
		sendCoin,
		gaiaChain.ChainContext,
		gaiaRecipient2,
		receiveCoinGaia,
		map[string]sdk.Int{
			coreumChain.ConvertToBech32Address(coreumSender):              sendCoin.Amount.Add(sendCommissionAmount).Add(burntAmount).Neg(),
			coreumChain.ConvertToBech32Address(coreumIssuer):              sendCommissionAmount,
			coreumChain.ConvertToBech32Address(coreumToGaiaEscrowAddress): sendCoin.Amount,
		},
		map[string]sdk.Int{
			gaiaChain.ConvertToBech32Address(gaiaRecipient2): sendCoin.Amount,
		},
=======
	// issuer balance before the IBC transfer
	coreumIssuerBalanceBeforeIBCTransfersRes, err := coreumBankClient.Balance(ctx, &banktypes.QueryBalanceRequest{
		Address: coreumIssuer.String(),
		Denom:   sendCoin.Denom,
	})
	requireT.NoError(err)

	// send from issuer and non issuer to gaia
	sendToPeerChainFromCoreumFTIssuerAndNonIssuer(
		ctx, t, coreumIssuer, coreumSender, coreumChain.ChainContext, sendCoin, gaiaChain.ChainContext, gaiaRecipient, gaiaToCoreumChannelID, coreumToGaiaEscrowAddress,
	)

	// send from issuer to osmosis
	sendToPeerChainFromCoreumFTIssuerAndNonIssuer(
		ctx, t, coreumIssuer, coreumSender, coreumChain.ChainContext, sendCoin, osmosisChain.ChainContext, osmosisRecipient, osmosisToCoreumChannelID, coreumToOsmosisEscrowAddress,
>>>>>>> 340ec039
	)

	// ********** Coreum to Osmosis ********** //
	// IBC transfer from FT issuer address.
	ibcTransferAndAssertBalanceChanges(
		ctx,
		t,
		coreumChain.ChainContext,
		coreumIssuer,
		sendCoin,
		osmosisChain.ChainContext,
		osmosisRecipient1,
		receiveCoinOsmosis,
		map[string]sdk.Int{
			coreumChain.ConvertToBech32Address(coreumIssuer):                 sendCoin.Amount.Neg(),
			coreumChain.ConvertToBech32Address(coreumToOsmosisEscrowAddress): sendCoin.Amount,
		},
		map[string]sdk.Int{
			osmosisChain.ConvertToBech32Address(osmosisRecipient1): sendCoin.Amount,
		},
	)

	// IBC transfer from non-FT issuer address.
	ibcTransferAndAssertBalanceChanges(
		ctx,
		t,
		coreumChain.ChainContext,
		coreumSender,
		sendCoin,
		osmosisChain.ChainContext,
		osmosisRecipient2,
		receiveCoinOsmosis,
		map[string]sdk.Int{
			coreumChain.ConvertToBech32Address(coreumSender):                 sendCoin.Amount.Add(sendCommissionAmount).Add(burntAmount).Neg(),
			coreumChain.ConvertToBech32Address(coreumIssuer):                 sendCommissionAmount,
			coreumChain.ConvertToBech32Address(coreumToOsmosisEscrowAddress): sendCoin.Amount,
		},
		map[string]sdk.Int{
			osmosisChain.ConvertToBech32Address(osmosisRecipient2): sendCoin.Amount,
		},
	)

<<<<<<< HEAD
	// ********** Gaia to Coreum (send back) ********** //
	// IBC transfer back to issuer address.
	ibcTransferAndAssertBalanceChanges(
		ctx,
		t,
		gaiaChain.ChainContext,
		gaiaRecipient1,
		receiveCoinGaia,
		coreumChain.ChainContext,
		coreumIssuer,
		sendCoin,
		map[string]sdk.Int{
			gaiaChain.ConvertToBech32Address(gaiaRecipient1): sendCoin.Amount.Neg(),
		},
		map[string]sdk.Int{
			coreumChain.ConvertToBech32Address(coreumToGaiaEscrowAddress): sendCoin.Amount.Neg(),
			coreumChain.ConvertToBech32Address(coreumIssuer):              sendCoin.Amount,
		},
	)

	// IBC transfer back to non-issuer address.
	ibcTransferAndAssertBalanceChanges(
		ctx,
		t,
		gaiaChain.ChainContext,
		gaiaRecipient2,
		receiveCoinGaia,
		coreumChain.ChainContext,
		coreumSender,
		sendCoin,
		map[string]sdk.Int{
			gaiaChain.ConvertToBech32Address(gaiaRecipient2): sendCoin.Amount.Neg(),
		},
		map[string]sdk.Int{
			coreumChain.ConvertToBech32Address(coreumToGaiaEscrowAddress): sendCoin.Amount.Neg(),
			coreumChain.ConvertToBech32Address(coreumSender):              sendCoin.Amount,
			coreumChain.ConvertToBech32Address(coreumIssuer):              sdk.ZeroInt(),
		},
	)
=======
	// send back from gaia to validate zero commission
	sendFromPeerChainAndValidateZeroCommissionOnEscrow(ctx, t, coreumIssuer, coreumSender, coreumChain.ChainContext, sendCoin, gaiaChain.ChainContext, gaiaRecipient, gaiaToCoreumChannelID, coreumToGaiaEscrowAddress)

	// send back from osmosis to validate zero commission
	sendFromPeerChainAndValidateZeroCommissionOnEscrow(ctx, t, coreumIssuer, coreumSender, coreumChain.ChainContext, sendCoin, osmosisChain.ChainContext, osmosisRecipient, osmosisToCoreumChannelID, coreumToOsmosisEscrowAddress)
>>>>>>> 340ec039

	// ********** Osmosis to Coreum (send back) ********** //
	// IBC transfer back to issuer address.
	ibcTransferAndAssertBalanceChanges(
		ctx,
		t,
		osmosisChain.ChainContext,
		osmosisRecipient1,
		receiveCoinOsmosis,
		coreumChain.ChainContext,
		coreumIssuer,
		sendCoin,
		map[string]sdk.Int{
			osmosisChain.ConvertToBech32Address(osmosisRecipient1): sendCoin.Amount.Neg(),
		},
		map[string]sdk.Int{
			coreumChain.ConvertToBech32Address(coreumToOsmosisEscrowAddress): sendCoin.Amount.Neg(),
			coreumChain.ConvertToBech32Address(coreumIssuer):                 sendCoin.Amount,
		},
	)

	// IBC transfer back to non-issuer address.
	ibcTransferAndAssertBalanceChanges(
		ctx,
		t,
		osmosisChain.ChainContext,
		osmosisRecipient2,
		receiveCoinOsmosis,
		coreumChain.ChainContext,
		coreumSender,
		sendCoin,
		map[string]sdk.Int{
			osmosisChain.ConvertToBech32Address(osmosisRecipient2): sendCoin.Amount.Neg(),
		},
		map[string]sdk.Int{
			coreumChain.ConvertToBech32Address(coreumToOsmosisEscrowAddress): sendCoin.Amount.Neg(),
			coreumChain.ConvertToBech32Address(coreumSender):                 sendCoin.Amount,
			coreumChain.ConvertToBech32Address(coreumIssuer):                 sdk.ZeroInt(),
		},
	)
}

<<<<<<< HEAD
func ibcTransferAndAssertBalanceChanges(
	ctx context.Context,
	t *testing.T,
	srcChainCtx integrationtests.ChainContext,
	srcSender sdk.AccAddress,
=======
func TestIBCAssetFTWhitelisting(t *testing.T) {
	t.Parallel()

	ctx, chains := integrationtests.NewChainsTestingContext(t)
	requireT := require.New(t)
	coreumChain := chains.Coreum
	gaiaChain := chains.Gaia

	gaiaToCoreumChannelID := gaiaChain.GetIBCChannelID(ctx, t, coreumChain.ChainSettings.ChainID)

	coreumIssuer := coreumChain.GenAccount()
	coreumRecipientBlocked := coreumChain.GenAccount()
	coreumRecipientWhitelisted := coreumChain.GenAccount()
	gaiaRecipient := gaiaChain.GenAccount()

	issueFee := getIssueFee(ctx, t, coreumChain.ClientContext).Amount
	coreumChain.FundAccountsWithOptions(ctx, t, coreumIssuer, integrationtests.BalancesOptions{
		Messages: []sdk.Msg{
			&assetfttypes.MsgIssue{},
			&assetfttypes.MsgSetWhitelistedLimit{},
			&ibctransfertypes.MsgTransfer{},
			&ibctransfertypes.MsgTransfer{},
		},
		Amount: issueFee,
	})

	issueMsg := &assetfttypes.MsgIssue{
		Issuer:        coreumIssuer.String(),
		Symbol:        "mysymbol",
		Subunit:       "mysubunit",
		Precision:     8,
		InitialAmount: sdk.NewInt(1_000_000),
		Features:      []assetfttypes.Feature{assetfttypes.Feature_whitelisting},
	}
	_, err := client.BroadcastTx(
		ctx,
		coreumChain.ClientContext.WithFromAddress(coreumIssuer),
		coreumChain.TxFactory().WithGas(coreumChain.GasLimitByMsgs(issueMsg)),
		issueMsg,
	)
	require.NoError(t, err)
	denom := assetfttypes.BuildDenom(issueMsg.Subunit, coreumIssuer)
	sendBackCoin := sdk.NewCoin(denom, sdk.NewInt(1000))
	sendCoin := sdk.NewCoin(denom, sendBackCoin.Amount.MulRaw(2))

	whitelistMsg := &assetfttypes.MsgSetWhitelistedLimit{
		Sender:  coreumIssuer.String(),
		Account: coreumRecipientWhitelisted.String(),
		Coin:    sendBackCoin,
	}
	_, err = client.BroadcastTx(
		ctx,
		coreumChain.ClientContext.WithFromAddress(coreumIssuer),
		coreumChain.TxFactory().WithGas(coreumChain.GasLimitByMsgs(whitelistMsg)),
		whitelistMsg,
	)
	require.NoError(t, err)

	// send minted coins to gaia
	_, err = coreumChain.ExecuteIBCTransfer(ctx, t, coreumIssuer, sendCoin, gaiaChain.ChainContext, gaiaRecipient)
	requireT.NoError(err)

	ibcDenom := convertToIBCDenom(gaiaToCoreumChannelID, denom)
	gaiaChain.AwaitForBalance(ctx, t, gaiaRecipient, sdk.NewCoin(ibcDenom, sendCoin.Amount))

	// send coins back to two accounts, one blocked, one whitelisted
	ibcSendCoin := sdk.NewCoin(ibcDenom, sendBackCoin.Amount)
	_, err = gaiaChain.ExecuteIBCTransfer(ctx, t, gaiaRecipient, ibcSendCoin, coreumChain.ChainContext, coreumRecipientBlocked)
	requireT.NoError(err)
	_, err = gaiaChain.ExecuteIBCTransfer(ctx, t, gaiaRecipient, ibcSendCoin, coreumChain.ChainContext, coreumRecipientWhitelisted)
	requireT.NoError(err)

	// transfer to whitelisted account is expected to succeed
	coreumChain.AwaitForBalance(ctx, t, coreumRecipientWhitelisted, sendBackCoin)

	// transfer to blocked account is expected to fail and funds should be returned back
	gaiaChain.AwaitForBalance(ctx, t, gaiaRecipient, sdk.NewCoin(ibcDenom, sendBackCoin.Amount))

	bankClient := banktypes.NewQueryClient(coreumChain.ClientContext)
	balanceRes, err := bankClient.Balance(ctx, &banktypes.QueryBalanceRequest{
		Address: coreumRecipientBlocked.String(),
		Denom:   denom,
	})
	requireT.NoError(err)
	requireT.Equal(sdk.NewCoin(denom, sdk.ZeroInt()).String(), balanceRes.Balance.String())
}

func TestIBCAssetFTFreezing(t *testing.T) {
	t.Parallel()

	ctx, chains := integrationtests.NewChainsTestingContext(t)
	requireT := require.New(t)
	assertT := assert.New(t)
	coreumChain := chains.Coreum
	gaiaChain := chains.Gaia

	gaiaToCoreumChannelID := gaiaChain.GetIBCChannelID(ctx, t, coreumChain.ChainSettings.ChainID)

	coreumIssuer := coreumChain.GenAccount()
	coreumSender := coreumChain.GenAccount()
	gaiaRecipient := gaiaChain.GenAccount()

	issueFee := getIssueFee(ctx, t, coreumChain.ClientContext).Amount
	coreumChain.FundAccountsWithOptions(ctx, t, coreumIssuer, integrationtests.BalancesOptions{
		Messages: []sdk.Msg{
			&assetfttypes.MsgIssue{},
			&banktypes.MsgSend{},
			&assetfttypes.MsgFreeze{},
		},
		Amount: issueFee,
	})
	coreumChain.FundAccountsWithOptions(ctx, t, coreumSender, integrationtests.BalancesOptions{
		Messages: []sdk.Msg{
			&ibctransfertypes.MsgTransfer{},
			&ibctransfertypes.MsgTransfer{},
		},
	})

	issueMsg := &assetfttypes.MsgIssue{
		Issuer:        coreumIssuer.String(),
		Symbol:        "mysymbol",
		Subunit:       "mysubunit",
		Precision:     8,
		InitialAmount: sdk.NewInt(1_000_000),
		Features:      []assetfttypes.Feature{assetfttypes.Feature_freezing},
	}
	_, err := client.BroadcastTx(
		ctx,
		coreumChain.ClientContext.WithFromAddress(coreumIssuer),
		coreumChain.TxFactory().WithGas(coreumChain.GasLimitByMsgs(issueMsg)),
		issueMsg,
	)
	require.NoError(t, err)
	denom := assetfttypes.BuildDenom(issueMsg.Subunit, coreumIssuer)

	sendCoin := sdk.NewCoin(denom, sdk.NewInt(1000))
	halfCoin := sdk.NewCoin(denom, sdk.NewInt(500))
	msgSend := &banktypes.MsgSend{
		FromAddress: coreumIssuer.String(),
		ToAddress:   coreumSender.String(),
		Amount:      sdk.NewCoins(sendCoin),
	}
	_, err = client.BroadcastTx(
		ctx,
		coreumChain.ClientContext.WithFromAddress(coreumIssuer),
		coreumChain.TxFactory().WithGas(coreumChain.GasLimitByMsgs(msgSend)),
		msgSend,
	)
	requireT.NoError(err)

	freezeMsg := &assetfttypes.MsgFreeze{
		Sender:  coreumIssuer.String(),
		Account: coreumSender.String(),
		Coin:    halfCoin,
	}
	_, err = client.BroadcastTx(
		ctx,
		coreumChain.ClientContext.WithFromAddress(coreumIssuer),
		coreumChain.TxFactory().WithGas(coreumChain.GasLimitByMsgs(freezeMsg)),
		freezeMsg,
	)
	require.NoError(t, err)

	// send more than allowed, should fail
	_, err = coreumChain.ExecuteIBCTransfer(ctx, t, coreumSender, sendCoin, gaiaChain.ChainContext, gaiaRecipient)
	requireT.Error(err)
	assertT.Contains(err.Error(), sdkerrors.ErrInsufficientFunds.Error())

	// send up to the limit, should succeed
	ibcCoin := sdk.NewCoin(convertToIBCDenom(gaiaToCoreumChannelID, denom), halfCoin.Amount)
	_, err = coreumChain.ExecuteIBCTransfer(ctx, t, coreumSender, halfCoin, gaiaChain.ChainContext, gaiaRecipient)
	requireT.NoError(err)
	gaiaChain.AwaitForBalance(ctx, t, gaiaRecipient, ibcCoin)

	// send it back, frozen limit should not affect it
	_, err = gaiaChain.ExecuteIBCTransfer(ctx, t, gaiaRecipient, ibcCoin, coreumChain.ChainContext, coreumSender)
	requireT.NoError(err)
	coreumChain.AwaitForBalance(ctx, t, coreumSender, sendCoin)
}

func TestEscrowAddressIsResistantToFreezingAndWhitelisting(t *testing.T) {
	t.Parallel()

	requireT := require.New(t)

	ctx, chains := integrationtests.NewChainsTestingContext(t)
	coreumChain := chains.Coreum
	gaiaChain := chains.Gaia

	gaiaToCoreumChannelID := gaiaChain.GetIBCChannelID(ctx, t, coreumChain.ChainSettings.ChainID)

	coreumIssuer := coreumChain.GenAccount()
	gaiaRecipient := gaiaChain.GenAccount()

	issueFee := getIssueFee(ctx, t, coreumChain.ClientContext).Amount
	coreumChain.FundAccountsWithOptions(ctx, t, coreumIssuer, integrationtests.BalancesOptions{
		Messages: []sdk.Msg{
			&assetfttypes.MsgIssue{},
			&assetfttypes.MsgFreeze{},
			&ibctransfertypes.MsgTransfer{},
			&ibctransfertypes.MsgTransfer{},
		},
		Amount: issueFee,
	})

	issueMsg := &assetfttypes.MsgIssue{
		Issuer:        coreumIssuer.String(),
		Symbol:        "mysymbol",
		Subunit:       "mysubunit",
		Precision:     8,
		InitialAmount: sdk.NewInt(1_000_000),
		Features:      []assetfttypes.Feature{assetfttypes.Feature_freezing, assetfttypes.Feature_whitelisting},
	}
	_, err := client.BroadcastTx(
		ctx,
		coreumChain.ClientContext.WithFromAddress(coreumIssuer),
		coreumChain.TxFactory().WithGas(coreumChain.GasLimitByMsgs(issueMsg)),
		issueMsg,
	)
	require.NoError(t, err)
	denom := assetfttypes.BuildDenom(issueMsg.Subunit, coreumIssuer)
	sendCoin := sdk.NewCoin(denom, issueMsg.InitialAmount)

	coreumToGaiaChannelID := coreumChain.GetIBCChannelID(ctx, t, gaiaChain.ChainSettings.ChainID)

	// send minted coins to gaia
	_, err = coreumChain.ExecuteIBCTransfer(ctx, t, coreumIssuer, sendCoin, gaiaChain.ChainContext, gaiaRecipient)
	requireT.NoError(err)

	ibcDenom := convertToIBCDenom(gaiaToCoreumChannelID, denom)
	gaiaChain.AwaitForBalance(ctx, t, gaiaRecipient, sdk.NewCoin(ibcDenom, sendCoin.Amount))

	// freeze escrow account
	coreumToGaiaEscrowAddress := ibctransfertypes.GetEscrowAddress(ibctransfertypes.PortID, coreumToGaiaChannelID)
	freezeMsg := &assetfttypes.MsgFreeze{
		Sender:  coreumIssuer.String(),
		Account: coreumToGaiaEscrowAddress.String(),
		Coin:    sendCoin,
	}
	_, err = client.BroadcastTx(
		ctx,
		coreumChain.ClientContext.WithFromAddress(coreumIssuer),
		coreumChain.TxFactory().WithGas(coreumChain.GasLimitByMsgs(freezeMsg)),
		freezeMsg,
	)
	require.NoError(t, err)

	// send coins back to coreum, it should succeed despite frozen escrow address
	ibcSendCoin := sdk.NewCoin(ibcDenom, sendCoin.Amount)
	_, err = gaiaChain.ExecuteIBCTransfer(ctx, t, gaiaRecipient, ibcSendCoin, coreumChain.ChainContext, coreumIssuer)
	requireT.NoError(err)
	coreumChain.AwaitForBalance(ctx, t, coreumIssuer, sendCoin)
}

func TestEscrowAddressIsBlockedByGlobalFreeze(t *testing.T) {
	t.Parallel()

	ctx, chains := integrationtests.NewChainsTestingContext(t)
	requireT := require.New(t)
	coreumChain := chains.Coreum
	gaiaChain := chains.Gaia

	gaiaToCoreumChannelID := gaiaChain.GetIBCChannelID(ctx, t, coreumChain.ChainSettings.ChainID)

	coreumIssuer := coreumChain.GenAccount()
	coreumRecipient := coreumChain.GenAccount()
	gaiaRecipient := gaiaChain.GenAccount()

	issueFee := getIssueFee(ctx, t, coreumChain.ClientContext).Amount
	coreumChain.FundAccountsWithOptions(ctx, t, coreumIssuer, integrationtests.BalancesOptions{
		Messages: []sdk.Msg{
			&assetfttypes.MsgIssue{},
			&assetfttypes.MsgGloballyFreeze{},
			&assetfttypes.MsgGloballyUnfreeze{},
			&ibctransfertypes.MsgTransfer{},
			&ibctransfertypes.MsgTransfer{},
		},
		Amount: issueFee,
	})

	issueMsg := &assetfttypes.MsgIssue{
		Issuer:        coreumIssuer.String(),
		Symbol:        "mysymbol",
		Subunit:       "mysubunit",
		Precision:     8,
		InitialAmount: sdk.NewInt(1_000_000),
		Features:      []assetfttypes.Feature{assetfttypes.Feature_freezing},
	}
	_, err := client.BroadcastTx(
		ctx,
		coreumChain.ClientContext.WithFromAddress(coreumIssuer),
		coreumChain.TxFactory().WithGas(coreumChain.GasLimitByMsgs(issueMsg)),
		issueMsg,
	)
	require.NoError(t, err)
	denom := assetfttypes.BuildDenom(issueMsg.Subunit, coreumIssuer)
	sendCoin := sdk.NewCoin(denom, issueMsg.InitialAmount)

	// send minted coins to gaia
	_, err = coreumChain.ExecuteIBCTransfer(ctx, t, coreumIssuer, sendCoin, gaiaChain.ChainContext, gaiaRecipient)
	requireT.NoError(err)

	ibcSendCoin := sdk.NewCoin(convertToIBCDenom(gaiaToCoreumChannelID, denom), sendCoin.Amount)
	gaiaChain.AwaitForBalance(ctx, t, gaiaRecipient, ibcSendCoin)

	// set global freeze
	freezeMsg := &assetfttypes.MsgGloballyFreeze{
		Sender: coreumIssuer.String(),
		Denom:  denom,
	}
	_, err = client.BroadcastTx(
		ctx,
		coreumChain.ClientContext.WithFromAddress(coreumIssuer),
		coreumChain.TxFactory().WithGas(coreumChain.GasLimitByMsgs(freezeMsg)),
		freezeMsg,
	)
	require.NoError(t, err)

	// send coins back to issuer on coreum, it should fail
	_, err = gaiaChain.ExecuteIBCTransfer(ctx, t, gaiaRecipient, ibcSendCoin, coreumChain.ChainContext, coreumIssuer)
	requireT.NoError(err)
	gaiaChain.AwaitForBalance(ctx, t, gaiaRecipient, ibcSendCoin)

	bankClient := banktypes.NewQueryClient(coreumChain.ClientContext)
	balanceRes, err := bankClient.Balance(ctx, &banktypes.QueryBalanceRequest{
		Address: coreumIssuer.String(),
		Denom:   denom,
	})
	requireT.NoError(err)
	requireT.Equal(sdk.NewCoin(denom, sdk.ZeroInt()).String(), balanceRes.Balance.String())

	// send coins back to recipient on coreum, it should fail
	_, err = gaiaChain.ExecuteIBCTransfer(ctx, t, gaiaRecipient, ibcSendCoin, coreumChain.ChainContext, coreumRecipient)
	requireT.NoError(err)
	gaiaChain.AwaitForBalance(ctx, t, gaiaRecipient, ibcSendCoin)

	balanceRes, err = bankClient.Balance(ctx, &banktypes.QueryBalanceRequest{
		Address: coreumRecipient.String(),
		Denom:   denom,
	})
	requireT.NoError(err)
	requireT.Equal(sdk.NewCoin(denom, sdk.ZeroInt()).String(), balanceRes.Balance.String())

	// remove global freeze
	unfreezeMsg := &assetfttypes.MsgGloballyUnfreeze{
		Sender: coreumIssuer.String(),
		Denom:  denom,
	}
	_, err = client.BroadcastTx(
		ctx,
		coreumChain.ClientContext.WithFromAddress(coreumIssuer),
		coreumChain.TxFactory().WithGas(coreumChain.GasLimitByMsgs(unfreezeMsg)),
		unfreezeMsg,
	)
	require.NoError(t, err)

	// send coins back to coreum again, it should succeed
	_, err = gaiaChain.ExecuteIBCTransfer(ctx, t, gaiaRecipient, ibcSendCoin, coreumChain.ChainContext, coreumIssuer)
	requireT.NoError(err)
	coreumChain.AwaitForBalance(ctx, t, coreumIssuer, sendCoin)
}

func sendToPeerChainFromCoreumFTIssuerAndNonIssuer(
	ctx context.Context,
	t *testing.T,
	coreumIssuer sdk.AccAddress,
	coreumSender sdk.AccAddress,
	coreumChainCtx integrationtests.ChainContext,
>>>>>>> 340ec039
	sendCoin sdk.Coin,
	dstChainCtx integrationtests.ChainContext,
	dstChainRecipient sdk.AccAddress,
	receiveCoin sdk.Coin,
	srcExpectedBalanceChanges map[string]sdk.Int,
	dstExpectedBalanceChanges map[string]sdk.Int,
) {
<<<<<<< HEAD
	requireT := require.New(t)

	srcBalancesBeforeOperation := fetchBalanceForMultipleAddresses(ctx, t, srcChainCtx, sendCoin.Denom, lo.Keys(srcExpectedBalanceChanges))
	dstBalancesBeforeOperation := fetchBalanceForMultipleAddresses(ctx, t, dstChainCtx, receiveCoin.Denom, lo.Keys(dstExpectedBalanceChanges))

	dstBankClient := banktypes.NewQueryClient(dstChainCtx.ClientContext)
	dstChainRecipientBalanceBefore, err := dstBankClient.Balance(ctx, &banktypes.QueryBalanceRequest{
		Address: dstChainCtx.ConvertToBech32Address(dstChainRecipient),
		Denom:   receiveCoin.Denom,
=======
	t.Helper()

	requireT := require.New(t)

	coreumBankClient := banktypes.NewQueryClient(coreumChainCtx.ClientContext)
	coreumIssuerBalanceBeforeTransferRes, err := coreumBankClient.Balance(ctx, &banktypes.QueryBalanceRequest{
		Address: coreumIssuer.String(),
		Denom:   sendCoin.Denom,
	})

	requireT.NoError(err)

	_, err = coreumChainCtx.ExecuteIBCTransfer(ctx, t, coreumIssuer, sendCoin, peerChainCtx, peerChainRecipient)
	requireT.NoError(err)
	expectedRecipientBalance := sdk.NewCoin(convertToIBCDenom(peerChainToCoreumChannelID, sendCoin.Denom), sendCoin.Amount)
	peerChainCtx.AwaitForBalance(ctx, t, peerChainRecipient, expectedRecipientBalance)
	// check that amount is locked on the escrow account
	escrowAddressRes, err := coreumBankClient.Balance(ctx, &banktypes.QueryBalanceRequest{
		Address: coreumChainCtx.ConvertToBech32Address(coreumToPeerChainEscrowAddress),
		Denom:   sendCoin.Denom,
	})
	requireT.NoError(err)
	requireT.Equal(sendCoin.Amount.String(), escrowAddressRes.Balance.Amount.String())
	// check that we don't apply the commissions since the sender is issuer
	coreumIssuerBalanceAfterTransferRes, err := coreumBankClient.Balance(ctx, &banktypes.QueryBalanceRequest{
		Address: coreumIssuer.String(),
		Denom:   sendCoin.Denom,
>>>>>>> 340ec039
	})
	requireT.NoError(err)
	dstChainRecipientBalanceExpected := dstChainRecipientBalanceBefore.Balance.Add(receiveCoin)

<<<<<<< HEAD
	_, err = srcChainCtx.ExecuteIBCTransfer(ctx, srcSender, sendCoin, dstChainCtx, dstChainRecipient)
	requireT.NoError(err)

	err = dstChainCtx.AwaitForBalance(ctx, dstChainRecipient, dstChainRecipientBalanceExpected)
	requireT.NoError(err)
=======
	// send from non-issuer
	_, err = coreumChainCtx.ExecuteIBCTransfer(ctx, t, coreumSender, sendCoin, peerChainCtx, peerChainRecipient)
	requireT.NoError(err)

	expectedOsmosisRecipientBalance := sdk.NewCoin(convertToIBCDenom(peerChainToCoreumChannelID, sendCoin.Denom), sendCoin.Amount.MulRaw(2))
	peerChainCtx.AwaitForBalance(ctx, t, peerChainRecipient, expectedOsmosisRecipientBalance)
>>>>>>> 340ec039

	srcBalancesAfterOperation := fetchBalanceForMultipleAddresses(ctx, t, srcChainCtx, sendCoin.Denom, lo.Keys(srcExpectedBalanceChanges))
	dstBalancesAfterOperation := fetchBalanceForMultipleAddresses(ctx, t, dstChainCtx, receiveCoin.Denom, lo.Keys(dstExpectedBalanceChanges))

	assertBalanceChanges(t, srcExpectedBalanceChanges, srcBalancesBeforeOperation, srcBalancesAfterOperation)
	assertBalanceChanges(t, dstExpectedBalanceChanges, dstBalancesBeforeOperation, dstBalancesAfterOperation)
}

func fetchBalanceForMultipleAddresses(
	ctx context.Context,
	t *testing.T,
<<<<<<< HEAD
	chainCtx integrationtests.ChainContext,
	denom string,
	addresses []string,
) map[string]sdk.Int {
	requireT := require.New(t)
	bankClient := banktypes.NewQueryClient(chainCtx.ClientContext)
	balances := make(map[string]sdk.Int, len(addresses))

	for _, addr := range addresses {
		balance, err := bankClient.Balance(ctx, &banktypes.QueryBalanceRequest{
			Address: addr,
			Denom:   denom,
		})
		requireT.NoError(err)
		requireT.NotNil(balance.Balance)
		balances[addr] = balance.Balance.Amount
	}

	return balances
}

func assertBalanceChanges(t *testing.T, expectedBalanceChanges, balancesBefore, balancesAfter map[string]sdk.Int) {
	requireT := require.New(t)
=======
	coreumIssuer sdk.AccAddress,
	coreumSender sdk.AccAddress,
	coreumChainCtx integrationtests.ChainContext,
	sendCoin sdk.Coin,
	peerChainCtx integrationtests.ChainContext,
	peerChainRecipient sdk.AccAddress,
	peerChainToCoreumChannelID string,
	coreumToPeerChainEscrowAddress sdk.AccAddress,
) {
	t.Helper()

	requireT := require.New(t)

	coreumBankClient := banktypes.NewQueryClient(coreumChainCtx.ClientContext)
	sentFromPeerChainToCoreumCoin := sdk.NewCoin(convertToIBCDenom(peerChainToCoreumChannelID, sendCoin.Denom), sendCoin.Amount)
	coreumIssuerBalanceBeforeTransferBackRes, err := coreumBankClient.Balance(ctx, &banktypes.QueryBalanceRequest{
		Address: coreumIssuer.String(),
		Denom:   sendCoin.Denom,
	})
	requireT.NoError(err)

	// check that escrow balance is decreased now
	coreumToPeerChainEscrowAddressBeforeTranserRes, err := coreumBankClient.Balance(ctx, &banktypes.QueryBalanceRequest{
		Address: coreumChainCtx.ConvertToBech32Address(coreumToPeerChainEscrowAddress),
		Denom:   sendCoin.Denom,
	})
	requireT.NoError(err)

	_, err = peerChainCtx.ExecuteIBCTransfer(ctx, t, peerChainRecipient, sentFromPeerChainToCoreumCoin, coreumChainCtx, coreumIssuer)
	requireT.NoError(err)

	// check new issuer balance (no commission)
	expectedCoreumIssuerBalanceAfterTransferBack := sdk.NewCoin(
		sendCoin.Denom,
		coreumIssuerBalanceBeforeTransferBackRes.Balance.Amount.Add(sentFromPeerChainToCoreumCoin.Amount),
	)
	coreumChainCtx.AwaitForBalance(ctx, t, coreumIssuer, expectedCoreumIssuerBalanceAfterTransferBack)
	// check that escrow balance is decreased now
	coreumToPeerChainEscrowAddressRes, err := coreumBankClient.Balance(ctx, &banktypes.QueryBalanceRequest{
		Address: coreumChainCtx.ConvertToBech32Address(coreumToPeerChainEscrowAddress),
		Denom:   sendCoin.Denom,
	})
	requireT.NoError(err)
	requireT.Equal(
		coreumToPeerChainEscrowAddressBeforeTranserRes.Balance.Amount.Sub(sendCoin.Amount).String(),
		coreumToPeerChainEscrowAddressRes.Balance.Amount.String(),
	)
	// check new sender balance
	coreumSenderBalanceBeforeTransferBackRes, err := coreumBankClient.Balance(ctx, &banktypes.QueryBalanceRequest{
		Address: coreumSender.String(),
		Denom:   sendCoin.Denom,
	})
	requireT.NoError(err)

	_, err = peerChainCtx.ExecuteIBCTransfer(ctx, t, peerChainRecipient, sentFromPeerChainToCoreumCoin, coreumChainCtx, coreumSender)
	requireT.NoError(err)

	expectedCoreumSenderBalanceAfterTransferBack := sdk.NewCoin(sendCoin.Denom, coreumSenderBalanceBeforeTransferBackRes.Balance.Amount.Add(sentFromPeerChainToCoreumCoin.Amount))
	coreumChainCtx.AwaitForBalance(ctx, t, coreumSender, expectedCoreumSenderBalanceAfterTransferBack)
>>>>>>> 340ec039

	for addr, expectedBalanceChange := range expectedBalanceChanges {
		actualBalanceChange := balancesAfter[addr].Sub(balancesBefore[addr])
		requireT.Equal(expectedBalanceChange.String(), actualBalanceChange.String())
	}
}

func getIssueFee(ctx context.Context, t *testing.T, clientCtx client.Context) sdk.Coin {
	queryClient := assetfttypes.NewQueryClient(clientCtx)
	resp, err := queryClient.Params(ctx, &assetfttypes.QueryParamsRequest{})
	require.NoError(t, err)

	return resp.Params.IssueFee
}<|MERGE_RESOLUTION|>--- conflicted
+++ resolved
@@ -7,14 +7,8 @@
 	"testing"
 
 	sdk "github.com/cosmos/cosmos-sdk/types"
-	sdkerrors "github.com/cosmos/cosmos-sdk/types/errors"
 	banktypes "github.com/cosmos/cosmos-sdk/x/bank/types"
 	ibctransfertypes "github.com/cosmos/ibc-go/v4/modules/apps/transfer/types"
-<<<<<<< HEAD
-	"github.com/samber/lo"
-=======
-	"github.com/stretchr/testify/assert"
->>>>>>> 340ec039
 	"github.com/stretchr/testify/require"
 
 	integrationtests "github.com/CoreumFoundation/coreum/integration-tests"
@@ -27,7 +21,6 @@
 
 	ctx, chains := integrationtests.NewChainsTestingContext(t)
 	requireT := require.New(t)
-
 	coreumChain := chains.Coreum
 	gaiaChain := chains.Gaia
 	osmosisChain := chains.Osmosis
@@ -41,10 +34,10 @@
 	coreumToOsmosisEscrowAddress := ibctransfertypes.GetEscrowAddress(ibctransfertypes.PortID, coreumToOsmosisChannelID)
 
 	coreumSender := coreumChain.GenAccount()
-	gaiaRecipient1 := gaiaChain.GenAccount()
-	gaiaRecipient2 := gaiaChain.GenAccount()
-	osmosisRecipient1 := osmosisChain.GenAccount()
-	osmosisRecipient2 := osmosisChain.GenAccount()
+	gaiaRecipient := gaiaChain.GenAccount()
+	osmosisRecipient := osmosisChain.GenAccount()
+
+	coreumBankClient := banktypes.NewQueryClient(coreumChain.ClientContext)
 
 	coreumIssuer := coreumChain.GenAccount()
 	issueFee := getIssueFee(ctx, t, coreumChain.ClientContext).Amount
@@ -107,50 +100,7 @@
 	)
 	requireT.NoError(err)
 
-<<<<<<< HEAD
-	receiveCoinGaia := sdk.NewCoin(convertToIBCDenom(gaiaToCoreumChannelID, sendCoin.Denom), sendCoin.Amount)
-	receiveCoinOsmosis := sdk.NewCoin(convertToIBCDenom(osmosisToCoreumChannelID, sendCoin.Denom), sendCoin.Amount)
-
-	// ********** Coreum to Gaia ********** //
-	// IBC transfer from FT issuer address.
-	ibcTransferAndAssertBalanceChanges(
-		ctx,
-		t,
-		coreumChain.ChainContext,
-		coreumIssuer,
-		sendCoin,
-		gaiaChain.ChainContext,
-		gaiaRecipient1,
-		receiveCoinGaia,
-		map[string]sdk.Int{
-			coreumChain.ConvertToBech32Address(coreumIssuer):              sendCoin.Amount.Neg(),
-			coreumChain.ConvertToBech32Address(coreumToGaiaEscrowAddress): sendCoin.Amount,
-		},
-		map[string]sdk.Int{
-			gaiaChain.ConvertToBech32Address(gaiaRecipient1): sendCoin.Amount,
-		},
-	)
-
-	// IBC transfer from non-FT issuer address.
-	ibcTransferAndAssertBalanceChanges(
-		ctx,
-		t,
-		coreumChain.ChainContext,
-		coreumSender,
-		sendCoin,
-		gaiaChain.ChainContext,
-		gaiaRecipient2,
-		receiveCoinGaia,
-		map[string]sdk.Int{
-			coreumChain.ConvertToBech32Address(coreumSender):              sendCoin.Amount.Add(sendCommissionAmount).Add(burntAmount).Neg(),
-			coreumChain.ConvertToBech32Address(coreumIssuer):              sendCommissionAmount,
-			coreumChain.ConvertToBech32Address(coreumToGaiaEscrowAddress): sendCoin.Amount,
-		},
-		map[string]sdk.Int{
-			gaiaChain.ConvertToBech32Address(gaiaRecipient2): sendCoin.Amount,
-		},
-=======
-	// issuer balance before the IBC transfer
+	// issue balance before the IBC transfer
 	coreumIssuerBalanceBeforeIBCTransfersRes, err := coreumBankClient.Balance(ctx, &banktypes.QueryBalanceRequest{
 		Address: coreumIssuer.String(),
 		Denom:   sendCoin.Denom,
@@ -165,614 +115,40 @@
 	// send from issuer to osmosis
 	sendToPeerChainFromCoreumFTIssuerAndNonIssuer(
 		ctx, t, coreumIssuer, coreumSender, coreumChain.ChainContext, sendCoin, osmosisChain.ChainContext, osmosisRecipient, osmosisToCoreumChannelID, coreumToOsmosisEscrowAddress,
->>>>>>> 340ec039
-	)
-
-	// ********** Coreum to Osmosis ********** //
-	// IBC transfer from FT issuer address.
-	ibcTransferAndAssertBalanceChanges(
-		ctx,
-		t,
-		coreumChain.ChainContext,
-		coreumIssuer,
-		sendCoin,
-		osmosisChain.ChainContext,
-		osmosisRecipient1,
-		receiveCoinOsmosis,
-		map[string]sdk.Int{
-			coreumChain.ConvertToBech32Address(coreumIssuer):                 sendCoin.Amount.Neg(),
-			coreumChain.ConvertToBech32Address(coreumToOsmosisEscrowAddress): sendCoin.Amount,
-		},
-		map[string]sdk.Int{
-			osmosisChain.ConvertToBech32Address(osmosisRecipient1): sendCoin.Amount,
-		},
-	)
-
-	// IBC transfer from non-FT issuer address.
-	ibcTransferAndAssertBalanceChanges(
-		ctx,
-		t,
-		coreumChain.ChainContext,
-		coreumSender,
-		sendCoin,
-		osmosisChain.ChainContext,
-		osmosisRecipient2,
-		receiveCoinOsmosis,
-		map[string]sdk.Int{
-			coreumChain.ConvertToBech32Address(coreumSender):                 sendCoin.Amount.Add(sendCommissionAmount).Add(burntAmount).Neg(),
-			coreumChain.ConvertToBech32Address(coreumIssuer):                 sendCommissionAmount,
-			coreumChain.ConvertToBech32Address(coreumToOsmosisEscrowAddress): sendCoin.Amount,
-		},
-		map[string]sdk.Int{
-			osmosisChain.ConvertToBech32Address(osmosisRecipient2): sendCoin.Amount,
-		},
-	)
-
-<<<<<<< HEAD
-	// ********** Gaia to Coreum (send back) ********** //
-	// IBC transfer back to issuer address.
-	ibcTransferAndAssertBalanceChanges(
-		ctx,
-		t,
-		gaiaChain.ChainContext,
-		gaiaRecipient1,
-		receiveCoinGaia,
-		coreumChain.ChainContext,
-		coreumIssuer,
-		sendCoin,
-		map[string]sdk.Int{
-			gaiaChain.ConvertToBech32Address(gaiaRecipient1): sendCoin.Amount.Neg(),
-		},
-		map[string]sdk.Int{
-			coreumChain.ConvertToBech32Address(coreumToGaiaEscrowAddress): sendCoin.Amount.Neg(),
-			coreumChain.ConvertToBech32Address(coreumIssuer):              sendCoin.Amount,
-		},
-	)
-
-	// IBC transfer back to non-issuer address.
-	ibcTransferAndAssertBalanceChanges(
-		ctx,
-		t,
-		gaiaChain.ChainContext,
-		gaiaRecipient2,
-		receiveCoinGaia,
-		coreumChain.ChainContext,
-		coreumSender,
-		sendCoin,
-		map[string]sdk.Int{
-			gaiaChain.ConvertToBech32Address(gaiaRecipient2): sendCoin.Amount.Neg(),
-		},
-		map[string]sdk.Int{
-			coreumChain.ConvertToBech32Address(coreumToGaiaEscrowAddress): sendCoin.Amount.Neg(),
-			coreumChain.ConvertToBech32Address(coreumSender):              sendCoin.Amount,
-			coreumChain.ConvertToBech32Address(coreumIssuer):              sdk.ZeroInt(),
-		},
-	)
-=======
+	)
+
+	// validate two commissions
+	coreumIssuerBalanceAfterSenderToChainsTransferRes, err := coreumBankClient.Balance(ctx, &banktypes.QueryBalanceRequest{
+		Address: coreumIssuer.String(),
+		Denom:   denom,
+	})
+	requireT.NoError(err)
+	requireT.Equal(
+		coreumIssuerBalanceBeforeIBCTransfersRes.Balance.Amount.Add(sendCommissionAmount.MulRaw(2)).Sub(sendCoin.Amount.MulRaw(2)).String(),
+		coreumIssuerBalanceAfterSenderToChainsTransferRes.Balance.Amount.String(),
+	)
+
 	// send back from gaia to validate zero commission
 	sendFromPeerChainAndValidateZeroCommissionOnEscrow(ctx, t, coreumIssuer, coreumSender, coreumChain.ChainContext, sendCoin, gaiaChain.ChainContext, gaiaRecipient, gaiaToCoreumChannelID, coreumToGaiaEscrowAddress)
 
 	// send back from osmosis to validate zero commission
 	sendFromPeerChainAndValidateZeroCommissionOnEscrow(ctx, t, coreumIssuer, coreumSender, coreumChain.ChainContext, sendCoin, osmosisChain.ChainContext, osmosisRecipient, osmosisToCoreumChannelID, coreumToOsmosisEscrowAddress)
->>>>>>> 340ec039
-
-	// ********** Osmosis to Coreum (send back) ********** //
-	// IBC transfer back to issuer address.
-	ibcTransferAndAssertBalanceChanges(
-		ctx,
-		t,
-		osmosisChain.ChainContext,
-		osmosisRecipient1,
-		receiveCoinOsmosis,
-		coreumChain.ChainContext,
-		coreumIssuer,
-		sendCoin,
-		map[string]sdk.Int{
-			osmosisChain.ConvertToBech32Address(osmosisRecipient1): sendCoin.Amount.Neg(),
-		},
-		map[string]sdk.Int{
-			coreumChain.ConvertToBech32Address(coreumToOsmosisEscrowAddress): sendCoin.Amount.Neg(),
-			coreumChain.ConvertToBech32Address(coreumIssuer):                 sendCoin.Amount,
-		},
-	)
-
-	// IBC transfer back to non-issuer address.
-	ibcTransferAndAssertBalanceChanges(
-		ctx,
-		t,
-		osmosisChain.ChainContext,
-		osmosisRecipient2,
-		receiveCoinOsmosis,
-		coreumChain.ChainContext,
-		coreumSender,
-		sendCoin,
-		map[string]sdk.Int{
-			osmosisChain.ConvertToBech32Address(osmosisRecipient2): sendCoin.Amount.Neg(),
-		},
-		map[string]sdk.Int{
-			coreumChain.ConvertToBech32Address(coreumToOsmosisEscrowAddress): sendCoin.Amount.Neg(),
-			coreumChain.ConvertToBech32Address(coreumSender):                 sendCoin.Amount,
-			coreumChain.ConvertToBech32Address(coreumIssuer):                 sdk.ZeroInt(),
-		},
-	)
-}
-
-<<<<<<< HEAD
-func ibcTransferAndAssertBalanceChanges(
-	ctx context.Context,
-	t *testing.T,
-	srcChainCtx integrationtests.ChainContext,
-	srcSender sdk.AccAddress,
-=======
-func TestIBCAssetFTWhitelisting(t *testing.T) {
-	t.Parallel()
-
-	ctx, chains := integrationtests.NewChainsTestingContext(t)
-	requireT := require.New(t)
-	coreumChain := chains.Coreum
-	gaiaChain := chains.Gaia
-
-	gaiaToCoreumChannelID := gaiaChain.GetIBCChannelID(ctx, t, coreumChain.ChainSettings.ChainID)
-
-	coreumIssuer := coreumChain.GenAccount()
-	coreumRecipientBlocked := coreumChain.GenAccount()
-	coreumRecipientWhitelisted := coreumChain.GenAccount()
-	gaiaRecipient := gaiaChain.GenAccount()
-
-	issueFee := getIssueFee(ctx, t, coreumChain.ClientContext).Amount
-	coreumChain.FundAccountsWithOptions(ctx, t, coreumIssuer, integrationtests.BalancesOptions{
-		Messages: []sdk.Msg{
-			&assetfttypes.MsgIssue{},
-			&assetfttypes.MsgSetWhitelistedLimit{},
-			&ibctransfertypes.MsgTransfer{},
-			&ibctransfertypes.MsgTransfer{},
-		},
-		Amount: issueFee,
-	})
-
-	issueMsg := &assetfttypes.MsgIssue{
-		Issuer:        coreumIssuer.String(),
-		Symbol:        "mysymbol",
-		Subunit:       "mysubunit",
-		Precision:     8,
-		InitialAmount: sdk.NewInt(1_000_000),
-		Features:      []assetfttypes.Feature{assetfttypes.Feature_whitelisting},
-	}
-	_, err := client.BroadcastTx(
-		ctx,
-		coreumChain.ClientContext.WithFromAddress(coreumIssuer),
-		coreumChain.TxFactory().WithGas(coreumChain.GasLimitByMsgs(issueMsg)),
-		issueMsg,
-	)
-	require.NoError(t, err)
-	denom := assetfttypes.BuildDenom(issueMsg.Subunit, coreumIssuer)
-	sendBackCoin := sdk.NewCoin(denom, sdk.NewInt(1000))
-	sendCoin := sdk.NewCoin(denom, sendBackCoin.Amount.MulRaw(2))
-
-	whitelistMsg := &assetfttypes.MsgSetWhitelistedLimit{
-		Sender:  coreumIssuer.String(),
-		Account: coreumRecipientWhitelisted.String(),
-		Coin:    sendBackCoin,
-	}
-	_, err = client.BroadcastTx(
-		ctx,
-		coreumChain.ClientContext.WithFromAddress(coreumIssuer),
-		coreumChain.TxFactory().WithGas(coreumChain.GasLimitByMsgs(whitelistMsg)),
-		whitelistMsg,
-	)
-	require.NoError(t, err)
-
-	// send minted coins to gaia
-	_, err = coreumChain.ExecuteIBCTransfer(ctx, t, coreumIssuer, sendCoin, gaiaChain.ChainContext, gaiaRecipient)
-	requireT.NoError(err)
-
-	ibcDenom := convertToIBCDenom(gaiaToCoreumChannelID, denom)
-	gaiaChain.AwaitForBalance(ctx, t, gaiaRecipient, sdk.NewCoin(ibcDenom, sendCoin.Amount))
-
-	// send coins back to two accounts, one blocked, one whitelisted
-	ibcSendCoin := sdk.NewCoin(ibcDenom, sendBackCoin.Amount)
-	_, err = gaiaChain.ExecuteIBCTransfer(ctx, t, gaiaRecipient, ibcSendCoin, coreumChain.ChainContext, coreumRecipientBlocked)
-	requireT.NoError(err)
-	_, err = gaiaChain.ExecuteIBCTransfer(ctx, t, gaiaRecipient, ibcSendCoin, coreumChain.ChainContext, coreumRecipientWhitelisted)
-	requireT.NoError(err)
-
-	// transfer to whitelisted account is expected to succeed
-	coreumChain.AwaitForBalance(ctx, t, coreumRecipientWhitelisted, sendBackCoin)
-
-	// transfer to blocked account is expected to fail and funds should be returned back
-	gaiaChain.AwaitForBalance(ctx, t, gaiaRecipient, sdk.NewCoin(ibcDenom, sendBackCoin.Amount))
-
-	bankClient := banktypes.NewQueryClient(coreumChain.ClientContext)
-	balanceRes, err := bankClient.Balance(ctx, &banktypes.QueryBalanceRequest{
-		Address: coreumRecipientBlocked.String(),
+
+	// validate two commissions (no additional commission)
+	coreumIssuerBalanceAfterSenderToChainsTransferRes, err = coreumBankClient.Balance(ctx, &banktypes.QueryBalanceRequest{
+		Address: coreumIssuer.String(),
 		Denom:   denom,
 	})
 	requireT.NoError(err)
-	requireT.Equal(sdk.NewCoin(denom, sdk.ZeroInt()).String(), balanceRes.Balance.String())
-}
-
-func TestIBCAssetFTFreezing(t *testing.T) {
-	t.Parallel()
-
-	ctx, chains := integrationtests.NewChainsTestingContext(t)
-	requireT := require.New(t)
-	assertT := assert.New(t)
-	coreumChain := chains.Coreum
-	gaiaChain := chains.Gaia
-
-	gaiaToCoreumChannelID := gaiaChain.GetIBCChannelID(ctx, t, coreumChain.ChainSettings.ChainID)
-
-	coreumIssuer := coreumChain.GenAccount()
-	coreumSender := coreumChain.GenAccount()
-	gaiaRecipient := gaiaChain.GenAccount()
-
-	issueFee := getIssueFee(ctx, t, coreumChain.ClientContext).Amount
-	coreumChain.FundAccountsWithOptions(ctx, t, coreumIssuer, integrationtests.BalancesOptions{
-		Messages: []sdk.Msg{
-			&assetfttypes.MsgIssue{},
-			&banktypes.MsgSend{},
-			&assetfttypes.MsgFreeze{},
-		},
-		Amount: issueFee,
-	})
-	coreumChain.FundAccountsWithOptions(ctx, t, coreumSender, integrationtests.BalancesOptions{
-		Messages: []sdk.Msg{
-			&ibctransfertypes.MsgTransfer{},
-			&ibctransfertypes.MsgTransfer{},
-		},
-	})
-
-	issueMsg := &assetfttypes.MsgIssue{
-		Issuer:        coreumIssuer.String(),
-		Symbol:        "mysymbol",
-		Subunit:       "mysubunit",
-		Precision:     8,
-		InitialAmount: sdk.NewInt(1_000_000),
-		Features:      []assetfttypes.Feature{assetfttypes.Feature_freezing},
-	}
-	_, err := client.BroadcastTx(
-		ctx,
-		coreumChain.ClientContext.WithFromAddress(coreumIssuer),
-		coreumChain.TxFactory().WithGas(coreumChain.GasLimitByMsgs(issueMsg)),
-		issueMsg,
-	)
-	require.NoError(t, err)
-	denom := assetfttypes.BuildDenom(issueMsg.Subunit, coreumIssuer)
-
-	sendCoin := sdk.NewCoin(denom, sdk.NewInt(1000))
-	halfCoin := sdk.NewCoin(denom, sdk.NewInt(500))
-	msgSend := &banktypes.MsgSend{
-		FromAddress: coreumIssuer.String(),
-		ToAddress:   coreumSender.String(),
-		Amount:      sdk.NewCoins(sendCoin),
-	}
-	_, err = client.BroadcastTx(
-		ctx,
-		coreumChain.ClientContext.WithFromAddress(coreumIssuer),
-		coreumChain.TxFactory().WithGas(coreumChain.GasLimitByMsgs(msgSend)),
-		msgSend,
-	)
-	requireT.NoError(err)
-
-	freezeMsg := &assetfttypes.MsgFreeze{
-		Sender:  coreumIssuer.String(),
-		Account: coreumSender.String(),
-		Coin:    halfCoin,
-	}
-	_, err = client.BroadcastTx(
-		ctx,
-		coreumChain.ClientContext.WithFromAddress(coreumIssuer),
-		coreumChain.TxFactory().WithGas(coreumChain.GasLimitByMsgs(freezeMsg)),
-		freezeMsg,
-	)
-	require.NoError(t, err)
-
-	// send more than allowed, should fail
-	_, err = coreumChain.ExecuteIBCTransfer(ctx, t, coreumSender, sendCoin, gaiaChain.ChainContext, gaiaRecipient)
-	requireT.Error(err)
-	assertT.Contains(err.Error(), sdkerrors.ErrInsufficientFunds.Error())
-
-	// send up to the limit, should succeed
-	ibcCoin := sdk.NewCoin(convertToIBCDenom(gaiaToCoreumChannelID, denom), halfCoin.Amount)
-	_, err = coreumChain.ExecuteIBCTransfer(ctx, t, coreumSender, halfCoin, gaiaChain.ChainContext, gaiaRecipient)
-	requireT.NoError(err)
-	gaiaChain.AwaitForBalance(ctx, t, gaiaRecipient, ibcCoin)
-
-	// send it back, frozen limit should not affect it
-	_, err = gaiaChain.ExecuteIBCTransfer(ctx, t, gaiaRecipient, ibcCoin, coreumChain.ChainContext, coreumSender)
-	requireT.NoError(err)
-	coreumChain.AwaitForBalance(ctx, t, coreumSender, sendCoin)
-}
-
-func TestEscrowAddressIsResistantToFreezingAndWhitelisting(t *testing.T) {
-	t.Parallel()
-
-	requireT := require.New(t)
-
-	ctx, chains := integrationtests.NewChainsTestingContext(t)
-	coreumChain := chains.Coreum
-	gaiaChain := chains.Gaia
-
-	gaiaToCoreumChannelID := gaiaChain.GetIBCChannelID(ctx, t, coreumChain.ChainSettings.ChainID)
-
-	coreumIssuer := coreumChain.GenAccount()
-	gaiaRecipient := gaiaChain.GenAccount()
-
-	issueFee := getIssueFee(ctx, t, coreumChain.ClientContext).Amount
-	coreumChain.FundAccountsWithOptions(ctx, t, coreumIssuer, integrationtests.BalancesOptions{
-		Messages: []sdk.Msg{
-			&assetfttypes.MsgIssue{},
-			&assetfttypes.MsgFreeze{},
-			&ibctransfertypes.MsgTransfer{},
-			&ibctransfertypes.MsgTransfer{},
-		},
-		Amount: issueFee,
-	})
-
-	issueMsg := &assetfttypes.MsgIssue{
-		Issuer:        coreumIssuer.String(),
-		Symbol:        "mysymbol",
-		Subunit:       "mysubunit",
-		Precision:     8,
-		InitialAmount: sdk.NewInt(1_000_000),
-		Features:      []assetfttypes.Feature{assetfttypes.Feature_freezing, assetfttypes.Feature_whitelisting},
-	}
-	_, err := client.BroadcastTx(
-		ctx,
-		coreumChain.ClientContext.WithFromAddress(coreumIssuer),
-		coreumChain.TxFactory().WithGas(coreumChain.GasLimitByMsgs(issueMsg)),
-		issueMsg,
-	)
-	require.NoError(t, err)
-	denom := assetfttypes.BuildDenom(issueMsg.Subunit, coreumIssuer)
-	sendCoin := sdk.NewCoin(denom, issueMsg.InitialAmount)
-
-	coreumToGaiaChannelID := coreumChain.GetIBCChannelID(ctx, t, gaiaChain.ChainSettings.ChainID)
-
-	// send minted coins to gaia
-	_, err = coreumChain.ExecuteIBCTransfer(ctx, t, coreumIssuer, sendCoin, gaiaChain.ChainContext, gaiaRecipient)
-	requireT.NoError(err)
-
-	ibcDenom := convertToIBCDenom(gaiaToCoreumChannelID, denom)
-	gaiaChain.AwaitForBalance(ctx, t, gaiaRecipient, sdk.NewCoin(ibcDenom, sendCoin.Amount))
-
-	// freeze escrow account
-	coreumToGaiaEscrowAddress := ibctransfertypes.GetEscrowAddress(ibctransfertypes.PortID, coreumToGaiaChannelID)
-	freezeMsg := &assetfttypes.MsgFreeze{
-		Sender:  coreumIssuer.String(),
-		Account: coreumToGaiaEscrowAddress.String(),
-		Coin:    sendCoin,
-	}
-	_, err = client.BroadcastTx(
-		ctx,
-		coreumChain.ClientContext.WithFromAddress(coreumIssuer),
-		coreumChain.TxFactory().WithGas(coreumChain.GasLimitByMsgs(freezeMsg)),
-		freezeMsg,
-	)
-	require.NoError(t, err)
-
-	// send coins back to coreum, it should succeed despite frozen escrow address
-	ibcSendCoin := sdk.NewCoin(ibcDenom, sendCoin.Amount)
-	_, err = gaiaChain.ExecuteIBCTransfer(ctx, t, gaiaRecipient, ibcSendCoin, coreumChain.ChainContext, coreumIssuer)
-	requireT.NoError(err)
-	coreumChain.AwaitForBalance(ctx, t, coreumIssuer, sendCoin)
-}
-
-func TestEscrowAddressIsBlockedByGlobalFreeze(t *testing.T) {
-	t.Parallel()
-
-	ctx, chains := integrationtests.NewChainsTestingContext(t)
-	requireT := require.New(t)
-	coreumChain := chains.Coreum
-	gaiaChain := chains.Gaia
-
-	gaiaToCoreumChannelID := gaiaChain.GetIBCChannelID(ctx, t, coreumChain.ChainSettings.ChainID)
-
-	coreumIssuer := coreumChain.GenAccount()
-	coreumRecipient := coreumChain.GenAccount()
-	gaiaRecipient := gaiaChain.GenAccount()
-
-	issueFee := getIssueFee(ctx, t, coreumChain.ClientContext).Amount
-	coreumChain.FundAccountsWithOptions(ctx, t, coreumIssuer, integrationtests.BalancesOptions{
-		Messages: []sdk.Msg{
-			&assetfttypes.MsgIssue{},
-			&assetfttypes.MsgGloballyFreeze{},
-			&assetfttypes.MsgGloballyUnfreeze{},
-			&ibctransfertypes.MsgTransfer{},
-			&ibctransfertypes.MsgTransfer{},
-		},
-		Amount: issueFee,
-	})
-
-	issueMsg := &assetfttypes.MsgIssue{
-		Issuer:        coreumIssuer.String(),
-		Symbol:        "mysymbol",
-		Subunit:       "mysubunit",
-		Precision:     8,
-		InitialAmount: sdk.NewInt(1_000_000),
-		Features:      []assetfttypes.Feature{assetfttypes.Feature_freezing},
-	}
-	_, err := client.BroadcastTx(
-		ctx,
-		coreumChain.ClientContext.WithFromAddress(coreumIssuer),
-		coreumChain.TxFactory().WithGas(coreumChain.GasLimitByMsgs(issueMsg)),
-		issueMsg,
-	)
-	require.NoError(t, err)
-	denom := assetfttypes.BuildDenom(issueMsg.Subunit, coreumIssuer)
-	sendCoin := sdk.NewCoin(denom, issueMsg.InitialAmount)
-
-	// send minted coins to gaia
-	_, err = coreumChain.ExecuteIBCTransfer(ctx, t, coreumIssuer, sendCoin, gaiaChain.ChainContext, gaiaRecipient)
-	requireT.NoError(err)
-
-	ibcSendCoin := sdk.NewCoin(convertToIBCDenom(gaiaToCoreumChannelID, denom), sendCoin.Amount)
-	gaiaChain.AwaitForBalance(ctx, t, gaiaRecipient, ibcSendCoin)
-
-	// set global freeze
-	freezeMsg := &assetfttypes.MsgGloballyFreeze{
-		Sender: coreumIssuer.String(),
-		Denom:  denom,
-	}
-	_, err = client.BroadcastTx(
-		ctx,
-		coreumChain.ClientContext.WithFromAddress(coreumIssuer),
-		coreumChain.TxFactory().WithGas(coreumChain.GasLimitByMsgs(freezeMsg)),
-		freezeMsg,
-	)
-	require.NoError(t, err)
-
-	// send coins back to issuer on coreum, it should fail
-	_, err = gaiaChain.ExecuteIBCTransfer(ctx, t, gaiaRecipient, ibcSendCoin, coreumChain.ChainContext, coreumIssuer)
-	requireT.NoError(err)
-	gaiaChain.AwaitForBalance(ctx, t, gaiaRecipient, ibcSendCoin)
-
-	bankClient := banktypes.NewQueryClient(coreumChain.ClientContext)
-	balanceRes, err := bankClient.Balance(ctx, &banktypes.QueryBalanceRequest{
-		Address: coreumIssuer.String(),
-		Denom:   denom,
-	})
-	requireT.NoError(err)
-	requireT.Equal(sdk.NewCoin(denom, sdk.ZeroInt()).String(), balanceRes.Balance.String())
-
-	// send coins back to recipient on coreum, it should fail
-	_, err = gaiaChain.ExecuteIBCTransfer(ctx, t, gaiaRecipient, ibcSendCoin, coreumChain.ChainContext, coreumRecipient)
-	requireT.NoError(err)
-	gaiaChain.AwaitForBalance(ctx, t, gaiaRecipient, ibcSendCoin)
-
-	balanceRes, err = bankClient.Balance(ctx, &banktypes.QueryBalanceRequest{
-		Address: coreumRecipient.String(),
-		Denom:   denom,
-	})
-	requireT.NoError(err)
-	requireT.Equal(sdk.NewCoin(denom, sdk.ZeroInt()).String(), balanceRes.Balance.String())
-
-	// remove global freeze
-	unfreezeMsg := &assetfttypes.MsgGloballyUnfreeze{
-		Sender: coreumIssuer.String(),
-		Denom:  denom,
-	}
-	_, err = client.BroadcastTx(
-		ctx,
-		coreumChain.ClientContext.WithFromAddress(coreumIssuer),
-		coreumChain.TxFactory().WithGas(coreumChain.GasLimitByMsgs(unfreezeMsg)),
-		unfreezeMsg,
-	)
-	require.NoError(t, err)
-
-	// send coins back to coreum again, it should succeed
-	_, err = gaiaChain.ExecuteIBCTransfer(ctx, t, gaiaRecipient, ibcSendCoin, coreumChain.ChainContext, coreumIssuer)
-	requireT.NoError(err)
-	coreumChain.AwaitForBalance(ctx, t, coreumIssuer, sendCoin)
+	requireT.Equal(
+		coreumIssuerBalanceBeforeIBCTransfersRes.Balance.Amount.Add(sendCommissionAmount.MulRaw(2)).String(),
+		coreumIssuerBalanceAfterSenderToChainsTransferRes.Balance.Amount.String(),
+	)
 }
 
 func sendToPeerChainFromCoreumFTIssuerAndNonIssuer(
 	ctx context.Context,
 	t *testing.T,
-	coreumIssuer sdk.AccAddress,
-	coreumSender sdk.AccAddress,
-	coreumChainCtx integrationtests.ChainContext,
->>>>>>> 340ec039
-	sendCoin sdk.Coin,
-	dstChainCtx integrationtests.ChainContext,
-	dstChainRecipient sdk.AccAddress,
-	receiveCoin sdk.Coin,
-	srcExpectedBalanceChanges map[string]sdk.Int,
-	dstExpectedBalanceChanges map[string]sdk.Int,
-) {
-<<<<<<< HEAD
-	requireT := require.New(t)
-
-	srcBalancesBeforeOperation := fetchBalanceForMultipleAddresses(ctx, t, srcChainCtx, sendCoin.Denom, lo.Keys(srcExpectedBalanceChanges))
-	dstBalancesBeforeOperation := fetchBalanceForMultipleAddresses(ctx, t, dstChainCtx, receiveCoin.Denom, lo.Keys(dstExpectedBalanceChanges))
-
-	dstBankClient := banktypes.NewQueryClient(dstChainCtx.ClientContext)
-	dstChainRecipientBalanceBefore, err := dstBankClient.Balance(ctx, &banktypes.QueryBalanceRequest{
-		Address: dstChainCtx.ConvertToBech32Address(dstChainRecipient),
-		Denom:   receiveCoin.Denom,
-=======
-	t.Helper()
-
-	requireT := require.New(t)
-
-	coreumBankClient := banktypes.NewQueryClient(coreumChainCtx.ClientContext)
-	coreumIssuerBalanceBeforeTransferRes, err := coreumBankClient.Balance(ctx, &banktypes.QueryBalanceRequest{
-		Address: coreumIssuer.String(),
-		Denom:   sendCoin.Denom,
-	})
-
-	requireT.NoError(err)
-
-	_, err = coreumChainCtx.ExecuteIBCTransfer(ctx, t, coreumIssuer, sendCoin, peerChainCtx, peerChainRecipient)
-	requireT.NoError(err)
-	expectedRecipientBalance := sdk.NewCoin(convertToIBCDenom(peerChainToCoreumChannelID, sendCoin.Denom), sendCoin.Amount)
-	peerChainCtx.AwaitForBalance(ctx, t, peerChainRecipient, expectedRecipientBalance)
-	// check that amount is locked on the escrow account
-	escrowAddressRes, err := coreumBankClient.Balance(ctx, &banktypes.QueryBalanceRequest{
-		Address: coreumChainCtx.ConvertToBech32Address(coreumToPeerChainEscrowAddress),
-		Denom:   sendCoin.Denom,
-	})
-	requireT.NoError(err)
-	requireT.Equal(sendCoin.Amount.String(), escrowAddressRes.Balance.Amount.String())
-	// check that we don't apply the commissions since the sender is issuer
-	coreumIssuerBalanceAfterTransferRes, err := coreumBankClient.Balance(ctx, &banktypes.QueryBalanceRequest{
-		Address: coreumIssuer.String(),
-		Denom:   sendCoin.Denom,
->>>>>>> 340ec039
-	})
-	requireT.NoError(err)
-	dstChainRecipientBalanceExpected := dstChainRecipientBalanceBefore.Balance.Add(receiveCoin)
-
-<<<<<<< HEAD
-	_, err = srcChainCtx.ExecuteIBCTransfer(ctx, srcSender, sendCoin, dstChainCtx, dstChainRecipient)
-	requireT.NoError(err)
-
-	err = dstChainCtx.AwaitForBalance(ctx, dstChainRecipient, dstChainRecipientBalanceExpected)
-	requireT.NoError(err)
-=======
-	// send from non-issuer
-	_, err = coreumChainCtx.ExecuteIBCTransfer(ctx, t, coreumSender, sendCoin, peerChainCtx, peerChainRecipient)
-	requireT.NoError(err)
-
-	expectedOsmosisRecipientBalance := sdk.NewCoin(convertToIBCDenom(peerChainToCoreumChannelID, sendCoin.Denom), sendCoin.Amount.MulRaw(2))
-	peerChainCtx.AwaitForBalance(ctx, t, peerChainRecipient, expectedOsmosisRecipientBalance)
->>>>>>> 340ec039
-
-	srcBalancesAfterOperation := fetchBalanceForMultipleAddresses(ctx, t, srcChainCtx, sendCoin.Denom, lo.Keys(srcExpectedBalanceChanges))
-	dstBalancesAfterOperation := fetchBalanceForMultipleAddresses(ctx, t, dstChainCtx, receiveCoin.Denom, lo.Keys(dstExpectedBalanceChanges))
-
-	assertBalanceChanges(t, srcExpectedBalanceChanges, srcBalancesBeforeOperation, srcBalancesAfterOperation)
-	assertBalanceChanges(t, dstExpectedBalanceChanges, dstBalancesBeforeOperation, dstBalancesAfterOperation)
-}
-
-func fetchBalanceForMultipleAddresses(
-	ctx context.Context,
-	t *testing.T,
-<<<<<<< HEAD
-	chainCtx integrationtests.ChainContext,
-	denom string,
-	addresses []string,
-) map[string]sdk.Int {
-	requireT := require.New(t)
-	bankClient := banktypes.NewQueryClient(chainCtx.ClientContext)
-	balances := make(map[string]sdk.Int, len(addresses))
-
-	for _, addr := range addresses {
-		balance, err := bankClient.Balance(ctx, &banktypes.QueryBalanceRequest{
-			Address: addr,
-			Denom:   denom,
-		})
-		requireT.NoError(err)
-		requireT.NotNil(balance.Balance)
-		balances[addr] = balance.Balance.Amount
-	}
-
-	return balances
-}
-
-func assertBalanceChanges(t *testing.T, expectedBalanceChanges, balancesBefore, balancesAfter map[string]sdk.Int) {
-	requireT := require.New(t)
-=======
 	coreumIssuer sdk.AccAddress,
 	coreumSender sdk.AccAddress,
 	coreumChainCtx integrationtests.ChainContext,
@@ -787,13 +163,73 @@
 	requireT := require.New(t)
 
 	coreumBankClient := banktypes.NewQueryClient(coreumChainCtx.ClientContext)
+	coreumIssuerBalanceBeforeTransferRes, err := coreumBankClient.Balance(ctx, &banktypes.QueryBalanceRequest{
+		Address: coreumIssuer.String(),
+		Denom:   sendCoin.Denom,
+	})
+
+	requireT.NoError(err)
+
+	_ = coreumChainCtx.ExecuteIBCTransfer(ctx, t, coreumIssuer, sendCoin, peerChainCtx, peerChainRecipient)
+	requireT.NoError(err)
+	expectedRecipientBalance := sdk.NewCoin(convertToIBCDenom(peerChainToCoreumChannelID, sendCoin.Denom), sendCoin.Amount)
+	peerChainCtx.AwaitForBalance(ctx, t, peerChainRecipient, expectedRecipientBalance)
+	// check that amount is locked on the escrow account
+	escrowAddressRes, err := coreumBankClient.Balance(ctx, &banktypes.QueryBalanceRequest{
+		Address: coreumChainCtx.ConvertToBech32Address(coreumToPeerChainEscrowAddress),
+		Denom:   sendCoin.Denom,
+	})
+	requireT.NoError(err)
+	requireT.Equal(sendCoin.Amount.String(), escrowAddressRes.Balance.Amount.String())
+	// check that we don't apply the commissions since the sender is issuer
+	coreumIssuerBalanceAfterTransferRes, err := coreumBankClient.Balance(ctx, &banktypes.QueryBalanceRequest{
+		Address: coreumIssuer.String(),
+		Denom:   sendCoin.Denom,
+	})
+	requireT.NoError(err)
+	requireT.Equal(
+		coreumIssuerBalanceBeforeTransferRes.Balance.Amount.Sub(sendCoin.Amount).String(),
+		coreumIssuerBalanceAfterTransferRes.Balance.Amount.String(),
+	)
+
+	// send from non-issuer
+	_ = coreumChainCtx.ExecuteIBCTransfer(ctx, t, coreumSender, sendCoin, peerChainCtx, peerChainRecipient)
+
+	expectedOsmosisRecipientBalance := sdk.NewCoin(convertToIBCDenom(peerChainToCoreumChannelID, sendCoin.Denom), sendCoin.Amount.MulRaw(2))
+	peerChainCtx.AwaitForBalance(ctx, t, peerChainRecipient, expectedOsmosisRecipientBalance)
+
+	// validate escrow balance on the osmosis channel
+	coreumToOsmosisEscrowAddressRes, err := coreumBankClient.Balance(ctx, &banktypes.QueryBalanceRequest{
+		Address: coreumChainCtx.ConvertToBech32Address(coreumToPeerChainEscrowAddress),
+		Denom:   sendCoin.Denom,
+	})
+	requireT.NoError(err)
+	requireT.Equal(sendCoin.Amount.MulRaw(2).String(), coreumToOsmosisEscrowAddressRes.Balance.Amount.String())
+}
+
+func sendFromPeerChainAndValidateZeroCommissionOnEscrow(
+	ctx context.Context,
+	t *testing.T,
+	coreumIssuer sdk.AccAddress,
+	coreumSender sdk.AccAddress,
+	coreumChainCtx integrationtests.ChainContext,
+	sendCoin sdk.Coin,
+	peerChainCtx integrationtests.ChainContext,
+	peerChainRecipient sdk.AccAddress,
+	peerChainToCoreumChannelID string,
+	coreumToPeerChainEscrowAddress sdk.AccAddress,
+) {
+	t.Helper()
+
+	coreumBankClient := banktypes.NewQueryClient(coreumChainCtx.ClientContext)
 	sentFromPeerChainToCoreumCoin := sdk.NewCoin(convertToIBCDenom(peerChainToCoreumChannelID, sendCoin.Denom), sendCoin.Amount)
 	coreumIssuerBalanceBeforeTransferBackRes, err := coreumBankClient.Balance(ctx, &banktypes.QueryBalanceRequest{
 		Address: coreumIssuer.String(),
 		Denom:   sendCoin.Denom,
 	})
-	requireT.NoError(err)
-
+	requireT := require.New(t)
+
+	requireT.NoError(err)
 	// check that escrow balance is decreased now
 	coreumToPeerChainEscrowAddressBeforeTranserRes, err := coreumBankClient.Balance(ctx, &banktypes.QueryBalanceRequest{
 		Address: coreumChainCtx.ConvertToBech32Address(coreumToPeerChainEscrowAddress),
@@ -801,8 +237,7 @@
 	})
 	requireT.NoError(err)
 
-	_, err = peerChainCtx.ExecuteIBCTransfer(ctx, t, peerChainRecipient, sentFromPeerChainToCoreumCoin, coreumChainCtx, coreumIssuer)
-	requireT.NoError(err)
+	_ = peerChainCtx.ExecuteIBCTransfer(ctx, t, peerChainRecipient, sentFromPeerChainToCoreumCoin, coreumChainCtx, coreumIssuer)
 
 	// check new issuer balance (no commission)
 	expectedCoreumIssuerBalanceAfterTransferBack := sdk.NewCoin(
@@ -827,17 +262,19 @@
 	})
 	requireT.NoError(err)
 
-	_, err = peerChainCtx.ExecuteIBCTransfer(ctx, t, peerChainRecipient, sentFromPeerChainToCoreumCoin, coreumChainCtx, coreumSender)
-	requireT.NoError(err)
+	_ = peerChainCtx.ExecuteIBCTransfer(ctx, t, peerChainRecipient, sentFromPeerChainToCoreumCoin, coreumChainCtx, coreumSender)
 
 	expectedCoreumSenderBalanceAfterTransferBack := sdk.NewCoin(sendCoin.Denom, coreumSenderBalanceBeforeTransferBackRes.Balance.Amount.Add(sentFromPeerChainToCoreumCoin.Amount))
 	coreumChainCtx.AwaitForBalance(ctx, t, coreumSender, expectedCoreumSenderBalanceAfterTransferBack)
->>>>>>> 340ec039
-
-	for addr, expectedBalanceChange := range expectedBalanceChanges {
-		actualBalanceChange := balancesAfter[addr].Sub(balancesBefore[addr])
-		requireT.Equal(expectedBalanceChange.String(), actualBalanceChange.String())
-	}
+	requireT.NoError(err)
+
+	// check zero balance on escrow address
+	coreumToPeerChainEscrowAddressRes, err = coreumBankClient.Balance(ctx, &banktypes.QueryBalanceRequest{
+		Address: coreumChainCtx.ConvertToBech32Address(coreumToPeerChainEscrowAddress),
+		Denom:   sendCoin.Denom,
+	})
+	requireT.NoError(err)
+	requireT.Equal(sdk.ZeroInt().String(), coreumToPeerChainEscrowAddressRes.Balance.Amount.String())
 }
 
 func getIssueFee(ctx context.Context, t *testing.T, clientCtx client.Context) sdk.Coin {
