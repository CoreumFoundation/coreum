//go:build integrationtests

package ibc

import (
	"testing"

	sdk "github.com/cosmos/cosmos-sdk/types"
	ibctransfertypes "github.com/cosmos/ibc-go/v4/modules/apps/transfer/types"
	"github.com/stretchr/testify/require"

	integrationtests "github.com/CoreumFoundation/coreum/integration-tests"
)

func TestIBCTransferFromCoreumToGaiaAndBack(t *testing.T) {
	t.Parallel()

<<<<<<< HEAD
	ctx, chains := integrationtests.NewChainsTestingContext(t)
=======
	ctx, chains := integrationtests.NewChainsTestingContext(t, false)
>>>>>>> 28675741
	requireT := require.New(t)
	coreumChain := chains.Coreum
	gaiaChain := chains.Gaia

	gaiaToCoreumChannelID := gaiaChain.GetIBCChannelID(ctx, t, coreumChain.ChainSettings.ChainID)

	coreumSender := coreumChain.GenAccount()
	gaiaRecipient := gaiaChain.GenAccount()

	sendToGaiaCoin := coreumChain.NewCoin(sdk.NewInt(1000))
	coreumChain.FundAccountsWithOptions(ctx, t, coreumSender, integrationtests.BalancesOptions{
		Messages: []sdk.Msg{&ibctransfertypes.MsgTransfer{}},
		Amount:   sendToGaiaCoin.Amount,
	})

	txRes := coreumChain.ExecuteIBCTransfer(ctx, t, coreumSender, sendToGaiaCoin, gaiaChain.ChainContext, gaiaRecipient)
	requireT.EqualValues(txRes.GasUsed, coreumChain.GasLimitByMsgs(&ibctransfertypes.MsgTransfer{}))

	expectedGaiaRecipientBalance := sdk.NewCoin(convertToIBCDenom(gaiaToCoreumChannelID, sendToGaiaCoin.Denom), sendToGaiaCoin.Amount)
	gaiaChain.AwaitForBalance(ctx, t, gaiaRecipient, expectedGaiaRecipientBalance)
	_ = gaiaChain.ExecuteIBCTransfer(ctx, t, gaiaRecipient, expectedGaiaRecipientBalance, coreumChain.Chain.ChainContext, coreumSender)

	expectedCoreumSenderBalance := sdk.NewCoin(sendToGaiaCoin.Denom, expectedGaiaRecipientBalance.Amount)
	coreumChain.AwaitForBalance(ctx, t, coreumSender, expectedCoreumSenderBalance)
}

func TestIBCTransferFromGaiaToCoreumAndBack(t *testing.T) {
	t.Parallel()

<<<<<<< HEAD
	ctx, chains := integrationtests.NewChainsTestingContext(t)
	requireT := require.New(t)
=======
	ctx, chains := integrationtests.NewChainsTestingContext(t, false)
>>>>>>> 28675741
	coreumChain := chains.Coreum
	gaiaChain := chains.Gaia

	coreumToGaiaChannelID := coreumChain.GetIBCChannelID(ctx, t, gaiaChain.ChainSettings.ChainID)

	gaiaSender := gaiaChain.GenAccount()
	coreumRecipient := coreumChain.GenAccount()

	sendToCoreumCoin := gaiaChain.NewCoin(sdk.NewInt(1000))
	coreumChain.FundAccountsWithOptions(ctx, t, coreumRecipient, integrationtests.BalancesOptions{
		Messages: []sdk.Msg{&ibctransfertypes.MsgTransfer{}},
	})

	gaiaChain.Faucet.FundAccounts(ctx, t, integrationtests.FundedAccount{
		Address: gaiaSender,
		Amount:  sendToCoreumCoin,
	})

	_ = gaiaChain.ExecuteIBCTransfer(ctx, t, gaiaSender, sendToCoreumCoin, coreumChain.Chain.ChainContext, coreumRecipient)

	expectedCoreumRecipientBalance := sdk.NewCoin(convertToIBCDenom(coreumToGaiaChannelID, sendToCoreumCoin.Denom), sendToCoreumCoin.Amount)
	coreumChain.AwaitForBalance(ctx, t, coreumRecipient, expectedCoreumRecipientBalance)

	_ = coreumChain.ExecuteIBCTransfer(ctx, t, coreumRecipient, expectedCoreumRecipientBalance, gaiaChain.ChainContext, gaiaSender)

	expectedGaiaSenderBalance := sdk.NewCoin(sendToCoreumCoin.Denom, expectedCoreumRecipientBalance.Amount)
	gaiaChain.AwaitForBalance(ctx, t, gaiaSender, expectedGaiaSenderBalance)
}<|MERGE_RESOLUTION|>--- conflicted
+++ resolved
@@ -15,11 +15,7 @@
 func TestIBCTransferFromCoreumToGaiaAndBack(t *testing.T) {
 	t.Parallel()
 
-<<<<<<< HEAD
-	ctx, chains := integrationtests.NewChainsTestingContext(t)
-=======
 	ctx, chains := integrationtests.NewChainsTestingContext(t, false)
->>>>>>> 28675741
 	requireT := require.New(t)
 	coreumChain := chains.Coreum
 	gaiaChain := chains.Gaia
@@ -49,12 +45,7 @@
 func TestIBCTransferFromGaiaToCoreumAndBack(t *testing.T) {
 	t.Parallel()
 
-<<<<<<< HEAD
-	ctx, chains := integrationtests.NewChainsTestingContext(t)
-	requireT := require.New(t)
-=======
 	ctx, chains := integrationtests.NewChainsTestingContext(t, false)
->>>>>>> 28675741
 	coreumChain := chains.Coreum
 	gaiaChain := chains.Gaia
 
