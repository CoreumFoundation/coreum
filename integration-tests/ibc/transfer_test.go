//go:build integrationtests

package ibc

import (
	"context"
	"strings"
	"testing"
	"time"

	sdk "github.com/cosmos/cosmos-sdk/types"
	authtypes "github.com/cosmos/cosmos-sdk/x/auth/types"
	banktypes "github.com/cosmos/cosmos-sdk/x/bank/types"
	ibctransfertypes "github.com/cosmos/ibc-go/v4/modules/apps/transfer/types"
	ibcchanneltypes "github.com/cosmos/ibc-go/v4/modules/core/04-channel/types"
	"github.com/pkg/errors"
	"github.com/stretchr/testify/assert"
	"github.com/stretchr/testify/require"

	"github.com/CoreumFoundation/coreum-tools/pkg/retry"
	integrationtests "github.com/CoreumFoundation/coreum/v2/integration-tests"
	"github.com/CoreumFoundation/coreum/v2/pkg/client"
)

func TestIBCTransferFromCoreumToGaiaAndBack(t *testing.T) {
	t.Parallel()

	ctx, chains := integrationtests.NewChainsTestingContext(t)
	requireT := require.New(t)
	coreumChain := chains.Coreum
	gaiaChain := chains.Gaia

	gaiaToCoreumChannelID := gaiaChain.AwaitForIBCChannelID(ctx, t, ibctransfertypes.PortID, coreumChain.ChainSettings.ChainID)

	coreumSender := coreumChain.GenAccount()
	gaiaRecipient := gaiaChain.GenAccount()

	sendToGaiaCoin := coreumChain.NewCoin(sdk.NewInt(1000))
	coreumChain.FundAccountWithOptions(ctx, t, coreumSender, integrationtests.BalancesOptions{
		Messages: []sdk.Msg{&ibctransfertypes.MsgTransfer{}},
		Amount:   sendToGaiaCoin.Amount,
	})

	gaiaChain.Faucet.FundAccounts(ctx, t, integrationtests.FundedAccount{
		Address: gaiaRecipient,
		Amount:  gaiaChain.NewCoin(sdk.NewInt(1000000)), // coin for the fees
	})

	txRes, err := coreumChain.ExecuteIBCTransfer(ctx, t, coreumSender, sendToGaiaCoin, gaiaChain.ChainContext, gaiaRecipient)
	requireT.NoError(err)
	requireT.EqualValues(txRes.GasUsed, coreumChain.GasLimitByMsgs(&ibctransfertypes.MsgTransfer{}))

	expectedGaiaRecipientBalance := sdk.NewCoin(convertToIBCDenom(gaiaToCoreumChannelID, sendToGaiaCoin.Denom), sendToGaiaCoin.Amount)
	requireT.NoError(gaiaChain.AwaitForBalance(ctx, t, gaiaRecipient, expectedGaiaRecipientBalance))
	_, err = gaiaChain.ExecuteIBCTransfer(ctx, t, gaiaRecipient, expectedGaiaRecipientBalance, coreumChain.Chain.ChainContext, coreumSender)
	requireT.NoError(err)

	expectedCoreumSenderBalance := sdk.NewCoin(sendToGaiaCoin.Denom, expectedGaiaRecipientBalance.Amount)
	requireT.NoError(coreumChain.AwaitForBalance(ctx, t, coreumSender, expectedCoreumSenderBalance))
}

// TestIBCTransferFromGaiaToCoreumAndBack checks IBC transfer in the following order:
// gaiaAccount1 [IBC]-> coreumToCoreumSender [bank.Send]-> coreumToGaiaSender [IBC]-> gaiaAccount2.
func TestIBCTransferFromGaiaToCoreumAndBack(t *testing.T) {
	t.Parallel()
	requireT := require.New(t)

	ctx, chains := integrationtests.NewChainsTestingContext(t)
	coreumChain := chains.Coreum
	gaiaChain := chains.Gaia

	coreumToGaiaChannelID := coreumChain.AwaitForIBCChannelID(ctx, t, ibctransfertypes.PortID, gaiaChain.ChainSettings.ChainID)
	sendToCoreumCoin := gaiaChain.NewCoin(sdk.NewInt(1000))

	// Generate accounts
	gaiaAccount1 := gaiaChain.GenAccount()
	gaiaAccount2 := gaiaChain.GenAccount()
	coreumToCoreumSender := coreumChain.GenAccount()
	coreumToGaiaSender := coreumChain.GenAccount()

	// Fund accounts
	coreumChain.FundAccountWithOptions(ctx, t, coreumToCoreumSender, integrationtests.BalancesOptions{
		Messages: []sdk.Msg{&banktypes.MsgSend{}},
	})

	coreumChain.FundAccountWithOptions(ctx, t, coreumToGaiaSender, integrationtests.BalancesOptions{
		Messages: []sdk.Msg{&ibctransfertypes.MsgTransfer{}},
	})
	gaiaChain.Faucet.FundAccounts(ctx, t, integrationtests.FundedAccount{
		Address: gaiaAccount1,
		Amount:  sendToCoreumCoin.Add(gaiaChain.NewCoin(sdk.NewInt(1000000))), // coin to send + coin for the fee
	})

	// Send from gaiaAccount to coreumToCoreumSender
	_, err := gaiaChain.ExecuteIBCTransfer(ctx, t, gaiaAccount1, sendToCoreumCoin, coreumChain.Chain.ChainContext, coreumToCoreumSender)
	requireT.NoError(err)

	expectedBalanceAtCoreum := sdk.NewCoin(convertToIBCDenom(coreumToGaiaChannelID, sendToCoreumCoin.Denom), sendToCoreumCoin.Amount)
	requireT.NoError(coreumChain.AwaitForBalance(ctx, t, coreumToCoreumSender, expectedBalanceAtCoreum))

	// Send from coreumToCoreumSender to coreumToGaiaSender
	sendMsg := &banktypes.MsgSend{
		FromAddress: coreumToCoreumSender.String(),
		ToAddress:   coreumToGaiaSender.String(),
		Amount:      []sdk.Coin{expectedBalanceAtCoreum},
	}
	_, err = client.BroadcastTx(
		ctx,
		coreumChain.ClientContext.WithFromAddress(coreumToCoreumSender),
		coreumChain.TxFactory().WithGas(coreumChain.GasLimitByMsgs(sendMsg)),
		sendMsg,
	)
	requireT.NoError(err)

	bankClient := banktypes.NewQueryClient(coreumChain.ClientContext)
	queryBalanceResponse, err := bankClient.Balance(ctx, &banktypes.QueryBalanceRequest{
		Address: coreumToGaiaSender.String(),
		Denom:   expectedBalanceAtCoreum.Denom,
	})
	requireT.NoError(err)
	assert.Equal(t, expectedBalanceAtCoreum.Amount.String(), queryBalanceResponse.Balance.Amount.String())

	// Send from coreumToGaiaSender back to gaiaAccount
	_, err = coreumChain.ExecuteIBCTransfer(ctx, t, coreumToGaiaSender, expectedBalanceAtCoreum, gaiaChain.ChainContext, gaiaAccount2)
	requireT.NoError(err)
	expectedGaiaSenderBalance := sdk.NewCoin(sendToCoreumCoin.Denom, expectedBalanceAtCoreum.Amount)
	requireT.NoError(gaiaChain.AwaitForBalance(ctx, t, gaiaAccount2, expectedGaiaSenderBalance))
}

func TestTimedOutTransfer(t *testing.T) {
	t.Parallel()

	ctx, chains := integrationtests.NewChainsTestingContext(t)
	requireT := require.New(t)
	coreumChain := chains.Coreum
	osmosisChain := chains.Osmosis

	osmosisToCoreumChannelID := osmosisChain.AwaitForIBCChannelID(ctx, t, ibctransfertypes.PortID, coreumChain.ChainSettings.ChainID)

	retryCtx, retryCancel := context.WithTimeout(ctx, 2*time.Minute)
	defer retryCancel()

	// This is the retry loop where we try to trigger a timeout condition for IBC transfer.
	// We can't reproduce it with 100% probability, so we may need to try it many times.
	// On every trial we send funds from one chain to the other. Then we observe accounts on both chains
	// to find if IBC transfer completed successfully or timed out. If tokens were delivered to the recipient
	// we must retry. Otherwise, if tokens were returned back to the sender, we might continue the test.
	err := retry.Do(retryCtx, time.Millisecond, func() error {
		coreumSender := coreumChain.GenAccount()
		gaiaRecipient := osmosisChain.GenAccount()

		sendToGaiaCoin := coreumChain.NewCoin(sdk.NewInt(1000))
		coreumChain.FundAccountWithOptions(ctx, t, coreumSender, integrationtests.BalancesOptions{
			Messages: []sdk.Msg{&ibctransfertypes.MsgTransfer{}},
			Amount:   sendToGaiaCoin.Amount,
		})

		_, err := coreumChain.ExecuteTimingOutIBCTransfer(ctx, t, coreumSender, sendToGaiaCoin, osmosisChain.ChainContext, gaiaRecipient)
		switch {
		case err == nil:
		case strings.Contains(err.Error(), ibcchanneltypes.ErrPacketTimeout.Error()):
			return retry.Retryable(err)
		default:
			requireT.NoError(err)
		}

		parallelCtx, parallelCancel := context.WithCancel(ctx)
		defer parallelCancel()
		errCh := make(chan error, 1)
		go func() {
			// In this goroutine we check if funds were returned back to the sender.
			// If this happens it means timeout occurred.

			defer parallelCancel()
			if err := coreumChain.AwaitForBalance(parallelCtx, t, coreumSender, sendToGaiaCoin); err != nil {
				select {
				case errCh <- retry.Retryable(err):
				default:
				}
			} else {
				errCh <- nil
			}
		}()
		go func() {
			// In this goroutine we check if funds were delivered to the other chain.
			// If this happens it means timeout didn't occur and we must try again.

			if err := osmosisChain.AwaitForBalance(parallelCtx, t, gaiaRecipient, sdk.NewCoin(convertToIBCDenom(osmosisToCoreumChannelID, sendToGaiaCoin.Denom), sendToGaiaCoin.Amount)); err == nil {
				select {
				case errCh <- retry.Retryable(errors.New("timeout didn't happen")):
					parallelCancel()
				default:
				}
			}
		}()

		select {
		case <-ctx.Done():
			return ctx.Err()
		case err := <-errCh:
			if err != nil {
				return err
			}
		}

		// At this point we are sure that timeout happened.

		// funds should not be received on gaia
		bankClient := banktypes.NewQueryClient(osmosisChain.ClientContext)
		resp, err := bankClient.Balance(ctx, &banktypes.QueryBalanceRequest{
<<<<<<< HEAD
			Address: gaiaChain.MustConvertToBech32Address(gaiaRecipient),
			Denom:   convertToIBCDenom(gaiaToCoreumChannelID, sendToGaiaCoin.Denom),
=======
			Address: osmosisChain.ConvertToBech32Address(gaiaRecipient),
			Denom:   convertToIBCDenom(osmosisToCoreumChannelID, sendToGaiaCoin.Denom),
>>>>>>> e9c5732a
		})
		requireT.NoError(err)
		requireT.Equal("0", resp.Balance.Amount.String())

		return nil
	})
	requireT.NoError(err)
}

func TestRejectedTransfer(t *testing.T) {
	t.Parallel()

	ctx, chains := integrationtests.NewChainsTestingContext(t)
	requireT := require.New(t)
	coreumChain := chains.Coreum
	gaiaChain := chains.Gaia

	gaiaToCoreumChannelID := gaiaChain.AwaitForIBCChannelID(ctx, t, ibctransfertypes.PortID, coreumChain.ChainSettings.ChainID)

	// Bank module rejects transfers targeting some module accounts. We use this feature to test that
	// this type of IBC transfer is rejected by the receiving chain.
	moduleAddress := authtypes.NewModuleAddress(ibctransfertypes.ModuleName)
	coreumSender := coreumChain.GenAccount()
	gaiaRecipient := gaiaChain.GenAccount()

	sendToGaiaCoin := coreumChain.NewCoin(sdk.NewInt(1000))
	coreumChain.FundAccountWithOptions(ctx, t, coreumSender, integrationtests.BalancesOptions{
		Messages: []sdk.Msg{&ibctransfertypes.MsgTransfer{}},
		Amount:   sendToGaiaCoin.Amount,
	})
	gaiaChain.Faucet.FundAccounts(ctx, t, integrationtests.FundedAccount{
		Address: gaiaRecipient,
		Amount:  gaiaChain.NewCoin(sdk.NewIntFromUint64(100000)),
	})

	_, err := coreumChain.ExecuteIBCTransfer(ctx, t, coreumSender, sendToGaiaCoin, gaiaChain.ChainContext, moduleAddress)
	requireT.NoError(err)

	// funds should be returned to coreum
	requireT.NoError(coreumChain.AwaitForBalance(ctx, t, coreumSender, sendToGaiaCoin))

	// funds should not be received on gaia
	ibcGaiaDenom := convertToIBCDenom(gaiaToCoreumChannelID, sendToGaiaCoin.Denom)
	bankClient := banktypes.NewQueryClient(gaiaChain.ClientContext)
	resp, err := bankClient.Balance(ctx, &banktypes.QueryBalanceRequest{
		Address: gaiaChain.MustConvertToBech32Address(moduleAddress),
		Denom:   ibcGaiaDenom,
	})
	requireT.NoError(err)
	requireT.Equal("0", resp.Balance.Amount.String())

	// test that the reverse transfer from gaia to coreum is blocked too

	coreumChain.FundAccountWithOptions(ctx, t, coreumSender, integrationtests.BalancesOptions{
		Messages: []sdk.Msg{&ibctransfertypes.MsgTransfer{}},
	})

	sendToCoreumCoin := sdk.NewCoin(ibcGaiaDenom, sendToGaiaCoin.Amount)
	_, err = coreumChain.ExecuteIBCTransfer(ctx, t, coreumSender, sendToGaiaCoin, gaiaChain.ChainContext, gaiaRecipient)
	requireT.NoError(err)
	requireT.NoError(gaiaChain.AwaitForBalance(ctx, t, gaiaRecipient, sendToCoreumCoin))

	_, err = gaiaChain.ExecuteIBCTransfer(ctx, t, gaiaRecipient, sendToCoreumCoin, coreumChain.ChainContext, moduleAddress)
	requireT.NoError(err)

	// funds should be returned to gaia
	requireT.NoError(gaiaChain.AwaitForBalance(ctx, t, gaiaRecipient, sendToCoreumCoin))

	// funds should not be received on coreum
	bankClient = banktypes.NewQueryClient(coreumChain.ClientContext)
	resp, err = bankClient.Balance(ctx, &banktypes.QueryBalanceRequest{
		Address: coreumChain.MustConvertToBech32Address(moduleAddress),
		Denom:   sendToGaiaCoin.Denom,
	})
	requireT.NoError(err)
	requireT.Equal("0", resp.Balance.Amount.String())
}<|MERGE_RESOLUTION|>--- conflicted
+++ resolved
@@ -208,13 +208,8 @@
 		// funds should not be received on gaia
 		bankClient := banktypes.NewQueryClient(osmosisChain.ClientContext)
 		resp, err := bankClient.Balance(ctx, &banktypes.QueryBalanceRequest{
-<<<<<<< HEAD
-			Address: gaiaChain.MustConvertToBech32Address(gaiaRecipient),
-			Denom:   convertToIBCDenom(gaiaToCoreumChannelID, sendToGaiaCoin.Denom),
-=======
-			Address: osmosisChain.ConvertToBech32Address(gaiaRecipient),
+			Address: osmosisChain.MustConvertToBech32Address(gaiaRecipient),
 			Denom:   convertToIBCDenom(osmosisToCoreumChannelID, sendToGaiaCoin.Denom),
->>>>>>> e9c5732a
 		})
 		requireT.NoError(err)
 		requireT.Equal("0", resp.Balance.Amount.String())
