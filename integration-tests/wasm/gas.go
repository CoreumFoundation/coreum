package wasm

import (
	"context"
	"encoding/json"

	wasmtypes "github.com/CosmWasm/wasmd/x/wasm/types"
	sdk "github.com/cosmos/cosmos-sdk/types"
	banktypes "github.com/cosmos/cosmos-sdk/x/bank/types"
	"github.com/stretchr/testify/assert"
	"github.com/stretchr/testify/require"

	"github.com/CoreumFoundation/coreum/integration-tests/testing"
	"github.com/CoreumFoundation/coreum/pkg/tx"
)

// TestGasWasmBankSendAndBankSend checks that a message containing a deterministic and a
// non-deterministic transaction takes gas within appropriate limits.
func TestGasWasmBankSendAndBankSend(ctx context.Context, t testing.T, chain testing.Chain) {
	requireT := require.New(t)
<<<<<<< HEAD
	adminAddress := chain.RandomWallet()
	nativeDenom := chain.NetworkConfig.BaseDenom

	adminWallet := chain.AccAddressToLegacyWallet(adminAddress)
=======
	admin := chain.GenAccount()
>>>>>>> 9a5b6b81

	requireT.NoError(chain.Faucet.FundAccounts(ctx,
		testing.NewFundedAccount(admin, chain.NewCoin(sdk.NewInt(5000000000))),
	))

	// deploy and init contract with the initial coins amount
	initialPayload, err := json.Marshal(bankInstantiatePayload{Count: 0})
	requireT.NoError(err)

	clientCtx := chain.ClientContext.WithFromAddress(admin)
	txf := chain.TxFactory().
		WithSimulateAndExecute(true)

	contractAddr, err := DeployAndInstantiate(
		ctx,
		clientCtx,
		txf,
		bankSendWASM,
		InstantiateConfig{
			accessType: wasmtypes.AccessTypeUnspecified,
			payload:    initialPayload,
			amount:     chain.NewCoin(sdk.NewInt(10000)),
			label:      "bank_send",
		},
	)
	requireT.NoError(err)

	// Send tokens
	receiver := chain.GenAccount()
	withdrawPayload, err := json.Marshal(map[bankMethod]bankWithdrawRequest{
		withdraw: {
			Amount:    "5000",
			Denom:     chain.NetworkConfig.TokenSymbol,
			Recipient: receiver.String(),
		},
	})
	requireT.NoError(err)

	wasmBankSend := &wasmtypes.MsgExecuteContract{
		Sender:   admin.String(),
		Contract: contractAddr,
		Msg:      wasmtypes.RawContractMessage(withdrawPayload),
		Funds:    sdk.Coins{},
	}

	bankSend := &banktypes.MsgSend{
		FromAddress: admin.String(),
		ToAddress:   receiver.String(),
		Amount:      sdk.NewCoins(sdk.NewCoin(chain.NetworkConfig.BaseDenom, sdk.NewInt(1000))),
	}

	minGasExpected := chain.GasLimitByMsgs(&banktypes.MsgSend{}, &banktypes.MsgSend{})
	maxGasExpected := minGasExpected * 10

	clientCtx = chain.ChainContext.ClientContext.WithFromAddress(admin)
	txf = chain.ChainContext.TxFactory().WithGas(maxGasExpected)
	result, err := tx.BroadcastTx(ctx, clientCtx, txf, wasmBankSend, bankSend)
	require.NoError(t, err)

	require.NoError(t, err)
	assert.Greater(t, uint64(result.GasUsed), minGasExpected)
	assert.Less(t, uint64(result.GasUsed), maxGasExpected)
}<|MERGE_RESOLUTION|>--- conflicted
+++ resolved
@@ -18,14 +18,7 @@
 // non-deterministic transaction takes gas within appropriate limits.
 func TestGasWasmBankSendAndBankSend(ctx context.Context, t testing.T, chain testing.Chain) {
 	requireT := require.New(t)
-<<<<<<< HEAD
-	adminAddress := chain.RandomWallet()
-	nativeDenom := chain.NetworkConfig.BaseDenom
-
-	adminWallet := chain.AccAddressToLegacyWallet(adminAddress)
-=======
 	admin := chain.GenAccount()
->>>>>>> 9a5b6b81
 
 	requireT.NoError(chain.Faucet.FundAccounts(ctx,
 		testing.NewFundedAccount(admin, chain.NewCoin(sdk.NewInt(5000000000))),
@@ -58,7 +51,7 @@
 	withdrawPayload, err := json.Marshal(map[bankMethod]bankWithdrawRequest{
 		withdraw: {
 			Amount:    "5000",
-			Denom:     chain.NetworkConfig.TokenSymbol,
+			Denom:     chain.NetworkConfig.BaseDenom,
 			Recipient: receiver.String(),
 		},
 	})
