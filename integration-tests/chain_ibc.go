--- conflicted
+++ resolved
@@ -140,12 +140,7 @@
 
 		return nil
 	})
-<<<<<<< HEAD
-
 	if err == nil {
-=======
-	if err != nil {
->>>>>>> b4eaf6a6
 		t.Logf("Received expected balance of %s.", expectedBalance.Denom)
 	}
 
