package integrationtests

import (
<<<<<<< HEAD
	"testing"
=======
	"context"
	"fmt"
	"time"
>>>>>>> e29dc385

	"github.com/cosmos/cosmos-sdk/client/flags"
	"github.com/cosmos/cosmos-sdk/crypto/hd"
	"github.com/cosmos/cosmos-sdk/crypto/keyring"
	sdkmultisig "github.com/cosmos/cosmos-sdk/crypto/keys/multisig"
	cryptotypes "github.com/cosmos/cosmos-sdk/crypto/types"
	sdk "github.com/cosmos/cosmos-sdk/types"
	"github.com/cosmos/cosmos-sdk/types/bech32"
<<<<<<< HEAD
	protobufgrpc "github.com/gogo/protobuf/grpc"
	"github.com/google/uuid"
	"github.com/stretchr/testify/require"

=======
	sdkerrors "github.com/cosmos/cosmos-sdk/types/errors"
	banktypes "github.com/cosmos/cosmos-sdk/x/bank/types"
	ibctransfertypes "github.com/cosmos/ibc-go/v4/modules/apps/transfer/types"
	ibcclienttypes "github.com/cosmos/ibc-go/v4/modules/core/02-client/types"
	ibcchanneltypes "github.com/cosmos/ibc-go/v4/modules/core/04-channel/types"
	"github.com/cosmos/ibc-go/v4/modules/core/exported"
	ibctmlightclienttypes "github.com/cosmos/ibc-go/v4/modules/light-clients/07-tendermint/types"
	protobufgrpc "github.com/gogo/protobuf/grpc"
	"github.com/google/uuid"
	"github.com/pkg/errors"

	"github.com/CoreumFoundation/coreum-tools/pkg/logger"
	"github.com/CoreumFoundation/coreum-tools/pkg/retry"
>>>>>>> e29dc385
	"github.com/CoreumFoundation/coreum/app"
	"github.com/CoreumFoundation/coreum/pkg/client"
)

// ChainSettings represent common settings for the chains.
type ChainSettings struct {
	ChainID       string
	Denom         string
	AddressPrefix string
	GasPrice      sdk.Dec
	GasAdjustment float64
	CoinType      uint32
}

// ChainContext is a types used to store the components required for the test chains subcomponents.
type ChainContext struct {
	ClientContext client.Context
	ChainSettings ChainSettings
}

// NewChainContext returns a new instance if the ChainContext.
func NewChainContext(
	clientCtx client.Context,
	chainSettings ChainSettings,
) ChainContext {
	return ChainContext{
		ClientContext: clientCtx,
		ChainSettings: chainSettings,
	}
}

// GenAccount generates a new account for the chain with random name and
// private key and stores it in the chains ClientContext Keyring.
func (c ChainContext) GenAccount() sdk.AccAddress {
	// Generate and store a new mnemonic using temporary keyring
	_, mnemonic, err := keyring.NewInMemory().NewMnemonic(
		"tmp",
		keyring.English,
		sdk.GetConfig().GetFullBIP44Path(),
		"",
		hd.Secp256k1,
	)
	if err != nil {
		panic(err)
	}

	return c.ImportMnemonic(mnemonic)
}

// ConvertToBech32Address converts the address to bech32 address string.
func (c ChainContext) ConvertToBech32Address(address sdk.AccAddress) string {
	bech32Address, err := bech32.ConvertAndEncode(c.ChainSettings.AddressPrefix, address)
	if err != nil {
		panic(err)
	}

	return bech32Address
}

<<<<<<< HEAD
// ImportMnemonic imports the mnemonic into the ClientContext Keyring and return its address.
=======
// ImportMnemonic imports the mnemonic into the ClientContext Keyring and returns its address.
>>>>>>> e29dc385
// If the mnemonic is already imported the method will just return the address.
func (c ChainContext) ImportMnemonic(mnemonic string) sdk.AccAddress {
	keyInfo, err := c.ClientContext.Keyring().NewAccount(
		uuid.New().String(),
		mnemonic,
		"",
		hd.CreateHDPath(c.ChainSettings.CoinType, 0, 0).String(),
		hd.Secp256k1,
	)
	if err != nil {
		panic(err)
	}

	return keyInfo.GetAddress()
}

// TxFactory returns factory with present values for the Chain.
func (c ChainContext) TxFactory() client.Factory {
	txf := client.Factory{}.
		WithKeybase(c.ClientContext.Keyring()).
		WithChainID(c.ChainSettings.ChainID).
		WithTxConfig(c.ClientContext.TxConfig()).
		WithGasPrices(c.NewDecCoin(c.ChainSettings.GasPrice).String())
	if c.ChainSettings.GasAdjustment != 0 {
		txf = txf.WithGasAdjustment(c.ChainSettings.GasAdjustment)
	}

	return txf
}

// NewCoin helper function to initialize sdk.Coin by passing just amount.
func (c ChainContext) NewCoin(amount sdk.Int) sdk.Coin {
	return sdk.NewCoin(c.ChainSettings.Denom, amount)
}

// NewDecCoin helper function to initialize sdk.DecCoin by passing just amount.
func (c ChainContext) NewDecCoin(amount sdk.Dec) sdk.DecCoin {
	return sdk.NewDecCoinFromDec(c.ChainSettings.Denom, amount)
<<<<<<< HEAD
=======
}

// GenMultisigAccount generates a multisig account.
func (c ChainContext) GenMultisigAccount(signersCount, multisigThreshold int) (*sdkmultisig.LegacyAminoPubKey, []string, error) {
	keyNamesSet := []string{}
	publicKeySet := make([]cryptotypes.PubKey, 0, signersCount)
	for i := 0; i < signersCount; i++ {
		signerKeyInfo, err := c.ClientContext.Keyring().KeyByAddress(c.GenAccount())
		if err != nil {
			return nil, nil, err
		}
		keyNamesSet = append(keyNamesSet, signerKeyInfo.GetName())
		publicKeySet = append(publicKeySet, signerKeyInfo.GetPubKey())
	}

	// create multisig account
	multisigPublicKey := sdkmultisig.NewLegacyAminoPubKey(multisigThreshold, publicKeySet)

	return multisigPublicKey, keyNamesSet, nil
}

// ExecuteIBCTransfer executes IBC transfer transaction.
func (c ChainContext) ExecuteIBCTransfer(
	ctx context.Context,
	senderAddress sdk.AccAddress,
	coin sdk.Coin,
	recipientChainContext ChainContext,
	recipientAddress sdk.AccAddress,
) (*sdk.TxResponse, error) {
	log := logger.Get(ctx)
	sender := c.ConvertToBech32Address(senderAddress)
	receiver := recipientChainContext.ConvertToBech32Address(recipientAddress)
	log.Info(fmt.Sprintf("Sending IBC transfer from %s, to %s, %s.", sender, receiver, coin.String()))

	recipientChannelID, err := c.GetIBCChannelID(ctx, recipientChainContext.ChainSettings.ChainID)
	if err != nil {
		return nil, err
	}

	height, err := queryLatestConsensusHeight(
		ctx,
		c.ClientContext,
		ibctransfertypes.PortID,
		recipientChannelID,
	)
	if err != nil {
		return nil, err
	}

	ibcSend := ibctransfertypes.MsgTransfer{
		SourcePort:    ibctransfertypes.PortID,
		SourceChannel: recipientChannelID,
		Token:         coin,
		Sender:        sender,
		Receiver:      receiver,
		TimeoutHeight: ibcclienttypes.Height{
			RevisionNumber: height.RevisionNumber,
			RevisionHeight: height.RevisionHeight + 1000,
		},
	}

	return BroadcastTxWithSigner(
		ctx,
		c,
		c.TxFactory().WithSimulateAndExecute(true),
		senderAddress,
		&ibcSend,
	)
}

// AwaitForBalance queries for the balance with retry and timeout.
func (c ChainContext) AwaitForBalance(
	ctx context.Context,
	address sdk.AccAddress,
	coin sdk.Coin,
) error {
	log := logger.Get(ctx)
	log.Info(fmt.Sprintf("Waiting for account %s balance, expected amount:%s.", c.ConvertToBech32Address(address), coin.String()))

	bankClient := banktypes.NewQueryClient(c.ClientContext)
	retryCtx, retryCancel := context.WithTimeout(ctx, time.Minute)
	defer retryCancel()
	err := retry.Do(retryCtx, time.Second, func() error {
		requestCtx, requestCancel := context.WithTimeout(retryCtx, 5*time.Second)
		defer requestCancel()

		balancesRes, err := bankClient.AllBalances(requestCtx, &banktypes.QueryAllBalancesRequest{
			Address: c.ConvertToBech32Address(address),
		})
		if err != nil {
			return err
		}

		if balancesRes.Balances.AmountOf(coin.Denom).String() != coin.Amount.String() {
			return retry.Retryable(errors.Errorf("balances is still not enough, all balances:%s", balancesRes.String()))
		}

		return nil
	})
	if err != nil {
		return err
	}
	log.Info("Received expected amount.")

	return nil
}

// GetIBCChannelID returns the first opened channel of the IBC connected chain peer.
func (c ChainContext) GetIBCChannelID(ctx context.Context, peerChainID string) (string, error) {
	log := logger.Get(ctx)
	log.Info(fmt.Sprintf("Getting %s chain channel on %s.", peerChainID, c.ChainSettings.ChainID))

	retryCtx, retryCancel := context.WithTimeout(ctx, time.Minute)
	defer retryCancel()

	ibcClient := ibcchanneltypes.NewQueryClient(c.ClientContext)
	ibcChannelClient := ibcchanneltypes.NewQueryClient(c.ClientContext)

	var channelID string
	if err := retry.Do(retryCtx, time.Second, func() error {
		requestCtx, requestCancel := context.WithTimeout(ctx, 5*time.Second)
		defer requestCancel()

		ibcChannelsRes, err := ibcClient.Channels(requestCtx, &ibcchanneltypes.QueryChannelsRequest{})
		if err != nil {
			return err
		}

		for _, ch := range ibcChannelsRes.Channels {
			if ch.State != ibcchanneltypes.OPEN {
				continue
			}

			channelClientStateRes, err := ibcChannelClient.ChannelClientState(requestCtx, &ibcchanneltypes.QueryChannelClientStateRequest{
				PortId:    ibctransfertypes.PortID,
				ChannelId: ch.ChannelId,
			})
			if err != nil {
				return err
			}

			var clientState ibctmlightclienttypes.ClientState
			err = c.ClientContext.Codec().Unmarshal(channelClientStateRes.IdentifiedClientState.ClientState.Value, &clientState)
			if err != nil {
				return err
			}

			if clientState.ChainId == peerChainID {
				channelID = ch.ChannelId
				return nil
			}

			return nil
		}

		return retry.Retryable(errors.New("waiting for channel to open"))
	}); err != nil {
		return "", err
	}

	log.Info(fmt.Sprintf("Got %s chain channel on %s, channelID:%s ", peerChainID, c.ChainSettings.ChainID, channelID))

	return channelID, nil
}

func queryLatestConsensusHeight(ctx context.Context, clientCtx client.Context, portID, channelID string) (ibcclienttypes.Height, error) {
	queryClient := ibcchanneltypes.NewQueryClient(clientCtx)
	req := &ibcchanneltypes.QueryChannelClientStateRequest{
		PortId:    portID,
		ChannelId: channelID,
	}

	clientRes, err := queryClient.ChannelClientState(ctx, req)
	if err != nil {
		return ibcclienttypes.Height{}, err
	}

	var clientState exported.ClientState
	if err := clientCtx.InterfaceRegistry().UnpackAny(clientRes.IdentifiedClientState.ClientState, &clientState); err != nil {
		return ibcclienttypes.Height{}, err
	}

	clientHeight, ok := clientState.GetLatestHeight().(ibcclienttypes.Height)
	if !ok {
		return ibcclienttypes.Height{}, sdkerrors.Wrapf(sdkerrors.ErrInvalidHeight, "invalid height type. expected type: %T, got: %T",
			ibcclienttypes.Height{}, clientHeight)
	}

	return clientHeight, nil
>>>>>>> e29dc385
}

// Chain holds network and client for the blockchain.
type Chain struct {
	ChainContext
	Faucet Faucet
}

// NewChain creates an instance of the new Chain.
func NewChain(grpcClient protobufgrpc.ClientConn, chainSettings ChainSettings, fundingMnemonic string) Chain {
	clientCtxConfig := client.DefaultContextConfig()
	clientCtxConfig.GasConfig.GasPriceAdjustment = sdk.NewDec(1)
	clientCtxConfig.GasConfig.GasAdjustment = 1
	clientCtx := client.NewContext(clientCtxConfig, app.ModuleBasics).
		WithChainID(chainSettings.ChainID).
		WithKeyring(newConcurrentSafeKeyring(keyring.NewInMemory())).
		WithBroadcastMode(flags.BroadcastBlock).
		WithGRPCClient(grpcClient)
<<<<<<< HEAD

	chainCtx := NewChainContext(clientCtx, chainSettings)

	var faucet Faucet
	if fundingMnemonic != "" {
		faucetAddr := chainCtx.ImportMnemonic(fundingMnemonic)
		faucet = NewFaucet(NewChainContext(clientCtx.WithFromAddress(faucetAddr), chainSettings))
	}

	return Chain{
		ChainContext: chainCtx,
		Faucet:       faucet,
	}
}
=======

	chainCtx := NewChainContext(clientCtx, chainSettings)
>>>>>>> e29dc385

	var faucet Faucet
	if fundingMnemonic != "" {
		faucetAddr := chainCtx.ImportMnemonic(fundingMnemonic)
		faucet = NewFaucet(NewChainContext(clientCtx.WithFromAddress(faucetAddr), chainSettings))
	}

	return Chain{
		ChainContext: chainCtx,
		Faucet:       faucet,
	}
}<|MERGE_RESOLUTION|>--- conflicted
+++ resolved
@@ -1,13 +1,9 @@
 package integrationtests
 
 import (
-<<<<<<< HEAD
-	"testing"
-=======
 	"context"
 	"fmt"
 	"time"
->>>>>>> e29dc385
 
 	"github.com/cosmos/cosmos-sdk/client/flags"
 	"github.com/cosmos/cosmos-sdk/crypto/hd"
@@ -16,12 +12,6 @@
 	cryptotypes "github.com/cosmos/cosmos-sdk/crypto/types"
 	sdk "github.com/cosmos/cosmos-sdk/types"
 	"github.com/cosmos/cosmos-sdk/types/bech32"
-<<<<<<< HEAD
-	protobufgrpc "github.com/gogo/protobuf/grpc"
-	"github.com/google/uuid"
-	"github.com/stretchr/testify/require"
-
-=======
 	sdkerrors "github.com/cosmos/cosmos-sdk/types/errors"
 	banktypes "github.com/cosmos/cosmos-sdk/x/bank/types"
 	ibctransfertypes "github.com/cosmos/ibc-go/v4/modules/apps/transfer/types"
@@ -35,7 +25,6 @@
 
 	"github.com/CoreumFoundation/coreum-tools/pkg/logger"
 	"github.com/CoreumFoundation/coreum-tools/pkg/retry"
->>>>>>> e29dc385
 	"github.com/CoreumFoundation/coreum/app"
 	"github.com/CoreumFoundation/coreum/pkg/client"
 )
@@ -95,11 +84,7 @@
 	return bech32Address
 }
 
-<<<<<<< HEAD
-// ImportMnemonic imports the mnemonic into the ClientContext Keyring and return its address.
-=======
 // ImportMnemonic imports the mnemonic into the ClientContext Keyring and returns its address.
->>>>>>> e29dc385
 // If the mnemonic is already imported the method will just return the address.
 func (c ChainContext) ImportMnemonic(mnemonic string) sdk.AccAddress {
 	keyInfo, err := c.ClientContext.Keyring().NewAccount(
@@ -138,8 +123,6 @@
 // NewDecCoin helper function to initialize sdk.DecCoin by passing just amount.
 func (c ChainContext) NewDecCoin(amount sdk.Dec) sdk.DecCoin {
 	return sdk.NewDecCoinFromDec(c.ChainSettings.Denom, amount)
-<<<<<<< HEAD
-=======
 }
 
 // GenMultisigAccount generates a multisig account.
@@ -329,7 +312,6 @@
 	}
 
 	return clientHeight, nil
->>>>>>> e29dc385
 }
 
 // Chain holds network and client for the blockchain.
@@ -348,7 +330,6 @@
 		WithKeyring(newConcurrentSafeKeyring(keyring.NewInMemory())).
 		WithBroadcastMode(flags.BroadcastBlock).
 		WithGRPCClient(grpcClient)
-<<<<<<< HEAD
 
 	chainCtx := NewChainContext(clientCtx, chainSettings)
 
@@ -362,20 +343,4 @@
 		ChainContext: chainCtx,
 		Faucet:       faucet,
 	}
-}
-=======
-
-	chainCtx := NewChainContext(clientCtx, chainSettings)
->>>>>>> e29dc385
-
-	var faucet Faucet
-	if fundingMnemonic != "" {
-		faucetAddr := chainCtx.ImportMnemonic(fundingMnemonic)
-		faucet = NewFaucet(NewChainContext(clientCtx.WithFromAddress(faucetAddr), chainSettings))
-	}
-
-	return Chain{
-		ChainContext: chainCtx,
-		Faucet:       faucet,
-	}
 }