--- conflicted
+++ resolved
@@ -16,12 +16,8 @@
 	protobufgrpc "github.com/gogo/protobuf/grpc"
 	"github.com/google/uuid"
 	"github.com/pkg/errors"
-<<<<<<< HEAD
 	rpchttp "github.com/tendermint/tendermint/rpc/client/http"
-=======
-	"google.golang.org/grpc"
 	"google.golang.org/grpc/credentials/insecure"
->>>>>>> e94f49fd
 
 	"github.com/CoreumFoundation/coreum/v2/app"
 	"github.com/CoreumFoundation/coreum/v2/pkg/client"
@@ -40,34 +36,20 @@
 
 // ChainContext is a types used to store the components required for the test chains subcomponents.
 type ChainContext struct {
-<<<<<<< HEAD
+	EncodingConfig         config.EncodingConfig
 	ClientContext client.Context
 	ChainSettings ChainSettings
 }
 
 // NewChainContext returns a new instance if the ChainContext.
 func NewChainContext(
-	clientCtx client.Context,
+	encodingConfig config.EncodingConfig,clientCtx client.Context,
 	chainSettings ChainSettings,
 ) ChainContext {
 	return ChainContext{
+		EncodingConfig:         encodingConfig,
 		ClientContext: clientCtx,
 		ChainSettings: chainSettings,
-=======
-	EncodingConfig         config.EncodingConfig
-	ClientContext          client.Context
-	NetworkConfig          config.NetworkConfig
-	DeterministicGasConfig deterministicgas.Config
-}
-
-// NewChainContext returns a new instance if the ChainContext.
-func NewChainContext(encodingConfig config.EncodingConfig, clientCtx client.Context, networkCfg config.NetworkConfig) ChainContext {
-	return ChainContext{
-		EncodingConfig:         encodingConfig,
-		ClientContext:          clientCtx,
-		NetworkConfig:          networkCfg,
-		DeterministicGasConfig: deterministicgas.DefaultConfig(),
->>>>>>> e94f49fd
 	}
 }
 
@@ -136,13 +118,8 @@
 }
 
 // NewCoin helper function to initialize sdk.Coin by passing just amount.
-<<<<<<< HEAD
-func (c ChainContext) NewCoin(amount sdk.Int) sdk.Coin {
+func (c ChainContext) NewCoin(amount sdkmath.Int) sdk.Coin {
 	return sdk.NewCoin(c.ChainSettings.Denom, amount)
-=======
-func (c ChainContext) NewCoin(amount sdkmath.Int) sdk.Coin {
-	return sdk.NewCoin(c.NetworkConfig.Denom, amount)
->>>>>>> e94f49fd
 }
 
 // NewDecCoin helper function to initialize sdk.DecCoin by passing just amount.
@@ -220,7 +197,6 @@
 		return nil, err
 	}
 
-<<<<<<< HEAD
 	for _, signersKeyName := range signersKeyNames {
 		if err := client.Sign(txf, signersKeyName, txBuilder, false); err != nil {
 			return nil, err
@@ -237,20 +213,6 @@
 		if err := multisigtypes.AddSignatureV2(multisigSig, sig, multisigPubKey.GetPubKeys()); err != nil {
 			return nil, err
 		}
-=======
-// BalancesOptions is the input type for the ComputeNeededBalanceFromOptions.
-type BalancesOptions struct {
-	Messages                    []sdk.Msg
-	NondeterministicMessagesGas uint64
-	GasPrice                    sdk.Dec
-	Amount                      sdkmath.Int
-}
-
-// ComputeNeededBalanceFromOptions computes the required balance based on the input options.
-func (c ChainContext) ComputeNeededBalanceFromOptions(options BalancesOptions) sdkmath.Int {
-	if options.GasPrice.IsNil() {
-		options.GasPrice = c.NetworkConfig.Fee.FeeModel.Params().InitialGasPrice
->>>>>>> e94f49fd
 	}
 
 	sigV2 := sdksigning.SignatureV2{
@@ -279,7 +241,6 @@
 }
 
 // NewChain creates an instance of the new Chain.
-<<<<<<< HEAD
 func NewChain(grpcClient protobufgrpc.ClientConn, rpcClient *rpchttp.HTTP, chainSettings ChainSettings, fundingMnemonic string) Chain {
 	clientCtxConfig := client.DefaultContextConfig()
 	clientCtxConfig.GasConfig.GasPriceAdjustment = sdk.NewDec(1)
@@ -296,30 +257,9 @@
 	var faucet Faucet
 	if fundingMnemonic != "" {
 		faucetAddr := chainCtx.ImportMnemonic(fundingMnemonic)
-		faucet = NewFaucet(NewChainContext(clientCtx.WithFromAddress(faucetAddr), chainSettings))
-	}
-
-=======
-func NewChain(cfg ChainConfig) Chain {
-	encodingConfig := config.NewEncodingConfig(app.ModuleBasics)
-	clientCtx := client.NewContext(client.DefaultContextConfig(), app.ModuleBasics).
-		WithChainID(string(cfg.NetworkConfig.ChainID)).
-		WithKeyring(newConcurrentSafeKeyring(keyring.NewInMemory(encodingConfig.Codec))).
-		WithBroadcastMode(flags.BroadcastSync).
-		WithAwaitTx(true)
-
-	grpcClient, err := grpc.Dial(cfg.GRPCAddress, grpc.WithTransportCredentials(insecure.NewCredentials()))
-	if err != nil {
-		panic(err)
-	}
-	clientCtx = clientCtx.WithGRPCClient(grpcClient)
-
-	chainCtx := NewChainContext(encodingConfig, clientCtx, cfg.NetworkConfig)
-	governance := NewGovernance(chainCtx, cfg.StakerMnemonics)
-
-	faucetAddr := chainCtx.ImportMnemonic(cfg.FundingMnemonic)
-	faucet := NewFaucet(NewChainContext(encodingConfig, clientCtx.WithFromAddress(faucetAddr), cfg.NetworkConfig))
->>>>>>> e94f49fd
+		faucet = NewFaucet(NewChainContext(encodingConfig, clientCtx.WithFromAddress(faucetAddr), chainSettings))
+	}
+
 	return Chain{
 		ChainContext: chainCtx,
 		Faucet:       faucet,
