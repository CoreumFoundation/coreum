package integrationtests

import (
	"reflect"

	sdkmath "cosmossdk.io/math"
	"github.com/cosmos/cosmos-sdk/client/flags"
	"github.com/cosmos/cosmos-sdk/codec"
	"github.com/cosmos/cosmos-sdk/crypto/hd"
	"github.com/cosmos/cosmos-sdk/crypto/keyring"
	sdk "github.com/cosmos/cosmos-sdk/types"
	"github.com/google/uuid"
	"github.com/pkg/errors"
	"google.golang.org/grpc"
	"google.golang.org/grpc/credentials/insecure"

	"github.com/CoreumFoundation/coreum/app"
	"github.com/CoreumFoundation/coreum/pkg/client"
	"github.com/CoreumFoundation/coreum/pkg/config"
	"github.com/CoreumFoundation/coreum/x/deterministicgas"
)

// ChainContext is a types used to store the components required for the test chains subcomponents.
type ChainContext struct {
<<<<<<< HEAD
	EncodingConfig         config.EncodingConfig
=======
	Codec                  codec.Codec
>>>>>>> 2a3d34d0
	ClientContext          client.Context
	NetworkConfig          config.NetworkConfig
	DeterministicGasConfig deterministicgas.Config
}

// NewChainContext returns a new instance if the ChainContext.
<<<<<<< HEAD
func NewChainContext(encodingConfig config.EncodingConfig, clientCtx client.Context, networkCfg config.NetworkConfig) ChainContext {
	return ChainContext{
		EncodingConfig:         encodingConfig,
=======
func NewChainContext(codec codec.Codec, clientCtx client.Context, networkCfg config.NetworkConfig) ChainContext {
	return ChainContext{
		Codec:                  codec,
>>>>>>> 2a3d34d0
		ClientContext:          clientCtx,
		NetworkConfig:          networkCfg,
		DeterministicGasConfig: deterministicgas.DefaultConfig(),
	}
}

// GenAccount generates a new account for the chain with random name and
// private key and stores it in the chains ClientContext Keyring.
func (c ChainContext) GenAccount() sdk.AccAddress {
	// Generate and store a new mnemonic using temporary keyring
<<<<<<< HEAD
	_, mnemonic, err := keyring.NewInMemory(c.EncodingConfig.Codec).NewMnemonic(
=======
	_, mnemonic, err := keyring.NewInMemory(c.Codec).NewMnemonic(
>>>>>>> 2a3d34d0
		"tmp",
		keyring.English,
		sdk.GetConfig().GetFullBIP44Path(),
		"",
		hd.Secp256k1,
	)
	if err != nil {
		panic(err)
	}

	return c.ImportMnemonic(mnemonic)
}

// ImportMnemonic imports the mnemonic into the ClientContext Keyring and return its address.
// If the mnemonic is already imported the method will just return the address.
func (c ChainContext) ImportMnemonic(mnemonic string) sdk.AccAddress {
	keyInfo, err := c.ClientContext.Keyring().NewAccount(
		uuid.New().String(),
		mnemonic,
		"",
		sdk.GetConfig().GetFullBIP44Path(),
		hd.Secp256k1,
	)
	if err != nil {
		panic(err)
	}

	address, err := keyInfo.GetAddress()
	if err != nil {
		panic(err)
	}

	return address
}

// TxFactory returns factory with present values for the Chain.
func (c ChainContext) TxFactory() client.Factory {
	return client.Factory{}.
		WithKeybase(c.ClientContext.Keyring()).
		WithChainID(string(c.NetworkConfig.ChainID)).
		WithTxConfig(c.ClientContext.TxConfig()).
		WithGasPrices(c.NewDecCoin(c.NetworkConfig.Fee.FeeModel.Params().InitialGasPrice).String())
}

// NewCoin helper function to initialize sdk.Coin by passing just amount.
func (c ChainContext) NewCoin(amount sdkmath.Int) sdk.Coin {
	return sdk.NewCoin(c.NetworkConfig.Denom, amount)
}

// NewDecCoin helper function to initialize sdk.DecCoin by passing just amount.
func (c ChainContext) NewDecCoin(amount sdk.Dec) sdk.DecCoin {
	return sdk.NewDecCoinFromDec(c.NetworkConfig.Denom, amount)
}

// GasLimitByMsgs calculates sum of gas limits required for message types passed.
// It panics if unsupported message type specified.
func (c ChainContext) GasLimitByMsgs(msgs ...sdk.Msg) uint64 {
	var totalGasRequired uint64
	for _, msg := range msgs {
		msgGas, exists := c.DeterministicGasConfig.GasRequiredByMessage(msg)
		if !exists {
			panic(errors.Errorf("unsuported message type for deterministic gas: %v", reflect.TypeOf(msg).String()))
		}
		totalGasRequired += msgGas + c.DeterministicGasConfig.FixedGas
	}

	return totalGasRequired
}

// GasLimitByMultiSendMsgs calculates sum of gas limits required for message types passed and includes the FixedGas once.
// It panics if unsupported message type specified.
func (c ChainContext) GasLimitByMultiSendMsgs(msgs ...sdk.Msg) uint64 {
	var totalGasRequired uint64
	for _, msg := range msgs {
		msgGas, exists := c.DeterministicGasConfig.GasRequiredByMessage(msg)
		if !exists {
			panic(errors.Errorf("unsuported message type for deterministic gas: %v", reflect.TypeOf(msg).String()))
		}
		totalGasRequired += msgGas
	}

	return totalGasRequired + c.DeterministicGasConfig.FixedGas
}

// BalancesOptions is the input type for the ComputeNeededBalanceFromOptions.
type BalancesOptions struct {
	Messages                    []sdk.Msg
	NondeterministicMessagesGas uint64
	GasPrice                    sdk.Dec
	Amount                      sdkmath.Int
}

// ComputeNeededBalanceFromOptions computes the required balance based on the input options.
func (c ChainContext) ComputeNeededBalanceFromOptions(options BalancesOptions) sdkmath.Int {
	if options.GasPrice.IsNil() {
		options.GasPrice = c.NetworkConfig.Fee.FeeModel.Params().InitialGasPrice
	}

	if options.Amount.IsNil() {
		options.Amount = sdk.ZeroInt()
	}

	// NOTE: we assume that each message goes to one transaction, which is not
	// very accurate and may cause some over funding in cases that there are multiple
	// messages in a single transaction
	totalAmount := sdk.ZeroInt()
	for _, msg := range options.Messages {
		gas := c.GasLimitByMsgs(msg)
		// Ceil().RoundInt() is here to be compatible with the sdk's TxFactory
		// https://github.com/cosmos/cosmos-sdk/blob/ff416ee63d32da5d520a8b2d16b00da762416146/client/tx/factory.go#L223
		amt := options.GasPrice.Mul(sdk.NewDec(int64(gas))).Ceil().RoundInt()
		totalAmount = totalAmount.Add(amt)
	}

	return totalAmount.Add(options.GasPrice.Mul(sdk.NewDec(int64(options.NondeterministicMessagesGas))).Ceil().RoundInt()).Add(options.Amount)
}

// ChainConfig defines the config arguments required for the test chain initialisation.
type ChainConfig struct {
	GRPCAddress     string
	NetworkConfig   config.NetworkConfig
	FundingMnemonic string
	StakerMnemonics []string
}

// Chain holds network and client for the blockchain.
type Chain struct {
	ChainContext
	Faucet     Faucet
	Governance Governance
}

// NewChain creates an instance of the new Chain.
func NewChain(cfg ChainConfig) Chain {
	encodingConfig := config.NewEncodingConfig(app.ModuleBasics)
	clientCtx := client.NewContext(client.DefaultContextConfig(), app.ModuleBasics).
		WithChainID(string(cfg.NetworkConfig.ChainID)).
		WithKeyring(newConcurrentSafeKeyring(keyring.NewInMemory(encodingConfig.Codec))).
		WithBroadcastMode(flags.BroadcastSync).
		WithAwaitTx(true)

	grpcClient, err := grpc.Dial(cfg.GRPCAddress, grpc.WithTransportCredentials(insecure.NewCredentials()))
	if err != nil {
		panic(err)
	}
	clientCtx = clientCtx.WithGRPCClient(grpcClient)

<<<<<<< HEAD
	chainCtx := NewChainContext(encodingConfig, clientCtx, cfg.NetworkConfig)
	governance := NewGovernance(chainCtx, cfg.StakerMnemonics)

	faucetAddr := chainCtx.ImportMnemonic(cfg.FundingMnemonic)
	faucet := NewFaucet(NewChainContext(encodingConfig, clientCtx.WithFromAddress(faucetAddr), cfg.NetworkConfig))
=======
	chainCtx := NewChainContext(encodingConfig.Codec, clientCtx, cfg.NetworkConfig)
	governance := NewGovernance(chainCtx, cfg.StakerMnemonics)

	faucetAddr := chainCtx.ImportMnemonic(cfg.FundingMnemonic)
	faucet := NewFaucet(NewChainContext(encodingConfig.Codec, clientCtx.WithFromAddress(faucetAddr), cfg.NetworkConfig))
>>>>>>> 2a3d34d0
	return Chain{
		ChainContext: chainCtx,
		Governance:   governance,
		Faucet:       faucet,
	}
}<|MERGE_RESOLUTION|>--- conflicted
+++ resolved
@@ -22,26 +22,16 @@
 
 // ChainContext is a types used to store the components required for the test chains subcomponents.
 type ChainContext struct {
-<<<<<<< HEAD
 	EncodingConfig         config.EncodingConfig
-=======
-	Codec                  codec.Codec
->>>>>>> 2a3d34d0
 	ClientContext          client.Context
 	NetworkConfig          config.NetworkConfig
 	DeterministicGasConfig deterministicgas.Config
 }
 
 // NewChainContext returns a new instance if the ChainContext.
-<<<<<<< HEAD
 func NewChainContext(encodingConfig config.EncodingConfig, clientCtx client.Context, networkCfg config.NetworkConfig) ChainContext {
 	return ChainContext{
 		EncodingConfig:         encodingConfig,
-=======
-func NewChainContext(codec codec.Codec, clientCtx client.Context, networkCfg config.NetworkConfig) ChainContext {
-	return ChainContext{
-		Codec:                  codec,
->>>>>>> 2a3d34d0
 		ClientContext:          clientCtx,
 		NetworkConfig:          networkCfg,
 		DeterministicGasConfig: deterministicgas.DefaultConfig(),
@@ -52,11 +42,7 @@
 // private key and stores it in the chains ClientContext Keyring.
 func (c ChainContext) GenAccount() sdk.AccAddress {
 	// Generate and store a new mnemonic using temporary keyring
-<<<<<<< HEAD
 	_, mnemonic, err := keyring.NewInMemory(c.EncodingConfig.Codec).NewMnemonic(
-=======
-	_, mnemonic, err := keyring.NewInMemory(c.Codec).NewMnemonic(
->>>>>>> 2a3d34d0
 		"tmp",
 		keyring.English,
 		sdk.GetConfig().GetFullBIP44Path(),
@@ -204,19 +190,11 @@
 	}
 	clientCtx = clientCtx.WithGRPCClient(grpcClient)
 
-<<<<<<< HEAD
 	chainCtx := NewChainContext(encodingConfig, clientCtx, cfg.NetworkConfig)
 	governance := NewGovernance(chainCtx, cfg.StakerMnemonics)
 
 	faucetAddr := chainCtx.ImportMnemonic(cfg.FundingMnemonic)
 	faucet := NewFaucet(NewChainContext(encodingConfig, clientCtx.WithFromAddress(faucetAddr), cfg.NetworkConfig))
-=======
-	chainCtx := NewChainContext(encodingConfig.Codec, clientCtx, cfg.NetworkConfig)
-	governance := NewGovernance(chainCtx, cfg.StakerMnemonics)
-
-	faucetAddr := chainCtx.ImportMnemonic(cfg.FundingMnemonic)
-	faucet := NewFaucet(NewChainContext(encodingConfig.Codec, clientCtx.WithFromAddress(faucetAddr), cfg.NetworkConfig))
->>>>>>> 2a3d34d0
 	return Chain{
 		ChainContext: chainCtx,
 		Governance:   governance,
