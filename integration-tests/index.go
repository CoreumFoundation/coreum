package tests

import (
	"github.com/CoreumFoundation/coreum/integration-tests/asset"
	"github.com/CoreumFoundation/coreum/integration-tests/auth"
	"github.com/CoreumFoundation/coreum/integration-tests/bank"
	"github.com/CoreumFoundation/coreum/integration-tests/distribution"
	"github.com/CoreumFoundation/coreum/integration-tests/feemodel"
	"github.com/CoreumFoundation/coreum/integration-tests/gov"
	"github.com/CoreumFoundation/coreum/integration-tests/staking"
	"github.com/CoreumFoundation/coreum/integration-tests/testing"
	"github.com/CoreumFoundation/coreum/integration-tests/upgrade"
	"github.com/CoreumFoundation/coreum/integration-tests/wasm"
)

// Tests returns testing environment and tests
func Tests() []testing.TestSet {
	return []testing.TestSet{
		{
			Name:     "Upgrade",
			Parallel: false,
			SingleChain: []testing.SingleChainSignature{
				upgrade.TestUpgrade,
			},
		},
		{
			Name:     "Main",
			Parallel: true,
			SingleChain: []testing.SingleChainSignature{
				asset.TestIssueBasicFungibleToken,
				asset.TestFreezeFungibleToken,
				asset.TestFreezeUnfreezableFungibleToken,
				asset.TestGloballyFreezeFungibleToken,
				asset.TestMintFungibleToken,
				asset.TestBurnFungibleToken,
				auth.TestUnexpectedSequenceNumber,
				auth.TestFeeLimits,
				auth.TestMultisig,
				bank.TestCoreSend,
				bank.TestSendFailsIfNotEnoughGasIsProvided,
				bank.TestSendDeterministicGas,
				bank.TestSendDeterministicGasTwoBankSends,
				bank.TestSendDeterministicGasManyCoins,
				bank.TestSendGasEstimation,
				bank.TestMultiSendDeterministicGasManyCoins,
				bank.TestMultiSend,
<<<<<<< HEAD
				bank.TestMultiSendFromMultipleAccounts,
				customparams.TestStakingProposalParamChange,
=======
>>>>>>> e92d0af5
				distribution.TestWithdrawRewardWithDeterministicGas,
				distribution.TestSpendCommunityPoolProposal,
				feemodel.TestQueryingMinGasPrice,
				feemodel.TestFeeModelProposalParamChange,
				staking.TestStakingProposalParamChange,
				staking.TestValidatorCRUDAndStaking,
				staking.TestValidatorCreationWithLowMinSelfDelegation,
				staking.TestValidatorUpdateWithLowMinSelfDelegation,
				wasm.TestPinningAndUnpinningSmartContractUsingGovernance,
				wasm.TestBankSendWASMContract,
				wasm.TestGasWASMBankSendAndBankSend,
				gov.TestProposalWithDepositAndWeightedVotes,
				wasm.TestIssueFungibleTokenInWASMContract,
			},
		},
	}
}<|MERGE_RESOLUTION|>--- conflicted
+++ resolved
@@ -44,11 +44,7 @@
 				bank.TestSendGasEstimation,
 				bank.TestMultiSendDeterministicGasManyCoins,
 				bank.TestMultiSend,
-<<<<<<< HEAD
 				bank.TestMultiSendFromMultipleAccounts,
-				customparams.TestStakingProposalParamChange,
-=======
->>>>>>> e92d0af5
 				distribution.TestWithdrawRewardWithDeterministicGas,
 				distribution.TestSpendCommunityPoolProposal,
 				feemodel.TestQueryingMinGasPrice,
