--- conflicted
+++ resolved
@@ -31,12 +31,8 @@
 				asset.TestFreezeFungibleToken,
 				asset.TestFreezeUnfreezableFungibleToken,
 				asset.TestGloballyFreezeFungibleToken,
-<<<<<<< HEAD
-				asset.TestBurnRateFungibleToken,
-=======
 				asset.TestWhitelistUnwhitelistableFungibleToken,
 				asset.TestWhitelistFungibleToken,
->>>>>>> ae7772ca
 				asset.TestMintFungibleToken,
 				asset.TestBurnFungibleToken,
 				auth.TestUnexpectedSequenceNumber,
