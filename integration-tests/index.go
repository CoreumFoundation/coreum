package tests

import (
	"github.com/CoreumFoundation/coreum/integration-tests/asset"
	"github.com/CoreumFoundation/coreum/integration-tests/auth"
	"github.com/CoreumFoundation/coreum/integration-tests/bank"
	"github.com/CoreumFoundation/coreum/integration-tests/distribution"
	"github.com/CoreumFoundation/coreum/integration-tests/feemodel"
	"github.com/CoreumFoundation/coreum/integration-tests/gov"
	"github.com/CoreumFoundation/coreum/integration-tests/staking"
	"github.com/CoreumFoundation/coreum/integration-tests/testing"
	"github.com/CoreumFoundation/coreum/integration-tests/upgrade"
	"github.com/CoreumFoundation/coreum/integration-tests/wasm"
)

// Tests returns testing environment and tests
func Tests() []testing.TestSet {
	return []testing.TestSet{
		{
			Name:     "Upgrade",
			Parallel: false,
			SingleChain: []testing.SingleChainSignature{
				upgrade.TestUpgrade,
			},
		},
		{
			Name:     "Main",
			Parallel: true,
			SingleChain: []testing.SingleChainSignature{
				asset.TestIssueBasicFungibleToken,
				asset.TestFreezeFungibleToken,
				auth.TestUnexpectedSequenceNumber,
				auth.TestFeeLimits,
				auth.TestMultisig,
				bank.TestCoreTransfer,
				bank.TestTransferFailsIfNotEnoughGasIsProvided,
				bank.TestTransferDeterministicGas,
				bank.TestTransferDeterministicGasTwoBankSends,
				bank.TestTransferGasEstimation,
				distribution.TestWithdrawRewardWithDeterministicGas,
				distribution.TestSpendCommunityPoolProposal,
				feemodel.TestQueryingMinGasPrice,
				feemodel.TestFeeModelProposalParamChange,
				staking.TestStakingProposalParamChange,
				staking.TestValidatorCrudAndStaking,
				wasm.TestPinningAndUnpinningSmartContractUsingGovernance,
				wasm.TestBankSendWasmContract,
				wasm.TestGasWasmBankSendAndBankSend,
<<<<<<< HEAD
				wasm.TestIssueFungibleTokenInWASMContract,
=======
				gov.TestProposalWithDepositAndWeightedVotes,
>>>>>>> 25202b6c
			},
		},
	}
}<|MERGE_RESOLUTION|>--- conflicted
+++ resolved
@@ -46,11 +46,8 @@
 				wasm.TestPinningAndUnpinningSmartContractUsingGovernance,
 				wasm.TestBankSendWasmContract,
 				wasm.TestGasWasmBankSendAndBankSend,
-<<<<<<< HEAD
+				gov.TestProposalWithDepositAndWeightedVotes,
 				wasm.TestIssueFungibleTokenInWASMContract,
-=======
-				gov.TestProposalWithDepositAndWeightedVotes,
->>>>>>> 25202b6c
 			},
 		},
 	}
