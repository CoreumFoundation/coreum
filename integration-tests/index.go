--- conflicted
+++ resolved
@@ -31,12 +31,9 @@
 				asset.TestIssueBasicFungibleToken,
 				asset.TestFreezeFungibleToken,
 				asset.TestFreezeUnfreezableFungibleToken,
-<<<<<<< HEAD
+				asset.TestGloballyFreezeFungibleToken,
 				asset.TestWhitelistUnwhitelistableFungibleToken,
 				asset.TestWhitelistFungibleToken,
-=======
-				asset.TestGloballyFreezeFungibleToken,
->>>>>>> d0023364
 				asset.TestMintFungibleToken,
 				asset.TestBurnFungibleToken,
 				auth.TestUnexpectedSequenceNumber,
