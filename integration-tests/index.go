package tests

import (
	"github.com/CoreumFoundation/coreum/integration-tests/asset"
	"github.com/CoreumFoundation/coreum/integration-tests/auth"
	"github.com/CoreumFoundation/coreum/integration-tests/bank"
	"github.com/CoreumFoundation/coreum/integration-tests/distribution"
	"github.com/CoreumFoundation/coreum/integration-tests/feemodel"
	"github.com/CoreumFoundation/coreum/integration-tests/gov"
	"github.com/CoreumFoundation/coreum/integration-tests/staking"
	"github.com/CoreumFoundation/coreum/integration-tests/testing"
	"github.com/CoreumFoundation/coreum/integration-tests/upgrade"
	"github.com/CoreumFoundation/coreum/integration-tests/wasm"
)

// Tests returns testing environment and tests
func Tests() []testing.TestSet {
	return []testing.TestSet{
		{
			Name:     "Upgrade",
			Parallel: false,
			SingleChain: []testing.SingleChainSignature{
				upgrade.TestUpgrade,
			},
		},
		{
			Name:     "Main",
			Parallel: true,
			SingleChain: []testing.SingleChainSignature{
				asset.TestIssueBasicFungibleToken,
				asset.TestFreezeFungibleToken,
				asset.TestFreezeUnfreezableFungibleToken,
				asset.TestGloballyFreezeFungibleToken,
				asset.TestWhitelistUnwhitelistableFungibleToken,
				asset.TestWhitelistFungibleToken,
				asset.TestMintFungibleToken,
				asset.TestBurnFungibleToken,
				auth.TestUnexpectedSequenceNumber,
				auth.TestFeeLimits,
				auth.TestMultisig,
				bank.TestCoreSend,
				bank.TestSendFailsIfNotEnoughGasIsProvided,
				bank.TestSendDeterministicGas,
				bank.TestSendDeterministicGasTwoBankSends,
				bank.TestSendDeterministicGasManyCoins,
				bank.TestSendGasEstimation,
				bank.TestMultiSendDeterministicGasManyCoins,
				bank.TestMultiSend,
<<<<<<< HEAD
				bank.TestMultiSendBatchOutputs,
				bank.TestSendBatchMsgs,
=======
				bank.TestMultiSendFromMultipleAccounts,
>>>>>>> ae7772ca
				distribution.TestWithdrawRewardWithDeterministicGas,
				distribution.TestSpendCommunityPoolProposal,
				feemodel.TestQueryingMinGasPrice,
				feemodel.TestFeeModelProposalParamChange,
				staking.TestStakingProposalParamChange,
				staking.TestValidatorCRUDAndStaking,
				staking.TestValidatorCreationWithLowMinSelfDelegation,
				staking.TestValidatorUpdateWithLowMinSelfDelegation,
				wasm.TestPinningAndUnpinningSmartContractUsingGovernance,
				wasm.TestBankSendWASMContract,
				wasm.TestGasWASMBankSendAndBankSend,
				gov.TestProposalWithDepositAndWeightedVotes,
				wasm.TestIssueFungibleTokenInWASMContract,
			},
		},
	}
}<|MERGE_RESOLUTION|>--- conflicted
+++ resolved
@@ -46,12 +46,9 @@
 				bank.TestSendGasEstimation,
 				bank.TestMultiSendDeterministicGasManyCoins,
 				bank.TestMultiSend,
-<<<<<<< HEAD
+				bank.TestMultiSendFromMultipleAccounts,
 				bank.TestMultiSendBatchOutputs,
 				bank.TestSendBatchMsgs,
-=======
-				bank.TestMultiSendFromMultipleAccounts,
->>>>>>> ae7772ca
 				distribution.TestWithdrawRewardWithDeterministicGas,
 				distribution.TestSpendCommunityPoolProposal,
 				feemodel.TestQueryingMinGasPrice,
