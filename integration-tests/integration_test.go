//go:build integration
// +build integration

package tests_test

import (
	"context"
	"flag"
	"fmt"
	"reflect"
	"regexp"
	"runtime"
	"strings"
	"testing"

	"go.uber.org/zap"

	"github.com/CoreumFoundation/coreum-tools/pkg/logger"
	tests "github.com/CoreumFoundation/coreum/integration-tests"
	coreumtesting "github.com/CoreumFoundation/coreum/integration-tests/testing"
	"github.com/CoreumFoundation/coreum/pkg/config"
)

// stringsFlag allows setting a value multiple times to collect a list, as in -I=val1 -I=val2.
type stringsFlag []string

func (m *stringsFlag) String() string {
	if len(*m) == 0 {
		return ""
	}
	return fmt.Sprint(*m)
}

func (m *stringsFlag) Set(val string) error {
	*m = append(*m, val)
	return nil
}

type testingConfig struct {
	RPCAddress      string
	NetworkConfig   config.NetworkConfig
	FundingMnemonic string
	StakerMnemonics []string
	Filter          *regexp.Regexp
	LogFormat       logger.Format
	LogVerbose      bool
}

var cfg = testingConfig{
	NetworkConfig: coreumtesting.NetworkConfig,
}

func TestMain(m *testing.M) {
	var fundingMnemonic, coredAddress, logFormat, filter string
	var stakerMnemonics stringsFlag

	flag.StringVar(&coredAddress, "cored-address", "tcp://localhost:26657", "Address of cored node started by znet")
<<<<<<< HEAD
	flag.StringVar(&fundingPrivKey, "priv-key", "LPIPcUDVpp8Cn__g-YMntGts-DfDbd2gKTcgUgqSLfY", "Base64-encoded private key used to fund accounts required by tests")
	// TODO (dhil) those values are needed here for the backward compatibility of the crust, during the migration from priv keys to mnemonics
=======
>>>>>>> 10a66da3
	flag.StringVar(&fundingMnemonic, "funding-mnemonic", "sad hobby filter tray ordinary gap half web cat hard call mystery describe member round trend friend beyond such clap frozen segment fan mistake", "Funding account mnemonic required by tests")
	flag.Var(&stakerMnemonics, "staker-mnemonic", "Staker account mnemonics required by tests, supports multiple")
	flag.StringVar(&filter, "filter", "", "Regular expression used to run only a subset of tests")
	flag.StringVar(&logFormat, "log-format", string(logger.ToolDefaultConfig.Format), "Format of logs produced by tests")
	flag.Parse()
	// set the default staker mnemonic used in the dev znet by default
	if len(stakerMnemonics) == 0 {
		stakerMnemonics = []string{
			"biology rigid design broccoli adult hood modify tissue swallow arctic option improve quiz cliff inject soup ozone suffer fantasy layer negative eagle leader priority",
		}
	}

	cfg.FundingMnemonic = fundingMnemonic
	cfg.StakerMnemonics = stakerMnemonics
	cfg.RPCAddress = coredAddress
	cfg.Filter = regexp.MustCompile(filter)
	cfg.LogFormat = logger.Format(logFormat)
	cfg.LogVerbose = flag.Lookup("test.v").Value.String() == "true"

	// FIXME (wojtek): remove this once we have our own address encoder
	config.NewNetwork(cfg.NetworkConfig).SetSDKConfig()

	m.Run()
}

func Test(t *testing.T) {
	t.Parallel()

	testSet := tests.Tests()
	ctx := newContext(t, cfg)

	chainCfg := coreumtesting.ChainConfig{
		RPCAddress:      cfg.RPCAddress,
		NetworkConfig:   cfg.NetworkConfig,
		FundingMnemonic: cfg.FundingMnemonic,
		StakerMnemonics: cfg.StakerMnemonics,
	}
	chain := coreumtesting.NewChain(chainCfg)

	testCases := collectTestCases(chain, testSet, cfg.Filter)
	if len(testCases) == 0 {
		logger.Get(ctx).Warn("No tests to run")
		return
	}

	runTests(ctx, t, testCases)
}

func newContext(t *testing.T, cfg testingConfig) context.Context {
	loggerConfig := logger.Config{
		Format:  cfg.LogFormat,
		Verbose: cfg.LogVerbose,
	}

	ctx, cancel := context.WithCancel(logger.WithLogger(context.Background(), logger.New(loggerConfig)))
	t.Cleanup(cancel)

	return ctx
}

type testCase struct {
	Name    string
	RunFunc func(ctx context.Context, t *testing.T)
}

func collectTestCases(chain coreumtesting.Chain, testSet coreumtesting.TestSet, testFilter *regexp.Regexp) []testCase {
	var testCases []testCase
	for _, testFunc := range testSet.SingleChain {
		testFunc := testFunc
		name := funcToName(testFunc)
		if !testFilter.MatchString(name) {
			continue
		}

		testCases = append(testCases, testCase{
			Name: name,
			RunFunc: func(ctx context.Context, t *testing.T) {
				testFunc(ctx, t, chain)
			},
		})
	}
	return testCases
}

func runTests(ctx context.Context, t *testing.T, testCases []testCase) {
	for _, tc := range testCases {
		tc := tc
		t.Run(tc.Name, func(t *testing.T) {
			t.Parallel()

			ctx, cancel := context.WithCancel(logger.With(ctx, zap.String("test", tc.Name)))
			t.Cleanup(cancel)

			log := logger.Get(ctx)
			log.Info("Test started")
			tc.RunFunc(ctx, t)
			if t.Failed() {
				log.Error("Test failed")
			} else {
				log.Info("Test succeeded")
			}
		})
	}
}

func funcToName(f interface{}) string {
	parts := strings.Split(runtime.FuncForPC(reflect.ValueOf(f).Pointer()).Name(), "/")
	repoName := parts[2]
	funcName := strings.TrimSuffix(parts[len(parts)-1], ".func1")

	return repoName + "." + funcName
}<|MERGE_RESOLUTION|>--- conflicted
+++ resolved
@@ -55,11 +55,6 @@
 	var stakerMnemonics stringsFlag
 
 	flag.StringVar(&coredAddress, "cored-address", "tcp://localhost:26657", "Address of cored node started by znet")
-<<<<<<< HEAD
-	flag.StringVar(&fundingPrivKey, "priv-key", "LPIPcUDVpp8Cn__g-YMntGts-DfDbd2gKTcgUgqSLfY", "Base64-encoded private key used to fund accounts required by tests")
-	// TODO (dhil) those values are needed here for the backward compatibility of the crust, during the migration from priv keys to mnemonics
-=======
->>>>>>> 10a66da3
 	flag.StringVar(&fundingMnemonic, "funding-mnemonic", "sad hobby filter tray ordinary gap half web cat hard call mystery describe member round trend friend beyond such clap frozen segment fan mistake", "Funding account mnemonic required by tests")
 	flag.Var(&stakerMnemonics, "staker-mnemonic", "Staker account mnemonics required by tests, supports multiple")
 	flag.StringVar(&filter, "filter", "", "Regular expression used to run only a subset of tests")
