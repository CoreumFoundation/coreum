--- conflicted
+++ resolved
@@ -86,17 +86,9 @@
 }
 
 func newChain(ctx context.Context, cfg config) (coreumtesting.Chain, error) {
-<<<<<<< HEAD
-	//nolint:contextcheck
-	// This linter should be disabled because the context should not be passed in the constructor.
-	coredClient := client.New(cfg.NetworkConfig.ChainID, cfg.CoredAddress)
-	//nolint:contextcheck
-	// This linter should be disabled because the context should not be passed in the constructor.
-=======
 	//nolint:contextcheck // `New->New->NewWithClient->New$1` should pass the context parameter
 	coredClient := client.New(cfg.NetworkConfig.ChainID, cfg.CoredAddress)
 	//nolint:contextcheck // `New->NewWithClient` should pass the context parameter
->>>>>>> 3946baec
 	rpcClient, err := cosmosclient.NewClientFromNode(cfg.CoredAddress)
 	if err != nil {
 		panic(err)
