--- conflicted
+++ resolved
@@ -994,10 +994,7 @@
 		sendMsg,
 	)
 	requireT.Error(err)
-<<<<<<< HEAD
 	requireT.ErrorIs(err, sdkerrors.ErrUnauthorized)
-=======
-	requireT.ErrorIs(sdkerrors.ErrUnauthorized, err)
 
 	// whitelisting issuer should fail
 	msgAddToWhitelist = &assetnfttypes.MsgAddToWhitelist{
@@ -1013,7 +1010,7 @@
 		msgAddToWhitelist,
 	)
 	requireT.Error(err)
-	requireT.ErrorIs(sdkerrors.ErrUnauthorized, err)
+	requireT.ErrorIs(err, sdkerrors.ErrUnauthorized)
 
 	// sending to issuer should succeed
 	sendMsg = &nft.MsgSend{
@@ -1029,5 +1026,4 @@
 		sendMsg,
 	)
 	requireT.NoError(err)
->>>>>>> 9ed8369f
 }