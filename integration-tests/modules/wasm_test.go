//go:build integrationtests

package modules

import (
	"context"
	_ "embed"
	"encoding/json"
	"testing"

	wasmtypes "github.com/CosmWasm/wasmd/x/wasm/types"
	sdk "github.com/cosmos/cosmos-sdk/types"
	cosmoserrors "github.com/cosmos/cosmos-sdk/types/errors"
	banktypes "github.com/cosmos/cosmos-sdk/x/bank/types"
	govtypes "github.com/cosmos/cosmos-sdk/x/gov/types"
	"github.com/pkg/errors"
	"github.com/stretchr/testify/assert"
	"github.com/stretchr/testify/require"
	"go.uber.org/zap"

	"github.com/CoreumFoundation/coreum-tools/pkg/logger"
	integrationtests "github.com/CoreumFoundation/coreum/integration-tests"
	"github.com/CoreumFoundation/coreum/pkg/client"
	"github.com/CoreumFoundation/coreum/testutil/event"
	assetfttypes "github.com/CoreumFoundation/coreum/x/asset/ft/types"
)

var (
	//go:embed testdata/wasm/bank-send/artifacts/bank_send.wasm
	bankSendWASM []byte
	//go:embed testdata/wasm/simple-state/artifacts/simple_state.wasm
	simpleStateWASM []byte
	//go:embed testdata/wasm/issue-fungible-token/artifacts/issue_fungible_token.wasm
	issueFungibleTokenWASM []byte
)

type bankWithdrawRequest struct {
	Amount    string `json:"amount"`
	Denom     string `json:"denom"`
	Recipient string `json:"recipient"`
}

type bankMethod string

const (
	withdraw bankMethod = "withdraw"
)

type simpleState struct {
	Count int `json:"count"`
}

type simpleStateMethod string

const (
	simpleGetCount  simpleStateMethod = "get_count"
	simpleIncrement simpleStateMethod = "increment"
)

type issueFungibleTokenRequest struct {
	Symbol    string `json:"symbol"`
	Subunit   string `json:"subunit"`
	Precision uint32 `json:"precision"`
	Amount    string `json:"amount"`
}

type fungibleTokenMethod string

const (
	ftIssue    fungibleTokenMethod = "issue"
	ftGetCount fungibleTokenMethod = "get_count"
	ftGetInfo  fungibleTokenMethod = "get_info"
)

// TestWASMBankSendContract runs a contract deployment flow and tests that the contract is able to use Bank module
// to disperse the native coins.
func TestWASMBankSendContract(t *testing.T) {
	t.Parallel()

	ctx, chain := integrationtests.NewTestingContext(t)

	admin := chain.GenAccount()
	nativeDenom := chain.NetworkConfig.Denom

	requireT := require.New(t)
	requireT.NoError(chain.Faucet.FundAccounts(ctx,
		integrationtests.NewFundedAccount(admin, chain.NewCoin(sdk.NewInt(5000000000))),
	))

	clientCtx := chain.ClientContext.WithFromAddress(admin)
	txf := chain.TxFactory().
		WithSimulateAndExecute(true)
	bankClient := banktypes.NewQueryClient(clientCtx)

	// deployWASMContract and init contract with the initial coins amount
	initialPayload, err := json.Marshal(struct{}{})
	requireT.NoError(err)
	contractAddr, _, err := deployAndInstantiateWASMContract(
		ctx,
		clientCtx,
		txf,
		bankSendWASM,
		instantiateConfig{
			accessType: wasmtypes.AccessTypeUnspecified,
			payload:    initialPayload,
			amount:     chain.NewCoin(sdk.NewInt(10000)),
			label:      "bank_send",
		},
	)
	requireT.NoError(err)

	// send additional coins to contract directly
	sdkContractAddress, err := sdk.AccAddressFromBech32(contractAddr)
	requireT.NoError(err)

	msg := &banktypes.MsgSend{
		FromAddress: admin.String(),
		ToAddress:   sdkContractAddress.String(),
		Amount:      sdk.NewCoins(chain.NewCoin(sdk.NewInt(5000))),
	}

	_, err = client.BroadcastTx(ctx, clientCtx, txf, msg)
	requireT.NoError(err)

	// get the contract balance and check total
	contractBalance, err := bankClient.Balance(ctx,
		&banktypes.QueryBalanceRequest{
			Address: contractAddr,
			Denom:   nativeDenom,
		})
	requireT.NoError(err)
	requireT.NotNil(contractBalance.Balance)
	requireT.Equal(sdk.NewInt64Coin(nativeDenom, 15000).String(), contractBalance.Balance.String())

	recipient := chain.GenAccount()
	// try to exceed the contract limit
	withdrawPayload, err := json.Marshal(map[bankMethod]bankWithdrawRequest{
		withdraw: {
			Amount:    "16000",
			Denom:     nativeDenom,
			Recipient: recipient.String(),
		},
	})
	requireT.NoError(err)

	// try to withdraw more than the admin has
	txf = txf.
		WithSimulateAndExecute(false).
		// the gas here is to try to execute the tx and don't fail on the gas estimation
		WithGas(uint64(chain.NetworkConfig.Fee.FeeModel.Params().MaxBlockGas))
	_, err = executeWASMContract(ctx, clientCtx, txf, contractAddr, withdrawPayload, sdk.Coin{})
	requireT.True(cosmoserrors.ErrInsufficientFunds.Is(err))

	// send coin from the contract to test wallet
	withdrawPayload, err = json.Marshal(map[bankMethod]bankWithdrawRequest{
		withdraw: {
			Amount:    "5000",
			Denom:     nativeDenom,
			Recipient: recipient.String(),
		},
	})
	requireT.NoError(err)

	txf = txf.WithSimulateAndExecute(true)
	_, err = executeWASMContract(ctx, clientCtx, txf, contractAddr, withdrawPayload, sdk.Coin{})
	requireT.NoError(err)

	// check contract and wallet balances
	contractBalance, err = bankClient.Balance(ctx,
		&banktypes.QueryBalanceRequest{
			Address: contractAddr,
			Denom:   nativeDenom,
		})
	requireT.NoError(err)
	requireT.NotNil(contractBalance.Balance)
	requireT.Equal(sdk.NewInt64Coin(nativeDenom, 10000).String(), contractBalance.Balance.String())

	recipientBalance, err := bankClient.Balance(ctx,
		&banktypes.QueryBalanceRequest{
			Address: recipient.String(),
			Denom:   nativeDenom,
		})
	requireT.NoError(err)
	requireT.NotNil(recipientBalance.Balance)
	requireT.Equal(sdk.NewInt64Coin(nativeDenom, 5000).String(), recipientBalance.Balance.String())
}

// TestWASMGasBankSendAndBankSend checks that a message containing a deterministic and a
// non-deterministic transaction takes gas within appropriate limits.
func TestWASMGasBankSendAndBankSend(t *testing.T) {
	t.Parallel()

	ctx, chain := integrationtests.NewTestingContext(t)

	requireT := require.New(t)
	admin := chain.GenAccount()

	requireT.NoError(chain.Faucet.FundAccounts(ctx,
		integrationtests.NewFundedAccount(admin, chain.NewCoin(sdk.NewInt(5000000000))),
	))

	// deployWASMContract and init contract with the initial coins amount
	initialPayload, err := json.Marshal(struct{}{})
	requireT.NoError(err)

	clientCtx := chain.ClientContext.WithFromAddress(admin)
	txf := chain.TxFactory().
		WithSimulateAndExecute(true)

	contractAddr, _, err := deployAndInstantiateWASMContract(
		ctx,
		clientCtx,
		txf,
		bankSendWASM,
		instantiateConfig{
			accessType: wasmtypes.AccessTypeUnspecified,
			payload:    initialPayload,
			amount:     chain.NewCoin(sdk.NewInt(10000)),
			label:      "bank_send",
		},
	)
	requireT.NoError(err)

	// Send tokens
	recipient := chain.GenAccount()
	withdrawPayload, err := json.Marshal(map[bankMethod]bankWithdrawRequest{
		withdraw: {
			Amount:    "5000",
			Denom:     chain.NetworkConfig.Denom,
			Recipient: recipient.String(),
		},
	})
	requireT.NoError(err)

	wasmBankSend := &wasmtypes.MsgExecuteContract{
		Sender:   admin.String(),
		Contract: contractAddr,
		Msg:      wasmtypes.RawContractMessage(withdrawPayload),
		Funds:    sdk.Coins{},
	}

	bankSend := &banktypes.MsgSend{
		FromAddress: admin.String(),
		ToAddress:   recipient.String(),
		Amount:      sdk.NewCoins(sdk.NewCoin(chain.NetworkConfig.Denom, sdk.NewInt(1000))),
	}

	minGasExpected := chain.GasLimitByMsgs(&banktypes.MsgSend{}, &banktypes.MsgSend{})
	maxGasExpected := minGasExpected * 10

	clientCtx = chain.ChainContext.ClientContext.WithFromAddress(admin)
	txf = chain.ChainContext.TxFactory().WithGas(maxGasExpected)
	result, err := client.BroadcastTx(ctx, clientCtx, txf, wasmBankSend, bankSend)
	require.NoError(t, err)

	require.NoError(t, err)
	assert.Greater(t, uint64(result.GasUsed), minGasExpected)
	assert.Less(t, uint64(result.GasUsed), maxGasExpected)
}

// TestWASMPinningAndUnpinningSmartContractUsingGovernance deploys simple smart contract, verifies that it works properly and then tests that
// pinning and unpinning through proposals works correctly. We also verify that pinned smart contract consumes less gas.
func TestWASMPinningAndUnpinningSmartContractUsingGovernance(t *testing.T) {
	t.Parallel()

	ctx, chain := integrationtests.NewTestingContext(t)

	admin := chain.GenAccount()
	proposer := chain.GenAccount()

	requireT := require.New(t)

	proposerBalance, err := chain.Governance.ComputeProposerBalance(ctx)
	requireT.NoError(err)
	proposerBalance.Amount = proposerBalance.Amount.MulRaw(2)

	requireT.NoError(chain.Faucet.FundAccounts(ctx,
		integrationtests.NewFundedAccount(admin, chain.NewCoin(sdk.NewInt(5000000000))),
		integrationtests.NewFundedAccount(proposer, proposerBalance),
	))

	// instantiateWASMContract the contract and set the initial counter state.
	initialPayload, err := json.Marshal(simpleState{
		Count: 1337,
	})
	requireT.NoError(err)

	clientCtx := chain.ClientContext.WithFromAddress(admin)
	txf := chain.TxFactory().
		WithSimulateAndExecute(true)

	contractAddr, codeID, err := deployAndInstantiateWASMContract(
		ctx,
		clientCtx,
		txf,
		simpleStateWASM,
		instantiateConfig{
			accessType: wasmtypes.AccessTypeUnspecified,
			payload:    initialPayload,
			label:      "simple_state",
		},
	)
	requireT.NoError(err)

	// get the current counter state
	getCountPayload, err := methodToEmptyBodyPayload(simpleGetCount)
	requireT.NoError(err)
	queryOut, err := queryWASMContract(ctx, clientCtx, contractAddr, getCountPayload)
	requireT.NoError(err)
	var response simpleState
	err = json.Unmarshal(queryOut, &response)
	requireT.NoError(err)
	requireT.Equal(1337, response.Count)

	// execute contract to increment the count
	gasUsedBeforePinning := incrementAndVerify(ctx, clientCtx, txf, contractAddr, requireT, 1338)

	// verify that smart contract is not pinned
	requireT.False(isWASMContractPinned(ctx, clientCtx, codeID))

	// pin smart contract
	proposalMsg, err := chain.Governance.NewMsgSubmitProposal(ctx, proposer, &wasmtypes.PinCodesProposal{
		Title:       "Pin smart contract",
		Description: "Testing smart contract pinning",
		CodeIDs:     []uint64{codeID},
	})
	requireT.NoError(err)
	proposalID, err := chain.Governance.Propose(ctx, proposalMsg)
	requireT.NoError(err)

	proposal, err := chain.Governance.GetProposal(ctx, proposalID)
	requireT.NoError(err)
	requireT.Equal(govtypes.StatusVotingPeriod, proposal.Status)

	err = chain.Governance.VoteAll(ctx, govtypes.OptionYes, proposal.ProposalId)
	requireT.NoError(err)

	// Wait for proposal result.
	finalStatus, err := chain.Governance.WaitForVotingToFinalize(ctx, proposalID)
	requireT.NoError(err)
	requireT.Equal(govtypes.StatusPassed, finalStatus)

	requireT.True(isWASMContractPinned(ctx, clientCtx, codeID))

	gasUsedAfterPinning := incrementAndVerify(ctx, clientCtx, txf, contractAddr, requireT, 1339)

	// unpin smart contract
	proposalMsg, err = chain.Governance.NewMsgSubmitProposal(ctx, proposer, &wasmtypes.UnpinCodesProposal{
		Title:       "Unpin smart contract",
		Description: "Testing smart contract unpinning",
		CodeIDs:     []uint64{codeID},
	})
	requireT.NoError(err)
	proposalID, err = chain.Governance.Propose(ctx, proposalMsg)
	requireT.NoError(err)

	proposal, err = chain.Governance.GetProposal(ctx, proposalID)
	requireT.NoError(err)
	requireT.Equal(govtypes.StatusVotingPeriod, proposal.Status)

	err = chain.Governance.VoteAll(ctx, govtypes.OptionYes, proposal.ProposalId)
	requireT.NoError(err)
	finalStatus, err = chain.Governance.WaitForVotingToFinalize(ctx, proposalID)
	requireT.NoError(err)
	requireT.Equal(govtypes.StatusPassed, finalStatus)

	requireT.False(isWASMContractPinned(ctx, clientCtx, codeID))

	gasUsedAfterUnpinning := incrementAndVerify(ctx, clientCtx, txf, contractAddr, requireT, 1340)

	logger.Get(ctx).Info("Gas saved on pinned contract",
		zap.Int64("gasBeforePinning", gasUsedBeforePinning),
		zap.Int64("gasAfterPinning", gasUsedAfterPinning))

	assertT := assert.New(t)
	assertT.Less(gasUsedAfterPinning, gasUsedBeforePinning)
	assertT.Greater(gasUsedAfterUnpinning, gasUsedAfterPinning)
}

// TestUpdateAndClearAdminOfContract runs MsgUpdateAdmin and MsgClearAdmin tx types.
func TestUpdateAndClearAdminOfContract(t *testing.T) {
	t.Parallel()

	ctx, chain := integrationtests.NewTestingContext(t)

	admin := chain.GenAccount()
	newAdmin := chain.GenAccount()

	requireT := require.New(t)
	requireT.NoError(chain.Faucet.FundAccounts(ctx,
		integrationtests.NewFundedAccount(admin, chain.NewCoin(sdk.NewInt(5000000000))),
	))
	requireT.NoError(chain.Faucet.FundAccountsWithOptions(ctx, newAdmin, integrationtests.BalancesOptions{
		Messages: []sdk.Msg{
			&wasmtypes.MsgClearAdmin{},
		},
	}))

	wasmClient := wasmtypes.NewQueryClient(chain.ClientContext)

	// deployWASMContract and init contract with the initial coins amount
	initialPayload, err := json.Marshal(struct{}{})
	requireT.NoError(err)
	contractAddr, _, err := deployAndInstantiateWASMContract(
		ctx,
		chain.ClientContext.WithFromAddress(admin),
		chain.TxFactory().WithSimulateAndExecute(true),
		bankSendWASM,
		instantiateConfig{
			accessType: wasmtypes.AccessTypeUnspecified,
			admin:      admin,
			payload:    initialPayload,
			amount:     chain.NewCoin(sdk.NewInt(10000)),
			label:      "bank_send",
		},
	)
	requireT.NoError(err)

	// query contract info
	contractInfo, err := wasmClient.ContractInfo(ctx, &wasmtypes.QueryContractInfoRequest{
		Address: contractAddr,
	})
	requireT.NoError(err)
	requireT.EqualValues(admin.String(), contractInfo.Admin)

	// update admin
	msgUpdateAdmin := &wasmtypes.MsgUpdateAdmin{
		Sender:   admin.String(),
		NewAdmin: newAdmin.String(),
		Contract: contractAddr,
	}

	res, err := client.BroadcastTx(
		ctx,
		chain.ClientContext.WithFromAddress(admin),
		chain.TxFactory().WithSimulateAndExecute(true).WithGas(chain.GasLimitByMsgs(msgUpdateAdmin)),
		msgUpdateAdmin,
	)

	requireT.NoError(err)
	requireT.NotNil(res)
	contractInfo, err = wasmClient.ContractInfo(ctx, &wasmtypes.QueryContractInfoRequest{
		Address: contractAddr,
	})
	requireT.NoError(err)
	requireT.EqualValues(newAdmin.String(), contractInfo.Admin)
	requireT.EqualValues(chain.GasLimitByMsgs(msgUpdateAdmin), res.GasUsed)

	// clear admin
	msgClearAdmin := &wasmtypes.MsgClearAdmin{
		Sender:   newAdmin.String(),
		Contract: contractAddr,
	}

	res, err = client.BroadcastTx(
		ctx,
		chain.ClientContext.WithFromAddress(newAdmin),
		chain.TxFactory().WithSimulateAndExecute(true),
		msgClearAdmin,
	)

	requireT.NoError(err)
	requireT.NotNil(res)
	contractInfo, err = wasmClient.ContractInfo(ctx, &wasmtypes.QueryContractInfoRequest{
		Address: contractAddr,
	})
	requireT.NoError(err)
	requireT.EqualValues("", contractInfo.Admin)
	requireT.EqualValues(chain.GasLimitByMsgs(msgClearAdmin), res.GasUsed)
}

// TestWASMIssueFungibleTokenInContract verifies that smart contract is able to issue fungible token.
func TestWASMIssueFungibleTokenInContract(t *testing.T) {
	t.Parallel()

	ctx, chain := integrationtests.NewTestingContext(t)

	admin := chain.GenAccount()

	requireT := require.New(t)
	requireT.NoError(chain.Faucet.FundAccounts(ctx,
		integrationtests.NewFundedAccount(admin, chain.NewCoin(sdk.NewInt(5000000000))),
	))

	clientCtx := chain.ClientContext.WithFromAddress(admin)
	txf := chain.TxFactory().
		WithSimulateAndExecute(true)
	bankClient := banktypes.NewQueryClient(clientCtx)
	ftClient := assetfttypes.NewQueryClient(clientCtx)

	// deployWASMContract and init contract with the initial coins amount
	initialPayload, err := json.Marshal(struct{}{})
	requireT.NoError(err)
	contractAddr, _, err := deployAndInstantiateWASMContract(
		ctx,
		clientCtx,
		txf,
		issueFungibleTokenWASM,
		instantiateConfig{
			amount:     chain.NewCoin(chain.NetworkConfig.AssetFTConfig.IssueFee.MulRaw(2)),
			accessType: wasmtypes.AccessTypeUnspecified,
			payload:    initialPayload,
			label:      "fungible_token",
		},
	)
	requireT.NoError(err)

	symbol := "mytoken"
	subunit := "mysatoshi"
	subunit1 := subunit + "1"
	subunit2 := subunit + "2"
	precision := uint32(8)
	denom1 := assetfttypes.BuildDenom(subunit1, sdk.MustAccAddressFromBech32(contractAddr))
	denom2 := assetfttypes.BuildDenom(subunit2, sdk.MustAccAddressFromBech32(contractAddr))
	initialAmount := sdk.NewInt(5000)

	// issue fungible token by smart contract
	createPayload, err := json.Marshal(map[fungibleTokenMethod]issueFungibleTokenRequest{
		ftIssue: {
			Symbol:    symbol,
			Subunit:   subunit,
			Precision: precision,
			Amount:    initialAmount.String(),
		},
	})
	requireT.NoError(err)

	txf = txf.WithSimulateAndExecute(true)
	gasUsed, err := executeWASMContract(ctx, clientCtx, txf, contractAddr, createPayload, sdk.Coin{})
	requireT.NoError(err)

	logger.Get(ctx).Info("Fungible token issued by smart contract", zap.Int64("gasUsed", gasUsed))

	// check balance of recipient
	balance, err := bankClient.AllBalances(ctx,
		&banktypes.QueryAllBalancesRequest{
			Address: contractAddr,
		})
	requireT.NoError(err)

	assertT := assert.New(t)
	assertT.Equal(initialAmount.String(), balance.Balances.AmountOf(denom1).String())
	assertT.Equal(initialAmount.String(), balance.Balances.AmountOf(denom2).String())

	ft, err := ftClient.Token(ctx, &assetfttypes.QueryTokenRequest{Denom: denom1})
	requireT.NoError(err)
	requireT.EqualValues(assetfttypes.Token{
		Denom:              denom1,
		Issuer:             contractAddr,
		Symbol:             symbol + "1",
		Subunit:            subunit1,
		Precision:          precision,
		BurnRate:           sdk.NewDec(0),
		SendCommissionRate: sdk.NewDec(0),
	}, ft.GetToken())

	ft, err = ftClient.Token(ctx, &assetfttypes.QueryTokenRequest{Denom: denom2})
	requireT.NoError(err)
	requireT.EqualValues(assetfttypes.Token{
		Denom:              denom2,
		Issuer:             contractAddr,
		Symbol:             symbol + "2",
		Subunit:            subunit2,
		Precision:          precision,
		BurnRate:           sdk.NewDec(0),
		SendCommissionRate: sdk.NewDec(0),
	}, ft.GetToken())

	// check the counter
	getCountPayload, err := json.Marshal(map[fungibleTokenMethod]struct{}{
		ftGetCount: {},
	})
	requireT.NoError(err)
	queryOut, err := queryWASMContract(ctx, clientCtx, contractAddr, getCountPayload)
	requireT.NoError(err)

	counterResponse := struct {
		Count int `json:"count"`
	}{}
	err = json.Unmarshal(queryOut, &counterResponse)
	requireT.NoError(err)
	assertT.Equal(2, counterResponse.Count)

	// query from smart contract
	getInfoPayload, err := json.Marshal(map[fungibleTokenMethod]interface{}{
		ftGetInfo: struct {
			Denom string `json:"denom"`
		}{
			Denom: denom1,
		},
	})
	requireT.NoError(err)
	queryOut, err = queryWASMContract(ctx, clientCtx, contractAddr, getInfoPayload)
	requireT.NoError(err)

	infoResponse := struct {
		Issuer string `json:"issuer"`
	}{}
	requireT.NoError(json.Unmarshal(queryOut, &infoResponse))
	assertT.Equal(contractAddr, infoResponse.Issuer)
}

func methodToEmptyBodyPayload(methodName simpleStateMethod) (json.RawMessage, error) {
	return json.Marshal(map[simpleStateMethod]struct{}{
		methodName: {},
	})
}

func incrementAndVerify(
	ctx context.Context,
	clientCtx client.Context,
	txf client.Factory,
	contractAddr string,
	requireT *require.Assertions,
	expectedValue int,
) int64 {
	// execute contract to increment the count
	incrementPayload, err := methodToEmptyBodyPayload(simpleIncrement)
	requireT.NoError(err)
	gasUsed, err := executeWASMContract(ctx, clientCtx, txf, contractAddr, incrementPayload, sdk.Coin{})
	requireT.NoError(err)

	// check the update count
	getCountPayload, err := methodToEmptyBodyPayload(simpleGetCount)
	requireT.NoError(err)
	queryOut, err := queryWASMContract(ctx, clientCtx, contractAddr, getCountPayload)
	requireT.NoError(err)

	var response simpleState
	err = json.Unmarshal(queryOut, &response)
	requireT.NoError(err)
	requireT.Equal(expectedValue, response.Count)

	return gasUsed
}

// --------------------------- Client ---------------------------

var gasMultiplier = 1.5

// instantiateConfig contains params specific to contract instantiation.
type instantiateConfig struct {
	admin      sdk.AccAddress
	accessType wasmtypes.AccessType
	payload    json.RawMessage
	amount     sdk.Coin
	label      string
	CodeID     uint64
}

// deployAndInstantiateWASMContract deploys, instantiateWASMContract the wasm contract and returns its address.
func deployAndInstantiateWASMContract(ctx context.Context, clientCtx client.Context, txf client.Factory, wasmData []byte, initConfig instantiateConfig) (string, uint64, error) {
	codeID, err := deployWASMContract(ctx, clientCtx, txf, wasmData)
	if err != nil {
		return "", 0, err
	}

	initConfig.CodeID = codeID
	contractAddr, err := instantiateWASMContract(ctx, clientCtx, txf, initConfig)
	if err != nil {
		return "", 0, err
	}

	return contractAddr, codeID, nil
}

// executeWASMContract executes the wasm contract with the payload and optionally funding amount.
func executeWASMContract(ctx context.Context, clientCtx client.Context, txf client.Factory, contractAddr string, payload json.RawMessage, fundAmt sdk.Coin) (int64, error) {
	funds := sdk.NewCoins()
	if !fundAmt.Amount.IsNil() {
		funds = funds.Add(fundAmt)
	}

	msg := &wasmtypes.MsgExecuteContract{
		Sender:   clientCtx.FromAddress().String(),
		Contract: contractAddr,
		Msg:      wasmtypes.RawContractMessage(payload),
		Funds:    funds,
	}

	txf = txf.
		WithGasAdjustment(gasMultiplier)

	res, err := client.BroadcastTx(ctx, clientCtx, txf, msg)
	if err != nil {
		return 0, err
	}
	return res.GasUsed, nil
}

// queryWASMContract queries the contract with the requested payload.
func queryWASMContract(ctx context.Context, clientCtx client.Context, contractAddr string, payload json.RawMessage) (json.RawMessage, error) {
	query := &wasmtypes.QuerySmartContractStateRequest{
		Address:   contractAddr,
		QueryData: wasmtypes.RawContractMessage(payload),
	}

	wasmClient := wasmtypes.NewQueryClient(clientCtx)
	resp, err := wasmClient.SmartContractState(ctx, query)
	if err != nil {
		return nil, errors.Wrap(err, "WASMQueryClient returned an error after smart contract state queryWASMContract")
	}

	return json.RawMessage(resp.Data), nil
}

<<<<<<< HEAD
// isWASMContractPinned returns true if smart contract is pinned
func isWASMContractPinned(ctx context.Context, clientCtx client.Context, codeID uint64) (bool, error) {
=======
// isWASMContractPinned returns true if smart contract is pinned.
func isWASMContractPinned(ctx context.Context, clientCtx tx.ClientContext, codeID uint64) (bool, error) {
>>>>>>> 3e0bbd24
	wasmClient := wasmtypes.NewQueryClient(clientCtx)
	resp, err := wasmClient.PinnedCodes(ctx, &wasmtypes.QueryPinnedCodesRequest{})
	if err != nil {
		return false, errors.Wrap(err, "WASMQueryClient returned an error after querying pinned contracts")
	}
	for _, c := range resp.CodeIDs {
		if c == codeID {
			return true, nil
		}
	}
	return false, nil
}

// deploys the wasm contract and returns its codeID.
func deployWASMContract(ctx context.Context, clientCtx client.Context, txf client.Factory, wasmData []byte) (uint64, error) {
	msgStoreCode := &wasmtypes.MsgStoreCode{
		Sender:       clientCtx.FromAddress().String(),
		WASMByteCode: wasmData,
	}

	txf = txf.
		WithGasAdjustment(gasMultiplier)

	res, err := client.BroadcastTx(ctx, clientCtx, txf, msgStoreCode)
	if err != nil {
		return 0, err
	}

	codeID, err := event.FindUint64EventAttribute(res.Events, wasmtypes.EventTypeStoreCode, wasmtypes.AttributeKeyCodeID)
	if err != nil {
		return 0, err
	}

	return codeID, nil
}

// instantiates the contract and returns the contract address.
func instantiateWASMContract(ctx context.Context, clientCtx client.Context, txf client.Factory, req instantiateConfig) (string, error) {
	funds := sdk.NewCoins()
	if amount := req.amount; !amount.Amount.IsNil() {
		funds = funds.Add(amount)
	}
	msg := &wasmtypes.MsgInstantiateContract{
		Sender: clientCtx.FromAddress().String(),
		Admin:  req.admin.String(),
		CodeID: req.CodeID,
		Label:  req.label,
		Msg:    wasmtypes.RawContractMessage(req.payload),
		Funds:  funds,
	}

	txf = txf.
		WithGasAdjustment(gasMultiplier)

	res, err := client.BroadcastTx(ctx, clientCtx, txf, msg)
	if err != nil {
		return "", err
	}

	contractAddr, err := event.FindStringEventAttribute(res.Events, wasmtypes.EventTypeInstantiate, wasmtypes.AttributeKeyContractAddr)
	if err != nil {
		return "", err
	}

	return contractAddr, nil
}<|MERGE_RESOLUTION|>--- conflicted
+++ resolved
@@ -704,13 +704,8 @@
 	return json.RawMessage(resp.Data), nil
 }
 
-<<<<<<< HEAD
-// isWASMContractPinned returns true if smart contract is pinned
+// isWASMContractPinned returns true if smart contract is pinned.
 func isWASMContractPinned(ctx context.Context, clientCtx client.Context, codeID uint64) (bool, error) {
-=======
-// isWASMContractPinned returns true if smart contract is pinned.
-func isWASMContractPinned(ctx context.Context, clientCtx tx.ClientContext, codeID uint64) (bool, error) {
->>>>>>> 3e0bbd24
 	wasmClient := wasmtypes.NewQueryClient(clientCtx)
 	resp, err := wasmClient.PinnedCodes(ctx, &wasmtypes.QueryPinnedCodesRequest{})
 	if err != nil {
