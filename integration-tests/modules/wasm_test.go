//go:build integrationtests

package modules

import (
	"context"
	_ "embed"
	"encoding/base64"
	"encoding/json"
	"testing"
	"time"

	sdkmath "cosmossdk.io/math"
	wasmtypes "github.com/CosmWasm/wasmd/x/wasm/types"
	codectypes "github.com/cosmos/cosmos-sdk/codec/types"
	sdk "github.com/cosmos/cosmos-sdk/types"
	cosmoserrors "github.com/cosmos/cosmos-sdk/types/errors"
	authtypes "github.com/cosmos/cosmos-sdk/x/auth/types"
	vestingtypes "github.com/cosmos/cosmos-sdk/x/auth/vesting/types"
	authztypes "github.com/cosmos/cosmos-sdk/x/authz"
	banktypes "github.com/cosmos/cosmos-sdk/x/bank/types"
	govtypes "github.com/cosmos/cosmos-sdk/x/gov/types"
	govtypesv1 "github.com/cosmos/cosmos-sdk/x/gov/types/v1"
	nfttypes "github.com/cosmos/cosmos-sdk/x/nft"
	"github.com/samber/lo"
	"github.com/stretchr/testify/assert"
	"github.com/stretchr/testify/require"

	integrationtests "github.com/CoreumFoundation/coreum/v4/integration-tests"
	moduleswasm "github.com/CoreumFoundation/coreum/v4/integration-tests/contracts/modules"
	"github.com/CoreumFoundation/coreum/v4/pkg/client"
	"github.com/CoreumFoundation/coreum/v4/testutil/event"
	"github.com/CoreumFoundation/coreum/v4/testutil/integration"
	assetfttypes "github.com/CoreumFoundation/coreum/v4/x/asset/ft/types"
	assetnfttypes "github.com/CoreumFoundation/coreum/v4/x/asset/nft/types"
	deterministicgastypes "github.com/CoreumFoundation/coreum/v4/x/deterministicgas/types"
)

// authz models

type authz struct {
	Granter string `json:"granter"`
}

//nolint:tagliatelle
type authzNFTOfferRequest struct {
	ClassID string   `json:"class_id"`
	ID      string   `json:"id"`
	Price   sdk.Coin `json:"price"`
}

//nolint:tagliatelle
type authzAcceptNFTOfferRequest struct {
	ClassID string `json:"class_id"`
	ID      string `json:"id"`
}

type authzNFTMethod string

const (
	offerNft       authzNFTMethod = "offer_nft"
	acceptNftOffer authzNFTMethod = "accept_nft_offer"
)

// fungible token wasm models
//
//nolint:tagliatelle
type issueFTRequest struct {
	Symbol             string                 `json:"symbol"`
	Subunit            string                 `json:"subunit"`
	Precision          uint32                 `json:"precision"`
	InitialAmount      string                 `json:"initial_amount"`
	Description        string                 `json:"description"`
	Features           []assetfttypes.Feature `json:"features"`
	BurnRate           string                 `json:"burn_rate"`
	SendCommissionRate string                 `json:"send_commission_rate"`
	URI                string                 `json:"uri"`
	URIHash            string                 `json:"uri_hash"`
}

type amountBodyFTRequest struct {
	Amount string `json:"amount"`
}

type amountRecipientBodyFTRequest struct {
	Amount    string `json:"amount"`
	Recipient string `json:"recipient"`
}

type accountAmountBodyFTRequest struct {
	Account string `json:"account"`
	Amount  string `json:"amount"`
}

type issuerBodyFTRequest struct {
	Issuer string `json:"issuer"`
}

type accountBodyFTRequest struct {
	Account string `json:"account"`
}

type ftMethod string

const (
	// tx.
	ftMethodMint                ftMethod = "mint"
	ftMethodBurn                ftMethod = "burn"
	ftMethodFreeze              ftMethod = "freeze"
	ftMethodUnfreeze            ftMethod = "unfreeze"
	ftMethodSetFrozen           ftMethod = "set_frozen"
	ftMethodGloballyFreeze      ftMethod = "globally_freeze"
	ftMethodGloballyUnfreeze    ftMethod = "globally_unfreeze"
	ftMethodSetWhitelistedLimit ftMethod = "set_whitelisted_limit"
	// query.
	ftMethodParams              ftMethod = "params"
	ftMethodTokens              ftMethod = "tokens"
	ftMethodToken               ftMethod = "token"
	ftMethodBalance             ftMethod = "balance"
	ftMethodFrozenBalance       ftMethod = "frozen_balance"
	ftMethodWhitelistedBalance  ftMethod = "whitelisted_balance"
	ftMethodFrozenBalances      ftMethod = "frozen_balances"
	ftMethodWhitelistedBalances ftMethod = "whitelisted_balances"
)

// TestContractInstantiation tests contract instantiation using two instantiation methods.
func TestContractInstantiation(t *testing.T) {
	t.Parallel()

	ctx, chain := integrationtests.NewCoreumTestingContext(t)
	admin := chain.GenAccount()

	requireT := require.New(t)
	chain.Faucet.FundAccounts(ctx, t,
		integration.NewFundedAccount(admin, chain.NewCoin(sdkmath.NewInt(5000000000))),
	)

	txf := chain.TxFactory().
		WithSimulateAndExecute(true)

	codeID, err := chain.Wasm.DeployWASMContract(
		ctx,
		txf,
		admin,
		moduleswasm.BankSendWASM,
	)
	requireT.NoError(err)

	// instantiate

	contractAddr1, err := chain.Wasm.InstantiateWASMContract(
		ctx,
		txf,
		admin,
		integration.InstantiateConfig{
			CodeID:     codeID,
			AccessType: wasmtypes.AccessTypeUnspecified,
			Payload:    moduleswasm.EmptyPayload,
			Amount:     chain.NewCoin(sdkmath.NewInt(10000)),
			Label:      "bank_send",
		},
	)
	requireT.NoError(err)

	// instantiate again

	contractAddr2, err := chain.Wasm.InstantiateWASMContract(
		ctx,
		txf,
		admin,
		integration.InstantiateConfig{
			CodeID:     codeID,
			AccessType: wasmtypes.AccessTypeUnspecified,
			Payload:    moduleswasm.EmptyPayload,
			Amount:     chain.NewCoin(sdkmath.NewInt(10000)),
			Label:      "bank_send",
		},
	)
	requireT.NoError(err)
	requireT.NotEqual(contractAddr1, contractAddr2)

	// instantiate2 for the first time

	contractAddr3, err := chain.Wasm.InstantiateWASMContract2(
		ctx,
		txf,
		admin,
		[]byte{0x00},
		integration.InstantiateConfig{
			CodeID:     codeID,
			AccessType: wasmtypes.AccessTypeUnspecified,
			Payload:    moduleswasm.EmptyPayload,
			Amount:     chain.NewCoin(sdkmath.NewInt(10000)),
			Label:      "bank_send",
		},
	)
	requireT.NoError(err)

	// try instantiate2 again using the same salt - should fail

	_, err = chain.Wasm.InstantiateWASMContract2(
		ctx,
		txf,
		admin,
		[]byte{0x00},
		integration.InstantiateConfig{
			CodeID:     codeID,
			AccessType: wasmtypes.AccessTypeUnspecified,
			Payload:    moduleswasm.EmptyPayload,
			Amount:     chain.NewCoin(sdkmath.NewInt(10000)),
			Label:      "bank_send",
		},
	)
	requireT.ErrorContains(err, "duplicate")

	// instantiate2 with different salt - should succeed

	contractAddr4, err := chain.Wasm.InstantiateWASMContract2(
		ctx,
		txf,
		admin,
		[]byte{0x01},
		integration.InstantiateConfig{
			CodeID:     codeID,
			AccessType: wasmtypes.AccessTypeUnspecified,
			Payload:    moduleswasm.EmptyPayload,
			Amount:     chain.NewCoin(sdkmath.NewInt(10000)),
			Label:      "bank_send",
		},
	)
	requireT.NoError(err)
	requireT.NotEqual(contractAddr3, contractAddr4)
}

// TestWASMBankSendContract runs a contract deployment flow and tests that the contract is able to use Bank module
// to disperse the native coins.
func TestWASMBankSendContract(t *testing.T) {
	t.Parallel()

	ctx, chain := integrationtests.NewCoreumTestingContext(t)

	admin := chain.GenAccount()
	nativeDenom := chain.ChainSettings.Denom

	requireT := require.New(t)
	chain.Faucet.FundAccounts(ctx, t,
		integration.NewFundedAccount(admin, chain.NewCoin(sdkmath.NewInt(5000000000))),
	)

	clientCtx := chain.ClientContext
	txf := chain.TxFactory().
		WithSimulateAndExecute(true)
	bankClient := banktypes.NewQueryClient(clientCtx)

	// deployWASMContract and init contract with the initial coins amount
	contractAddr, _, err := chain.Wasm.DeployAndInstantiateWASMContract(
		ctx,
		txf,
		admin,
		moduleswasm.BankSendWASM,
		integration.InstantiateConfig{
			AccessType: wasmtypes.AccessTypeUnspecified,
			Payload:    moduleswasm.EmptyPayload,
			Amount:     chain.NewCoin(sdkmath.NewInt(10000)),
			Label:      "bank_send",
		},
	)
	requireT.NoError(err)

	// send additional coins to contract directly
	sdkContractAddress, err := sdk.AccAddressFromBech32(contractAddr)
	requireT.NoError(err)

	msg := &banktypes.MsgSend{
		FromAddress: admin.String(),
		ToAddress:   sdkContractAddress.String(),
		Amount:      sdk.NewCoins(chain.NewCoin(sdkmath.NewInt(5000))),
	}

	_, err = client.BroadcastTx(ctx, clientCtx.WithFromAddress(admin), txf, msg)
	requireT.NoError(err)

	// get the contract balance and check total
	contractBalance, err := bankClient.Balance(ctx,
		&banktypes.QueryBalanceRequest{
			Address: contractAddr,
			Denom:   nativeDenom,
		})
	requireT.NoError(err)
	requireT.NotNil(contractBalance.Balance)
	requireT.Equal(sdk.NewInt64Coin(nativeDenom, 15000).String(), contractBalance.Balance.String())

	recipient := chain.GenAccount()

	// try to withdraw more than the admin has
	_, err = chain.Wasm.ExecuteWASMContract(
		ctx,
		txf.
			WithSimulateAndExecute(false).
			// the gas here is to try to execute the tx and don't fail on the gas estimation
			WithGas(uint64(getFeemodelParams(ctx, t, chain.ClientContext).MaxBlockGas)),
		admin,
		contractAddr,
		moduleswasm.BankSendExecuteWithdrawRequest(sdk.NewInt64Coin(nativeDenom, 16000), recipient),
		sdk.Coin{})
	requireT.True(cosmoserrors.ErrInsufficientFunds.Is(err))

	// send coin from the contract to test wallet
	res, err := chain.Wasm.ExecuteWASMContract(
		ctx,
		txf,
		admin,
		contractAddr,
		moduleswasm.BankSendExecuteWithdrawRequest(sdk.NewInt64Coin(nativeDenom, 5000), recipient),
		sdk.Coin{},
	)
	requireT.NoError(err)

	// check contract and wallet balances
	contractBalance, err = bankClient.Balance(ctx,
		&banktypes.QueryBalanceRequest{
			Address: contractAddr,
			Denom:   nativeDenom,
		})
	requireT.NoError(err)
	requireT.NotNil(contractBalance.Balance)
	requireT.Equal(sdk.NewInt64Coin(nativeDenom, 10000).String(), contractBalance.Balance.String())

	recipientBalance, err := bankClient.Balance(ctx,
		&banktypes.QueryBalanceRequest{
			Address: recipient.String(),
			Denom:   nativeDenom,
		})
	requireT.NoError(err)
	requireT.NotNil(recipientBalance.Balance)
	requireT.Equal(sdk.NewInt64Coin(nativeDenom, 5000).String(), recipientBalance.Balance.String())

	// verify deterministic gas event
	gasEvents, err := event.FindTypedEvents[*deterministicgastypes.EventGas](res.Events)
	require.NoError(t, err)
	require.Len(t, gasEvents, 1)

	msgGas, ok := chain.DeterministicGasConfig.GasRequiredByMessage(&banktypes.MsgSend{})
	require.True(t, ok)

	require.Equal(t, "cosmos.bank.v1beta1.MsgSend", gasEvents[0].MsgURL)
	require.Equal(t, msgGas, gasEvents[0].DeterministicGas)
	require.Greater(t, gasEvents[0].RealGas, uint64(0))
}

// TestWASMGasBankSendAndBankSend checks that a message containing a deterministic and a
// non-deterministic transaction takes gas within appropriate limits.
func TestWASMGasBankSendAndBankSend(t *testing.T) {
	t.Parallel()

	ctx, chain := integrationtests.NewCoreumTestingContext(t)

	requireT := require.New(t)
	admin := chain.GenAccount()

	chain.Faucet.FundAccounts(ctx, t,
		integration.NewFundedAccount(admin, chain.NewCoin(sdkmath.NewInt(5000000000))),
	)

	// deployWASMContract and init contract with the initial coins amount
	clientCtx := chain.ClientContext
	txf := chain.TxFactory().
		WithSimulateAndExecute(true)

	contractAddr, _, err := chain.Wasm.DeployAndInstantiateWASMContract(
		ctx,
		txf,
		admin,
		moduleswasm.BankSendWASM,
		integration.InstantiateConfig{
			AccessType: wasmtypes.AccessTypeUnspecified,
			Payload:    moduleswasm.EmptyPayload,
			Amount:     chain.NewCoin(sdkmath.NewInt(10000)),
			Label:      "bank_send",
		},
	)
	requireT.NoError(err)

	// Send tokens
	recipient := chain.GenAccount()

	wasmBankSend := &wasmtypes.MsgExecuteContract{
		Sender:   admin.String(),
		Contract: contractAddr,
		Msg: wasmtypes.RawContractMessage(
			moduleswasm.BankSendExecuteWithdrawRequest(sdk.NewInt64Coin(chain.ChainSettings.Denom, 5000), recipient),
		),
		Funds: sdk.Coins{},
	}

	bankSend := &banktypes.MsgSend{
		FromAddress: admin.String(),
		ToAddress:   recipient.String(),
		Amount:      sdk.NewCoins(sdk.NewCoin(chain.ChainSettings.Denom, sdkmath.NewInt(1000))),
	}

	minGasExpected := chain.GasLimitByMsgs(&banktypes.MsgSend{}, &banktypes.MsgSend{})
	maxGasExpected := minGasExpected * 10

	txf = chain.ChainContext.TxFactory().WithGas(maxGasExpected)
	result, err := client.BroadcastTx(ctx, clientCtx.WithFromAddress(admin), txf, wasmBankSend, bankSend)
	require.NoError(t, err)

	assert.Greater(t, uint64(result.GasUsed), minGasExpected)
	assert.Less(t, uint64(result.GasUsed), maxGasExpected)
}

// TestWASMPinningAndUnpinningSmartContractUsingGovernance deploys simple smart contract, verifies that it works
// properly and then tests that pinning and unpinning through proposals works correctly. We also verify that
// pinned smart contract consumes less gas.
func TestWASMPinningAndUnpinningSmartContractUsingGovernance(t *testing.T) {
	t.Parallel()

	ctx, chain := integrationtests.NewCoreumTestingContext(t)

	admin := chain.GenAccount()
	proposer := chain.GenAccount()

	requireT := require.New(t)

	proposerBalance, err := chain.Governance.ComputeProposerBalance(ctx)
	requireT.NoError(err)
	proposerBalance.Amount = proposerBalance.Amount.MulRaw(2)

	chain.Faucet.FundAccounts(ctx, t,
		integration.NewFundedAccount(admin, chain.NewCoin(sdkmath.NewInt(5000000000))),
		integration.NewFundedAccount(proposer, proposerBalance),
	)

	// instantiateWASMContract the contract and set the initial counter state.
	initialPayload, err := json.Marshal(moduleswasm.SimpleState{
		Count: 1337,
	})
	requireT.NoError(err)

	txf := chain.TxFactory().
		WithSimulateAndExecute(true)

	contractAddr, codeID, err := chain.Wasm.DeployAndInstantiateWASMContract(
		ctx,
		txf,
		admin,
		moduleswasm.SimpleStateWASM,
		integration.InstantiateConfig{
			AccessType: wasmtypes.AccessTypeUnspecified,
			Payload:    initialPayload,
			Label:      "simple_state",
		},
	)
	requireT.NoError(err)

	// get the current counter state
	getCountPayload, err := moduleswasm.MethodToEmptyBodyPayload(moduleswasm.SimpleGetCount)
	requireT.NoError(err)
	queryOut, err := chain.Wasm.QueryWASMContract(ctx, contractAddr, getCountPayload)
	requireT.NoError(err)
	var response moduleswasm.SimpleState
	requireT.NoError(json.Unmarshal(queryOut, &response))
	requireT.Equal(1337, response.Count)

	// execute contract to increment the count
	gasUsedBeforePinning := moduleswasm.IncrementSimpleStateAndVerify(ctx, txf, admin, chain, contractAddr, requireT, 1338)

	// verify that smart contract is not pinned
	requireT.False(chain.Wasm.IsWASMContractPinned(ctx, codeID))

	// pin smart contract
	proposalMsg, err := chain.Governance.NewMsgSubmitProposal(
		ctx,
		proposer,
		[]sdk.Msg{
			&wasmtypes.MsgPinCodes{
				Authority: authtypes.NewModuleAddress(govtypes.ModuleName).String(),
				CodeIDs:   []uint64{codeID},
			},
		},
		"",
		"Pin smart contract",
		"Testing smart contract pinning",
	)
	requireT.NoError(err)

	proposalID, err := chain.Governance.Propose(ctx, t, proposalMsg)
	requireT.NoError(err)

	proposal, err := chain.Governance.GetProposal(ctx, proposalID)
	requireT.NoError(err)
	requireT.Equal(govtypesv1.StatusVotingPeriod, proposal.Status)

	err = chain.Governance.VoteAll(ctx, govtypesv1.OptionYes, proposal.Id)
	requireT.NoError(err)

	// Wait for proposal result.
	finalStatus, err := chain.Governance.WaitForVotingToFinalize(ctx, proposalID)
	requireT.NoError(err)
	requireT.Equal(govtypesv1.StatusPassed, finalStatus)

	requireT.True(chain.Wasm.IsWASMContractPinned(ctx, codeID))

	gasUsedAfterPinning := moduleswasm.IncrementSimpleStateAndVerify(ctx, txf, admin, chain, contractAddr, requireT, 1339)

	// unpin smart contract
	proposalMsg, err = chain.Governance.NewMsgSubmitProposal(
		ctx,
		proposer,
		[]sdk.Msg{
			&wasmtypes.MsgUnpinCodes{
				Authority: authtypes.NewModuleAddress(govtypes.ModuleName).String(),
				CodeIDs:   []uint64{codeID},
			},
		},
		"",
		"Unpin smart contract",
		"Testing smart contract unpinning",
	)
	requireT.NoError(err)

	requireT.NoError(err)
	proposalID, err = chain.Governance.Propose(ctx, t, proposalMsg)
	requireT.NoError(err)

	proposal, err = chain.Governance.GetProposal(ctx, proposalID)
	requireT.NoError(err)
	requireT.Equal(govtypesv1.StatusVotingPeriod, proposal.Status)

	err = chain.Governance.VoteAll(ctx, govtypesv1.OptionYes, proposal.Id)
	requireT.NoError(err)
	finalStatus, err = chain.Governance.WaitForVotingToFinalize(ctx, proposalID)
	requireT.NoError(err)
	requireT.Equal(govtypesv1.StatusPassed, finalStatus)

	requireT.False(chain.Wasm.IsWASMContractPinned(ctx, codeID))

	gasUsedAfterUnpinning := moduleswasm.IncrementSimpleStateAndVerify(
		ctx, txf, admin, chain, contractAddr, requireT, 1340,
	)

	t.Logf(
		"Gas saved on pinned contract, gasBeforePinning:%d, gasAfterPinning:%d",
		gasUsedBeforePinning, gasUsedAfterPinning,
	)

	assertT := assert.New(t)
	assertT.Less(gasUsedAfterPinning, gasUsedBeforePinning)
	assertT.Greater(gasUsedAfterUnpinning, gasUsedAfterPinning)
}

// TestWASMContractUpgrade deploys simple state smart contract do its upgrade and upgrades/migrates it.
func TestWASMContractUpgrade(t *testing.T) {
	t.Parallel()

	ctx, chain := integrationtests.NewCoreumTestingContext(t)

	admin := chain.GenAccount()
	noneAdmin := chain.GenAccount()

	requireT := require.New(t)

	wasmClient := wasmtypes.NewQueryClient(chain.ClientContext)

	chain.Faucet.FundAccounts(ctx, t,
		integration.NewFundedAccount(admin, chain.NewCoin(sdkmath.NewInt(5000000))),
		integration.NewFundedAccount(noneAdmin, chain.NewCoin(sdkmath.NewInt(5000000))),
	)

	// instantiateWASMContract the contract and set the initial counter state.
	initialPayload, err := json.Marshal(moduleswasm.SimpleState{
		Count: 787,
	})
	requireT.NoError(err)

	txf := chain.TxFactory().
		WithSimulateAndExecute(true)

	contractAddr, _, err := chain.Wasm.DeployAndInstantiateWASMContract(
		ctx,
		txf,
		admin,
		moduleswasm.SimpleStateWASM,
		integration.InstantiateConfig{
			Admin:      admin,
			AccessType: wasmtypes.AccessTypeUnspecified,
			Payload:    initialPayload,
			Label:      "simple_state_before_upgrade",
		},
	)
	requireT.NoError(err)

	// get the current counter state before migration.
	getCountPayload, err := moduleswasm.MethodToEmptyBodyPayload(moduleswasm.SimpleGetCount)
	requireT.NoError(err)
	queryOut, err := chain.Wasm.QueryWASMContract(ctx, contractAddr, getCountPayload)
	requireT.NoError(err)
	var response moduleswasm.SimpleState
	requireT.NoError(json.Unmarshal(queryOut, &response))
	requireT.Equal(787, response.Count)

	// execute the migration.

	// deploy new version of the contract
	newCodeID, err := chain.Wasm.DeployWASMContract(
		ctx,
		txf,
		admin,
		moduleswasm.SimpleStateWASM,
	)
	requireT.NoError(err)
	// prepare migration payload.
	migrationPayload, err := json.Marshal(moduleswasm.SimpleState{
		Count: 999,
	})
	requireT.NoError(err)
	// try to migrate from non-admin.
	err = chain.Wasm.MigrateWASMContract(ctx, txf, noneAdmin, contractAddr, newCodeID, migrationPayload)
	requireT.Error(err)
	requireT.Contains(err.Error(), "unauthorized")
	// migrate from admin.
	requireT.NoError(chain.Wasm.MigrateWASMContract(ctx, txf, admin, contractAddr, newCodeID, migrationPayload))
	// check state after the migration.
	queryOut, err = chain.Wasm.QueryWASMContract(ctx, contractAddr, getCountPayload)
	requireT.NoError(err)
	requireT.NoError(json.Unmarshal(queryOut, &response))
	requireT.Equal(999, response.Count)
	// check that the contract works after the migration.
	_ = moduleswasm.IncrementSimpleStateAndVerify(ctx, txf, admin, chain, contractAddr, requireT, 1000)

	contractInfoRes, err := wasmClient.ContractInfo(ctx, &wasmtypes.QueryContractInfoRequest{
		Address: contractAddr,
	})
	requireT.NoError(err)
	requireT.Equal(newCodeID, contractInfoRes.CodeID)
}

// TestUpdateAndClearAdminOfContract runs MsgUpdateAdmin and MsgClearAdmin tx types.
func TestUpdateAndClearAdminOfContract(t *testing.T) {
	t.Parallel()

	ctx, chain := integrationtests.NewCoreumTestingContext(t)

	admin := chain.GenAccount()
	newAdmin := chain.GenAccount()

	requireT := require.New(t)
	chain.Faucet.FundAccounts(ctx, t,
		integration.NewFundedAccount(admin, chain.NewCoin(sdkmath.NewInt(5000000000))),
	)
	chain.FundAccountWithOptions(ctx, t, newAdmin, integration.BalancesOptions{
		Messages: []sdk.Msg{
			&wasmtypes.MsgClearAdmin{},
		},
	})

	wasmClient := wasmtypes.NewQueryClient(chain.ClientContext)

	// deployWASMContract and init contract with the initial coins amount
	contractAddr, _, err := chain.Wasm.DeployAndInstantiateWASMContract(
		ctx,
		chain.TxFactory().WithSimulateAndExecute(true),
		admin,
		moduleswasm.BankSendWASM,
		integration.InstantiateConfig{
			AccessType: wasmtypes.AccessTypeUnspecified,
			Admin:      admin,
			Payload:    moduleswasm.EmptyPayload,
			Amount:     chain.NewCoin(sdkmath.NewInt(10000)),
			Label:      "bank_send",
		},
	)
	requireT.NoError(err)

	// query contract info
	contractInfo, err := wasmClient.ContractInfo(ctx, &wasmtypes.QueryContractInfoRequest{
		Address: contractAddr,
	})
	requireT.NoError(err)
	requireT.EqualValues(admin.String(), contractInfo.Admin)

	// update admin
	msgUpdateAdmin := &wasmtypes.MsgUpdateAdmin{
		Sender:   admin.String(),
		NewAdmin: newAdmin.String(),
		Contract: contractAddr,
	}

	res, err := client.BroadcastTx(
		ctx,
		chain.ClientContext.WithFromAddress(admin),
		chain.TxFactory().WithSimulateAndExecute(true).WithGas(chain.GasLimitByMsgs(msgUpdateAdmin)),
		msgUpdateAdmin,
	)

	requireT.NoError(err)
	requireT.NotNil(res)
	contractInfo, err = wasmClient.ContractInfo(ctx, &wasmtypes.QueryContractInfoRequest{
		Address: contractAddr,
	})
	requireT.NoError(err)
	requireT.EqualValues(newAdmin.String(), contractInfo.Admin)
	requireT.EqualValues(chain.GasLimitByMsgs(msgUpdateAdmin), res.GasUsed)

	// clear admin
	msgClearAdmin := &wasmtypes.MsgClearAdmin{
		Sender:   newAdmin.String(),
		Contract: contractAddr,
	}

	res, err = client.BroadcastTx(
		ctx,
		chain.ClientContext.WithFromAddress(newAdmin),
		chain.TxFactory().WithSimulateAndExecute(true),
		msgClearAdmin,
	)

	requireT.NoError(err)
	requireT.NotNil(res)
	contractInfo, err = wasmClient.ContractInfo(ctx, &wasmtypes.QueryContractInfoRequest{
		Address: contractAddr,
	})
	requireT.NoError(err)
	requireT.EqualValues("", contractInfo.Admin)
	requireT.EqualValues(chain.GasLimitByMsgs(msgClearAdmin), res.GasUsed)
}

// TestWASMAuthzContract runs a contract deployment flow and tests that the contract is able to use the Authz module
// to send native coins in place of another one.
func TestWASMAuthzContract(t *testing.T) {
	t.Parallel()

	ctx, chain := integrationtests.NewCoreumTestingContext(t)

	requireT := require.New(t)
	granter := chain.GenAccount()
	receiver := chain.GenAccount()

	authzClient := authztypes.NewQueryClient(chain.ClientContext)
	bankClient := banktypes.NewQueryClient(chain.ClientContext)
	nftClient := nfttypes.NewQueryClient(chain.ClientContext)

	totalAmountToSend := sdkmath.NewInt(2_000)

	chain.Faucet.FundAccounts(ctx, t,
		integration.NewFundedAccount(granter, chain.NewCoin(sdkmath.NewInt(5000000000))),
	)

	// deployWASMContract and init contract with the granter.
	initialPayloadAuthzTransfer, err := json.Marshal(authz{
		Granter: granter.String(),
	})
	requireT.NoError(err)

	initialPayloadAuthzStargate, err := json.Marshal(struct{}{})
	requireT.NoError(err)

	initialPayloadAuthzNftTrade, err := json.Marshal(struct{}{})
	requireT.NoError(err)

	contractAddrAuthzTransfer, _, err := chain.Wasm.DeployAndInstantiateWASMContract(
		ctx,
		chain.TxFactory().WithSimulateAndExecute(true),
		granter,
		moduleswasm.AuthzTransferWASM,
		integration.InstantiateConfig{
			AccessType: wasmtypes.AccessTypeUnspecified,
			Payload:    initialPayloadAuthzTransfer,
			Label:      "authzTransfer",
		},
	)
	requireT.NoError(err)

	contractAddrAuthzStargate, _, err := chain.Wasm.DeployAndInstantiateWASMContract(
		ctx,
		chain.TxFactory().WithSimulateAndExecute(true),
		granter,
		moduleswasm.AuthzStargateWASM,
		integration.InstantiateConfig{
			AccessType: wasmtypes.AccessTypeUnspecified,
			Payload:    initialPayloadAuthzStargate,
			Label:      "authzStargate",
		},
	)
	requireT.NoError(err)

	contractAddrAuthzNftTrade, _, err := chain.Wasm.DeployAndInstantiateWASMContract(
		ctx,
		chain.TxFactory().WithSimulateAndExecute(true),
		granter,
		moduleswasm.AuthzNftTradeWASM,
		integration.InstantiateConfig{
			AccessType: wasmtypes.AccessTypeUnspecified,
			Payload:    initialPayloadAuthzNftTrade,
			Label:      "authzNftTrade",
		},
	)
	requireT.NoError(err)

	// ********** Test sending funds with Authz **********

	// grant the bank send authorization
	grantMsg, err := authztypes.NewMsgGrant(
		granter,
		sdk.MustAccAddressFromBech32(contractAddrAuthzTransfer),
		authztypes.NewGenericAuthorization(sdk.MsgTypeURL(&banktypes.MsgSend{})),
		lo.ToPtr(time.Now().Add(time.Minute)),
	)
	require.NoError(t, err)

	txResult, err := client.BroadcastTx(
		ctx,
		chain.ClientContext.WithFromAddress(granter),
		chain.TxFactory().WithGas(chain.GasLimitByMsgs(grantMsg)),
		grantMsg,
	)
	requireT.NoError(err)
	requireT.Equal(chain.GasLimitByMsgs(grantMsg), uint64(txResult.GasUsed))
	// assert granted
	gransRes, err := authzClient.Grants(ctx, &authztypes.QueryGrantsRequest{
		Granter: granter.String(),
		Grantee: contractAddrAuthzTransfer,
	})
	requireT.NoError(err)
	requireT.Len(gransRes.Grants, 1)

	// ********** Transfer **********

	_, err = chain.Wasm.ExecuteWASMContract(
		ctx,
		chain.TxFactory().WithSimulateAndExecute(true),
		granter,
		contractAddrAuthzTransfer,
		moduleswasm.AuthZExecuteTransferRequest(receiver.String(), chain.NewCoin(totalAmountToSend)),
		sdk.Coin{},
	)
	requireT.NoError(err)

	// ********** Stargate **********

	// grant the bank send authorization
	grantMsg, err = authztypes.NewMsgGrant(
		granter,
		sdk.MustAccAddressFromBech32(contractAddrAuthzStargate),
		authztypes.NewGenericAuthorization(sdk.MsgTypeURL(&banktypes.MsgSend{})),
		lo.ToPtr(time.Now().Add(time.Minute)),
	)
	require.NoError(t, err)

	_, err = client.BroadcastTx(
		ctx,
		chain.ClientContext.WithFromAddress(granter),
		chain.TxFactory().WithGas(chain.GasLimitByMsgs(grantMsg)),
		grantMsg,
	)
	require.NoError(t, err)

	msgSendAny, err := codectypes.NewAnyWithValue(&banktypes.MsgSend{
		FromAddress: granter.String(),
		ToAddress:   receiver.String(),
		Amount:      sdk.NewCoins(chain.NewCoin(totalAmountToSend)),
	})
	requireT.NoError(err)

	_, err = chain.Wasm.ExecuteWASMContract(
		ctx,
		chain.TxFactory().WithSimulateAndExecute(true),
		granter,
		contractAddrAuthzStargate,
		moduleswasm.AuthZExecuteStargateRequest(&authztypes.MsgExec{
			Grantee: contractAddrAuthzStargate,
			Msgs: []*codectypes.Any{
				msgSendAny,
			},
		}),
		sdk.Coin{},
	)
	requireT.NoError(err)

	// check receiver balance

	receiverBalancesRes, err := bankClient.AllBalances(ctx, &banktypes.QueryAllBalancesRequest{
		Address: receiver.String(),
	})
	requireT.NoError(err)
	requireT.Equal(chain.NewCoin(totalAmountToSend.MulRaw(2)).String(), receiverBalancesRes.Balances.String())

	// ********** Test trading an NFT for an AssetFT with Authz **********

	// Issue and mind an NFT to the sender (will offer it)

	issueMsg := &assetnfttypes.MsgIssueClass{
		Issuer:   granter.String(),
		Symbol:   "NFTClassSymbol",
		Features: []assetnfttypes.ClassFeature{},
	}
	_, err = client.BroadcastTx(
		ctx,
		chain.ClientContext.WithFromAddress(granter),
		chain.TxFactory().WithGas(chain.GasLimitByMsgs(issueMsg)),
		issueMsg,
	)
	requireT.NoError(err)

	classID := assetnfttypes.BuildClassID(issueMsg.Symbol, granter)

	mintMsg := &assetnfttypes.MsgMint{
		Sender:    granter.String(),
		Recipient: granter.String(),
		ID:        "id-1",
		ClassID:   classID,
	}

	_, err = client.BroadcastTx(
		ctx,
		chain.ClientContext.WithFromAddress(granter),
		chain.TxFactory().WithGas(chain.GasLimitByMsgs(mintMsg)),
		mintMsg,
	)

	requireT.NoError(err)

	// Issue an AssetFT that will be used to buy the NFT

	chain.Faucet.FundAccounts(ctx, t,
		integration.NewFundedAccount(receiver, chain.NewCoin(sdkmath.NewInt(5000000000))),
	)

	issueAssetFTMsg := &assetfttypes.MsgIssue{
		Issuer:        receiver.String(),
		Symbol:        "ABC",
		Subunit:       "uabc",
		Precision:     6,
		Description:   "ABC Description",
		InitialAmount: sdkmath.NewInt(100000),
		Features:      []assetfttypes.Feature{},
		URI:           "https://my-class-meta.valid/1",
		URIHash:       "content-hash",
	}

	_, err = client.BroadcastTx(
		ctx,
		chain.ClientContext.WithFromAddress(receiver),
		chain.TxFactory().WithGas(chain.GasLimitByMsgs(issueAssetFTMsg)),
		issueAssetFTMsg,
	)
	requireT.NoError(err)

	denom := assetfttypes.BuildDenom(issueAssetFTMsg.Subunit, receiver)

	// grant the nft transfer authorization to the contract
	grantMsg, err = authztypes.NewMsgGrant(
		granter,
		sdk.MustAccAddressFromBech32(contractAddrAuthzNftTrade),
		assetnfttypes.NewSendAuthorization([]assetnfttypes.NFTIdentifier{
			{ClassId: classID, Id: "id-1"},
		}),
		lo.ToPtr(time.Now().Add(time.Minute)),
	)
	requireT.NoError(err)
	_, err = client.BroadcastTx(
		ctx,
		chain.ClientContext.WithFromAddress(granter),
		chain.TxFactory().WithGas(chain.GasLimitByMsgs(grantMsg)),
		grantMsg,
	)
	requireT.NoError(err)

	// assert granted
	gransRes, err = authzClient.Grants(ctx, &authztypes.QueryGrantsRequest{
		Granter: granter.String(),
		Grantee: contractAddrAuthzNftTrade,
	})
	requireT.NoError(err)
	requireT.Len(gransRes.Grants, 1)
	updatedGrant := assetnfttypes.SendAuthorization{}
	chain.ClientContext.Codec().MustUnmarshal(gransRes.Grants[0].Authorization.Value, &updatedGrant)
	requireT.ElementsMatch([]assetnfttypes.NFTIdentifier{
		{ClassId: classID, Id: "id-1"},
	}, updatedGrant.Nfts)

	// Make the offer of the NFT for the AssetFT

	nftOfferPayload, err := json.Marshal(map[authzNFTMethod]authzNFTOfferRequest{
		offerNft: {
			ClassID: classID,
			ID:      "id-1",
			Price:   sdk.NewCoin(denom, sdkmath.NewInt(10000)),
		},
	})
	requireT.NoError(err)

	_, err = chain.Wasm.ExecuteWASMContract(
		ctx, chain.TxFactory().WithSimulateAndExecute(true), granter, contractAddrAuthzNftTrade, nftOfferPayload, sdk.Coin{},
	)
	requireT.NoError(err)

	ownerResp, err := nftClient.Owner(ctx, &nfttypes.QueryOwnerRequest{
		ClassId: classID,
		Id:      "id-1",
	})
	requireT.NoError(err)
	requireT.EqualValues(ownerResp.Owner, contractAddrAuthzNftTrade)

	// Accept the offer
	acceptNftOfferPayload, err := json.Marshal(map[authzNFTMethod]authzAcceptNFTOfferRequest{
		acceptNftOffer: {
			ClassID: classID,
			ID:      "id-1",
		},
	})
	requireT.NoError(err)
	_, err = chain.Wasm.ExecuteWASMContract(
		ctx,
		chain.TxFactory().WithSimulateAndExecute(true),
		receiver,
		contractAddrAuthzNftTrade,
		acceptNftOfferPayload,
		sdk.Coin{Denom: denom, Amount: sdkmath.NewInt(10000)},
	)
	requireT.NoError(err)

	balanceRes, err := bankClient.Balance(ctx, &banktypes.QueryBalanceRequest{
		Address: granter.String(),
		Denom:   denom,
	})
	requireT.NoError(err)
	requireT.Equal("10000", balanceRes.Balance.Amount.String())

	ownerResp, err = nftClient.Owner(ctx, &nfttypes.QueryOwnerRequest{
		ClassId: classID,
		Id:      "id-1",
	})
	requireT.NoError(err)
	requireT.EqualValues(ownerResp.Owner, receiver.String())
}

// TestWASMFungibleTokenInContract verifies that smart contract is able to execute all Coreum fungible token messages
// and queries.
func TestWASMFungibleTokenInContract(t *testing.T) {
	t.Parallel()

	ctx, chain := integrationtests.NewCoreumTestingContext(t)

	admin := chain.GenAccount()
	recipient1 := chain.GenAccount()
	recipient2 := chain.GenAccount()

	requireT := require.New(t)
	chain.Faucet.FundAccounts(ctx, t,
		integration.NewFundedAccount(admin, chain.NewCoin(sdkmath.NewInt(5000000000))),
	)

	clientCtx := chain.ClientContext
	txf := chain.TxFactory().
		WithSimulateAndExecute(true)
	bankClient := banktypes.NewQueryClient(clientCtx)
	ftClient := assetfttypes.NewQueryClient(clientCtx)

	// ********** Issuance **********

	burnRate := "1000000000000000000"           // LegacyDec has 18 decimal positions, so here we are passing 1e19= 100%
	sendCommissionRate := "1000000000000000000" // LegacyDec has 18 decimal positions, so here we are passing 1e19 = 100%

	issuanceAmount := sdkmath.NewInt(10_000)
	issuanceReq := issueFTRequest{
		Symbol:        "symbol",
		Subunit:       "subunit",
		Precision:     6,
		InitialAmount: issuanceAmount.String(),
		Description:   "my wasm fungible token",
		Features: []assetfttypes.Feature{
			assetfttypes.Feature_minting,
			assetfttypes.Feature_burning,
			assetfttypes.Feature_freezing,
			assetfttypes.Feature_whitelisting,
		},
		BurnRate:           burnRate,
		SendCommissionRate: sendCommissionRate,
		URI:                "https://example.com",
		URIHash:            "1234567890abcdef",
	}
	issuerFTInstantiatePayload, err := json.Marshal(issuanceReq)
	requireT.NoError(err)

	// instantiate new contract
	contractAddr, _, err := chain.Wasm.DeployAndInstantiateWASMContract(
		ctx,
		txf,
		admin,
		moduleswasm.FTWASM,
		integration.InstantiateConfig{
			// we add the initial amount to let the contract issue the token on behalf of it
			Amount:     chain.QueryAssetFTParams(ctx, t).IssueFee,
			AccessType: wasmtypes.AccessTypeUnspecified,
			Payload:    issuerFTInstantiatePayload,
			Label:      "fungible_token",
		},
	)
	requireT.NoError(err)

	denom := assetfttypes.BuildDenom(issuanceReq.Subunit, sdk.MustAccAddressFromBech32(contractAddr))

	tokenRes, err := ftClient.Token(ctx, &assetfttypes.QueryTokenRequest{Denom: denom})
	requireT.NoError(err)

	expectedToken := assetfttypes.Token{
		Denom:          denom,
		Issuer:         contractAddr,
		Symbol:         issuanceReq.Symbol,
		Subunit:        issuanceReq.Subunit,
		Precision:      issuanceReq.Precision,
		Description:    issuanceReq.Description,
		GloballyFrozen: false,
		Features: []assetfttypes.Feature{
			assetfttypes.Feature_minting,
			assetfttypes.Feature_burning,
			assetfttypes.Feature_freezing,
			assetfttypes.Feature_whitelisting,
		},
		BurnRate:           sdk.MustNewDecFromStr("1"),
		SendCommissionRate: sdk.MustNewDecFromStr("1"),
		Version:            assetfttypes.CurrentTokenVersion, // test should work with any token version
		URI:                issuanceReq.URI,
		URIHash:            issuanceReq.URIHash,
		Admin:              contractAddr,
	}

	requireT.Equal(
		expectedToken, tokenRes.Token,
	)

	balanceRes, err := bankClient.Balance(ctx, &banktypes.QueryBalanceRequest{
		Address: contractAddr,
		Denom:   denom,
	})
	requireT.NoError(err)
	requireT.Equal(issuanceReq.InitialAmount, balanceRes.Balance.Amount.String())

	txf = txf.WithSimulateAndExecute(true)

	// ********** Transactions **********

	// ********** Mint **********

	amountToMint := sdkmath.NewInt(500)
	mintPayload, err := json.Marshal(map[ftMethod]amountBodyFTRequest{
		ftMethodMint: {
			Amount: amountToMint.String(),
		},
	})
	requireT.NoError(err)

	_, err = chain.Wasm.ExecuteWASMContract(ctx, txf, admin, contractAddr, mintPayload, sdk.Coin{})
	requireT.NoError(err)

	balanceRes, err = bankClient.Balance(ctx, &banktypes.QueryBalanceRequest{
		Address: contractAddr,
		Denom:   denom,
	})
	requireT.NoError(err)
	newAmount := issuanceAmount.Add(amountToMint)
	requireT.Equal(newAmount.String(), balanceRes.Balance.Amount.String())

	// ********** Mint (sending to someone) **********

	amountToMint = sdkmath.NewInt(100)
	whitelistPayload, err := json.Marshal(map[ftMethod]accountAmountBodyFTRequest{
		ftMethodSetWhitelistedLimit: {
			Account: recipient2.String(),
			Amount:  amountToMint.String(),
		},
	})
	requireT.NoError(err)

	_, err = chain.Wasm.ExecuteWASMContract(ctx, txf, admin, contractAddr, whitelistPayload, sdk.Coin{})
	requireT.NoError(err)

	mintPayload, err = json.Marshal(map[ftMethod]amountRecipientBodyFTRequest{
		ftMethodMint: {
			Amount:    amountToMint.String(),
			Recipient: recipient2.String(),
		},
	})
	requireT.NoError(err)

	_, err = chain.Wasm.ExecuteWASMContract(ctx, txf, admin, contractAddr, mintPayload, sdk.Coin{})
	requireT.NoError(err)

	balanceRes, err = bankClient.Balance(ctx, &banktypes.QueryBalanceRequest{
		Address: recipient2.String(),
		Denom:   denom,
	})
	requireT.NoError(err)
	requireT.Equal(amountToMint.String(), balanceRes.Balance.Amount.String())

	// ********** Burn **********

	amountToBurn := sdkmath.NewInt(100)
	burnPayload, err := json.Marshal(map[ftMethod]amountBodyFTRequest{
		ftMethodBurn: {
			Amount: amountToBurn.String(),
		},
	})
	requireT.NoError(err)

	_, err = chain.Wasm.ExecuteWASMContract(ctx, txf, admin, contractAddr, burnPayload, sdk.Coin{})
	requireT.NoError(err)

	balanceRes, err = bankClient.Balance(ctx, &banktypes.QueryBalanceRequest{
		Address: contractAddr,
		Denom:   denom,
	})
	requireT.NoError(err)
	newAmount = newAmount.Sub(amountToBurn)
	requireT.Equal(newAmount.String(), balanceRes.Balance.Amount.String())

	// ********** Freeze **********

	amountToFreeze := sdkmath.NewInt(100)
	freezePayload, err := json.Marshal(map[ftMethod]accountAmountBodyFTRequest{
		ftMethodFreeze: {
			Account: recipient1.String(),
			Amount:  amountToFreeze.String(),
		},
	})
	requireT.NoError(err)

	_, err = chain.Wasm.ExecuteWASMContract(ctx, txf, admin, contractAddr, freezePayload, sdk.Coin{})
	requireT.NoError(err)

	frozenRes, err := ftClient.FrozenBalance(ctx, &assetfttypes.QueryFrozenBalanceRequest{
		Account: recipient1.String(),
		Denom:   denom,
	})
	requireT.NoError(err)
	requireT.Equal(amountToFreeze.String(), frozenRes.Balance.Amount.String())

	// ********** Unfreeze **********

	amountToUnfreeze := sdkmath.NewInt(40)
	unfreezePayload, err := json.Marshal(map[ftMethod]accountAmountBodyFTRequest{
		ftMethodUnfreeze: {
			Account: recipient1.String(),
			Amount:  amountToUnfreeze.String(),
		},
	})
	requireT.NoError(err)

	_, err = chain.Wasm.ExecuteWASMContract(ctx, txf, admin, contractAddr, unfreezePayload, sdk.Coin{})
	requireT.NoError(err)

	frozenRes, err = ftClient.FrozenBalance(ctx, &assetfttypes.QueryFrozenBalanceRequest{
		Account: recipient1.String(),
		Denom:   denom,
	})
	requireT.NoError(err)
	requireT.Equal(amountToFreeze.Sub(amountToUnfreeze).String(), frozenRes.Balance.Amount.String())

	// ********** SetFrozen **********

	amountToSetFrozen := sdkmath.NewInt(30)
	setFrozenPayload, err := json.Marshal(map[ftMethod]accountAmountBodyFTRequest{
		ftMethodSetFrozen: {
			Account: recipient1.String(),
			Amount:  amountToSetFrozen.String(),
		},
	})
	requireT.NoError(err)

	_, err = chain.Wasm.ExecuteWASMContract(ctx, txf, admin, contractAddr, setFrozenPayload, sdk.Coin{})
	requireT.NoError(err)

	frozenRes, err = ftClient.FrozenBalance(ctx, &assetfttypes.QueryFrozenBalanceRequest{
		Account: recipient1.String(),
		Denom:   denom,
	})
	requireT.NoError(err)
	requireT.Equal(amountToSetFrozen.String(), frozenRes.Balance.Amount.String())

	// ********** GloballyFreeze **********

	globallyFreezePayload, err := json.Marshal(map[ftMethod]struct{}{
		ftMethodGloballyFreeze: {},
	})
	requireT.NoError(err)

	_, err = chain.Wasm.ExecuteWASMContract(ctx, txf, admin, contractAddr, globallyFreezePayload, sdk.Coin{})
	requireT.NoError(err)

	tokenRes, err = ftClient.Token(ctx, &assetfttypes.QueryTokenRequest{
		Denom: denom,
	})
	requireT.NoError(err)
	requireT.True(tokenRes.Token.GloballyFrozen)

	// ********** GloballyUnfreeze **********

	globallyUnfreezePayload, err := json.Marshal(map[ftMethod]struct{}{
		ftMethodGloballyUnfreeze: {},
	})
	requireT.NoError(err)

	_, err = chain.Wasm.ExecuteWASMContract(ctx, txf, admin, contractAddr, globallyUnfreezePayload, sdk.Coin{})
	requireT.NoError(err)

	tokenRes, err = ftClient.Token(ctx, &assetfttypes.QueryTokenRequest{
		Denom: denom,
	})
	requireT.NoError(err)
	requireT.False(tokenRes.Token.GloballyFrozen)

	// ********** Whitelisting **********

	amountToWhitelist := sdkmath.NewInt(100)
	whitelistPayload, err = json.Marshal(map[ftMethod]accountAmountBodyFTRequest{
		ftMethodSetWhitelistedLimit: {
			Account: recipient1.String(),
			Amount:  amountToWhitelist.String(),
		},
	})
	requireT.NoError(err)

	_, err = chain.Wasm.ExecuteWASMContract(ctx, txf, admin, contractAddr, whitelistPayload, sdk.Coin{})
	requireT.NoError(err)

	whitelistedRes, err := ftClient.WhitelistedBalance(ctx, &assetfttypes.QueryWhitelistedBalanceRequest{
		Account: recipient1.String(),
		Denom:   denom,
	})
	requireT.NoError(err)
	requireT.Equal(amountToWhitelist.String(), whitelistedRes.Balance.Amount.String())
}

// TestWASMFungibleTokenInContractLegacy verifies that smart contract is able to execute all
// Coreum fungible token messages and queries using the deprecated wasm bindings/handler.
func TestWASMFungibleTokenInContractLegacy(t *testing.T) {
	t.Parallel()

	ctx, chain := integrationtests.NewCoreumTestingContext(t)

	admin := chain.GenAccount()
	recipient1 := chain.GenAccount()
	recipient2 := chain.GenAccount()

	requireT := require.New(t)
	chain.Faucet.FundAccounts(ctx, t,
		integration.NewFundedAccount(admin, chain.NewCoin(sdkmath.NewInt(5000000000))),
	)

	clientCtx := chain.ClientContext
	txf := chain.TxFactory().
		WithSimulateAndExecute(true)
	bankClient := banktypes.NewQueryClient(clientCtx)
	ftClient := assetfttypes.NewQueryClient(clientCtx)

	// ********** Issuance **********

	burnRate := sdk.MustNewDecFromStr("0.1")
	sendCommissionRate := sdk.MustNewDecFromStr("0.2")

	issuanceAmount := sdkmath.NewInt(10_000)
	issuanceReq := issueFTRequest{
		Symbol:        "symbol",
		Subunit:       "subunit",
		Precision:     6,
		InitialAmount: issuanceAmount.String(),
		Description:   "my wasm fungible token",
		Features: []assetfttypes.Feature{
			assetfttypes.Feature_minting,
			assetfttypes.Feature_burning,
			assetfttypes.Feature_freezing,
			assetfttypes.Feature_whitelisting,
		},
		BurnRate:           burnRate.String(),
		SendCommissionRate: sendCommissionRate.String(),
		URI:                "https://example.com",
		URIHash:            "1234567890abcdef",
	}
	issuerFTInstantiatePayload, err := json.Marshal(issuanceReq)
	requireT.NoError(err)

	// instantiate new contract
	contractAddr, _, err := chain.Wasm.DeployAndInstantiateWASMContract(
		ctx,
		txf,
		admin,
		moduleswasm.FTLegacyWASM,
		integration.InstantiateConfig{
			// we add the initial amount to let the contract issue the token on behalf of it
			Amount:     chain.QueryAssetFTParams(ctx, t).IssueFee,
			AccessType: wasmtypes.AccessTypeUnspecified,
			Payload:    issuerFTInstantiatePayload,
			Label:      "fungible_token",
		},
	)
	requireT.NoError(err)
<<<<<<< HEAD

	denom := assetfttypes.BuildDenom(issuanceReq.Subunit, sdk.MustAccAddressFromBech32(contractAddr))

	tokenRes, err := ftClient.Token(ctx, &assetfttypes.QueryTokenRequest{Denom: denom})
	requireT.NoError(err)

	expectedToken := assetfttypes.Token{
		Denom:          denom,
		Issuer:         contractAddr,
		Symbol:         issuanceReq.Symbol,
		Subunit:        issuanceReq.Subunit,
		Precision:      issuanceReq.Precision,
		Description:    issuanceReq.Description,
		GloballyFrozen: false,
		Features: []assetfttypes.Feature{
			assetfttypes.Feature_minting,
			assetfttypes.Feature_burning,
			assetfttypes.Feature_freezing,
			assetfttypes.Feature_whitelisting,
		},
		BurnRate:           burnRate,
		SendCommissionRate: sendCommissionRate,
		Version:            assetfttypes.CurrentTokenVersion, // test should work with any token version
		URI:                issuanceReq.URI,
		URIHash:            issuanceReq.URIHash,
	}
=======
	var wasmTokenRes assetfttypes.QueryTokenResponse
	requireT.NoError(json.Unmarshal(queryOut, &wasmTokenRes))
	wasmTokenRes.Token.Version = expectedToken.Version // test should work with any version
	// TODO(masih): Remove this line, once WASM SDK is updated
	wasmTokenRes.Token.Admin = wasmTokenRes.Token.Issuer
>>>>>>> d93b3be0
	requireT.Equal(
		expectedToken, tokenRes.Token,
	)

	balanceRes, err := bankClient.Balance(ctx, &banktypes.QueryBalanceRequest{
		Address: contractAddr,
		Denom:   denom,
	})
	requireT.NoError(err)
	requireT.Equal(issuanceReq.InitialAmount, balanceRes.Balance.Amount.String())

	txf = txf.WithSimulateAndExecute(true)

	// ********** Transactions **********

	// ********** Mint **********

	amountToMint := sdkmath.NewInt(500)
	mintPayload, err := json.Marshal(map[ftMethod]amountBodyFTRequest{
		ftMethodMint: {
			Amount: amountToMint.String(),
		},
	})
	requireT.NoError(err)

	_, err = chain.Wasm.ExecuteWASMContract(ctx, txf, admin, contractAddr, mintPayload, sdk.Coin{})
	requireT.NoError(err)
<<<<<<< HEAD
=======
	var wasmTokensRes assetfttypes.QueryTokensResponse
	requireT.NoError(json.Unmarshal(queryOut, &wasmTokensRes))
	wasmTokensRes.Tokens[0].Version = expectedToken.Version
	// TODO(masih): Remove this line, once WASM SDK is updated
	wasmTokensRes.Tokens[0].Admin = wasmTokensRes.Tokens[0].Issuer
	requireT.Equal(
		expectedToken, wasmTokensRes.Tokens[0],
	)
>>>>>>> d93b3be0

	balanceRes, err = bankClient.Balance(ctx, &banktypes.QueryBalanceRequest{
		Address: contractAddr,
		Denom:   denom,
	})
	requireT.NoError(err)
	newAmount := issuanceAmount.Add(amountToMint)
	requireT.Equal(newAmount.String(), balanceRes.Balance.Amount.String())

	// ********** Mint (sending to someone) **********

	amountToMint = sdkmath.NewInt(100)
	whitelistPayload, err := json.Marshal(map[ftMethod]accountAmountBodyFTRequest{
		ftMethodSetWhitelistedLimit: {
			Account: recipient2.String(),
			Amount:  amountToMint.String(),
		},
	})
	requireT.NoError(err)

	_, err = chain.Wasm.ExecuteWASMContract(ctx, txf, admin, contractAddr, whitelistPayload, sdk.Coin{})
	requireT.NoError(err)

	mintPayload, err = json.Marshal(map[ftMethod]amountRecipientBodyFTRequest{
		ftMethodMint: {
			Amount:    amountToMint.String(),
			Recipient: recipient2.String(),
		},
	})
	requireT.NoError(err)

	_, err = chain.Wasm.ExecuteWASMContract(ctx, txf, admin, contractAddr, mintPayload, sdk.Coin{})
	requireT.NoError(err)

	balanceRes, err = bankClient.Balance(ctx, &banktypes.QueryBalanceRequest{
		Address: recipient2.String(),
		Denom:   denom,
	})
	requireT.NoError(err)
	requireT.Equal(amountToMint.String(), balanceRes.Balance.Amount.String())

	// ********** Burn **********

	amountToBurn := sdkmath.NewInt(100)
	burnPayload, err := json.Marshal(map[ftMethod]amountBodyFTRequest{
		ftMethodBurn: {
			Amount: amountToBurn.String(),
		},
	})
	requireT.NoError(err)

	_, err = chain.Wasm.ExecuteWASMContract(ctx, txf, admin, contractAddr, burnPayload, sdk.Coin{})
	requireT.NoError(err)

	balanceRes, err = bankClient.Balance(ctx, &banktypes.QueryBalanceRequest{
		Address: contractAddr,
		Denom:   denom,
	})
	requireT.NoError(err)
	newAmount = newAmount.Sub(amountToBurn)
	requireT.Equal(newAmount.String(), balanceRes.Balance.Amount.String())

	// ********** Freeze **********

	amountToFreeze := sdkmath.NewInt(100)
	freezePayload, err := json.Marshal(map[ftMethod]accountAmountBodyFTRequest{
		ftMethodFreeze: {
			Account: recipient1.String(),
			Amount:  amountToFreeze.String(),
		},
	})
	requireT.NoError(err)

	_, err = chain.Wasm.ExecuteWASMContract(ctx, txf, admin, contractAddr, freezePayload, sdk.Coin{})
	requireT.NoError(err)

	frozenRes, err := ftClient.FrozenBalance(ctx, &assetfttypes.QueryFrozenBalanceRequest{
		Account: recipient1.String(),
		Denom:   denom,
	})
	requireT.NoError(err)
	requireT.Equal(amountToFreeze.String(), frozenRes.Balance.Amount.String())

	// ********** Unfreeze **********

	amountToUnfreeze := sdkmath.NewInt(40)
	unfreezePayload, err := json.Marshal(map[ftMethod]accountAmountBodyFTRequest{
		ftMethodUnfreeze: {
			Account: recipient1.String(),
			Amount:  amountToUnfreeze.String(),
		},
	})
	requireT.NoError(err)

	_, err = chain.Wasm.ExecuteWASMContract(ctx, txf, admin, contractAddr, unfreezePayload, sdk.Coin{})
	requireT.NoError(err)

	frozenRes, err = ftClient.FrozenBalance(ctx, &assetfttypes.QueryFrozenBalanceRequest{
		Account: recipient1.String(),
		Denom:   denom,
	})
	requireT.NoError(err)
	requireT.Equal(amountToFreeze.Sub(amountToUnfreeze).String(), frozenRes.Balance.Amount.String())

	// ********** SetFrozen **********

	amountToSetFrozen := sdkmath.NewInt(30)
	setFrozenPayload, err := json.Marshal(map[ftMethod]accountAmountBodyFTRequest{
		ftMethodSetFrozen: {
			Account: recipient1.String(),
			Amount:  amountToSetFrozen.String(),
		},
	})
	requireT.NoError(err)

	_, err = chain.Wasm.ExecuteWASMContract(ctx, txf, admin, contractAddr, setFrozenPayload, sdk.Coin{})
	requireT.NoError(err)

	frozenRes, err = ftClient.FrozenBalance(ctx, &assetfttypes.QueryFrozenBalanceRequest{
		Account: recipient1.String(),
		Denom:   denom,
	})
	requireT.NoError(err)
	requireT.Equal(amountToSetFrozen.String(), frozenRes.Balance.Amount.String())

	// ********** GloballyFreeze **********

	globallyFreezePayload, err := json.Marshal(map[ftMethod]struct{}{
		ftMethodGloballyFreeze: {},
	})
	requireT.NoError(err)

	_, err = chain.Wasm.ExecuteWASMContract(ctx, txf, admin, contractAddr, globallyFreezePayload, sdk.Coin{})
	requireT.NoError(err)

	tokenRes, err = ftClient.Token(ctx, &assetfttypes.QueryTokenRequest{
		Denom: denom,
	})
	requireT.NoError(err)
	requireT.True(tokenRes.Token.GloballyFrozen)

	// ********** GloballyUnfreeze **********

	globallyUnfreezePayload, err := json.Marshal(map[ftMethod]struct{}{
		ftMethodGloballyUnfreeze: {},
	})
	requireT.NoError(err)

	_, err = chain.Wasm.ExecuteWASMContract(ctx, txf, admin, contractAddr, globallyUnfreezePayload, sdk.Coin{})
	requireT.NoError(err)

	tokenRes, err = ftClient.Token(ctx, &assetfttypes.QueryTokenRequest{
		Denom: denom,
	})
	requireT.NoError(err)
	requireT.False(tokenRes.Token.GloballyFrozen)

	// ********** Whitelisting **********

	amountToWhitelist := sdkmath.NewInt(100)
	whitelistPayload, err = json.Marshal(map[ftMethod]accountAmountBodyFTRequest{
		ftMethodSetWhitelistedLimit: {
			Account: recipient1.String(),
			Amount:  amountToWhitelist.String(),
		},
	})
	requireT.NoError(err)

	_, err = chain.Wasm.ExecuteWASMContract(ctx, txf, admin, contractAddr, whitelistPayload, sdk.Coin{})
	requireT.NoError(err)

	whitelistedRes, err := ftClient.WhitelistedBalance(ctx, &assetfttypes.QueryWhitelistedBalanceRequest{
		Account: recipient1.String(),
		Denom:   denom,
	})
	requireT.NoError(err)
	requireT.Equal(amountToWhitelist.String(), whitelistedRes.Balance.Amount.String())

	// ********** Query **********

	// ********** Params **********

	paramsPayLoad, err := json.Marshal(map[ftMethod]struct{}{
		ftMethodParams: {},
	})
	requireT.NoError(err)
	queryOut, err := chain.Wasm.QueryWASMContract(ctx, contractAddr, paramsPayLoad)
	requireT.NoError(err)
	var wasmParamsRes assetfttypes.QueryParamsResponse
	requireT.NoError(json.Unmarshal(queryOut, &wasmParamsRes))
	requireT.Equal(
		chain.QueryAssetFTParams(ctx, t).IssueFee, wasmParamsRes.Params.IssueFee,
	)

	// ********** Token **********

	tokenPayload, err := json.Marshal(map[ftMethod]struct{}{
		ftMethodToken: {},
	})
	requireT.NoError(err)
	queryOut, err = chain.Wasm.QueryWASMContract(ctx, contractAddr, tokenPayload)
	requireT.NoError(err)
	var wasmTokenRes assetfttypes.QueryTokenResponse
	requireT.NoError(json.Unmarshal(queryOut, &wasmTokenRes))
	wasmTokenRes.Token.Version = expectedToken.Version // test should work with any version
	requireT.Equal(
		expectedToken, wasmTokenRes.Token,
	)

	// ********** Tokens **********

	tokensPayload, err := json.Marshal(map[ftMethod]issuerBodyFTRequest{
		ftMethodTokens: {
			Issuer: contractAddr,
		},
	})
	requireT.NoError(err)
	queryOut, err = chain.Wasm.QueryWASMContract(ctx, contractAddr, tokensPayload)
	requireT.NoError(err)
	var wasmTokensRes assetfttypes.QueryTokensResponse
	requireT.NoError(json.Unmarshal(queryOut, &wasmTokensRes))
	wasmTokensRes.Tokens[0].Version = expectedToken.Version
	requireT.Equal(
		expectedToken, wasmTokensRes.Tokens[0],
	)

	// ********** Balance **********

	balancePayload, err := json.Marshal(map[ftMethod]accountBodyFTRequest{
		ftMethodBalance: {
			Account: contractAddr,
		},
	})
	requireT.NoError(err)
	queryOut, err = chain.Wasm.QueryWASMContract(ctx, contractAddr, balancePayload)
	requireT.NoError(err)
	var wasmBalanceRes assetfttypes.QueryBalanceResponse
	requireT.NoError(json.Unmarshal(queryOut, &wasmBalanceRes))
	requireT.Equal(
		newAmount.String(), wasmBalanceRes.Balance.String(),
	)

	// ********** FrozenBalance **********

	frozenBalancePayload, err := json.Marshal(map[ftMethod]accountBodyFTRequest{
		ftMethodFrozenBalance: {
			Account: recipient1.String(),
		},
	})
	requireT.NoError(err)
	queryOut, err = chain.Wasm.QueryWASMContract(ctx, contractAddr, frozenBalancePayload)
	requireT.NoError(err)
	var wasmFrozenBalanceRes assetfttypes.QueryFrozenBalanceResponse
	requireT.NoError(json.Unmarshal(queryOut, &wasmFrozenBalanceRes))
	requireT.Equal(
		sdk.NewCoin(denom, amountToSetFrozen).String(), wasmFrozenBalanceRes.Balance.String(),
	)

	// ********** FrozenBalances **********

	frozenBalancesPayload, err := json.Marshal(map[ftMethod]accountBodyFTRequest{
		ftMethodFrozenBalances: {
			Account: recipient1.String(),
		},
	})
	requireT.NoError(err)
	queryOut, err = chain.Wasm.QueryWASMContract(ctx, contractAddr, frozenBalancesPayload)
	requireT.NoError(err)
	var wasmFrozenBalancesRes assetfttypes.QueryFrozenBalancesResponse
	requireT.NoError(json.Unmarshal(queryOut, &wasmFrozenBalancesRes))
	requireT.Equal(
		sdk.NewCoin(denom, amountToSetFrozen).String(), wasmFrozenBalancesRes.Balances[0].String(),
	)

	// ********** WhitelistedBalance **********

	whitelistedBalancePayload, err := json.Marshal(map[ftMethod]accountBodyFTRequest{
		ftMethodWhitelistedBalance: {
			Account: recipient1.String(),
		},
	})
	requireT.NoError(err)
	queryOut, err = chain.Wasm.QueryWASMContract(ctx, contractAddr, whitelistedBalancePayload)
	requireT.NoError(err)
	var wasmWhitelistedBalanceRes assetfttypes.QueryWhitelistedBalanceResponse
	requireT.NoError(json.Unmarshal(queryOut, &wasmWhitelistedBalanceRes))
	requireT.Equal(
		sdk.NewCoin(denom, amountToWhitelist), wasmWhitelistedBalanceRes.Balance,
	)

	// ********** WhitelistedBalances **********

	whitelistedBalancesPayload, err := json.Marshal(map[ftMethod]accountBodyFTRequest{
		ftMethodWhitelistedBalances: {
			Account: recipient1.String(),
		},
	})
	requireT.NoError(err)
	queryOut, err = chain.Wasm.QueryWASMContract(ctx, contractAddr, whitelistedBalancesPayload)
	requireT.NoError(err)
	var wasmWhitelistedBalancesRes assetfttypes.QueryWhitelistedBalancesResponse
	requireT.NoError(json.Unmarshal(queryOut, &wasmWhitelistedBalancesRes))
	requireT.Equal(
		sdk.NewCoin(denom, amountToWhitelist), wasmWhitelistedBalancesRes.Balances[0],
	)
}

// TestWASMNonFungibleTokenInContract verifies that smart contract is able to execute all non-fungible Coreum
// token messages and queries from smart contracts.
//
//nolint:nosnakecase
func TestWASMNonFungibleTokenInContract(t *testing.T) {
	t.Parallel()

	ctx, chain := integrationtests.NewCoreumTestingContext(t)

	admin := chain.GenAccount()
	recipient := chain.GenAccount()
	mintRecipient := chain.GenAccount()

	requireT := require.New(t)
	chain.Faucet.FundAccounts(ctx, t,
		integration.NewFundedAccount(admin, chain.NewCoin(sdkmath.NewInt(5000000000))),
	)

	clientCtx := chain.ClientContext
	txf := chain.TxFactory().
		WithSimulateAndExecute(true)
	assetNftClient := assetnfttypes.NewQueryClient(clientCtx)
	nftClient := nfttypes.NewQueryClient(clientCtx)

	// ********** Issuance **********

	royaltyRate := "100000000000000000" // 1e18 = 10%
	data := make([]byte, 256)
	for i := 0; i < 256; i++ {
		data[i] = uint8(i)
	}
	encodedData := base64.StdEncoding.EncodeToString(data)

	issueClassReqNoWhitelist := moduleswasm.IssueNFTRequest{
		Name:        "name",
		Symbol:      "symbol",
		Description: "description",
		URI:         "https://my-nft-class-meta.invalid/1",
		URIHash:     "hash",
		Data:        encodedData,
		Features: []assetnfttypes.ClassFeature{
			assetnfttypes.ClassFeature_burning,
			assetnfttypes.ClassFeature_freezing,
			assetnfttypes.ClassFeature_disable_sending,
		},
		RoyaltyRate: royaltyRate,
	}

	issuerNFTInstantiatePayload, err := json.Marshal(issueClassReqNoWhitelist)
	requireT.NoError(err)

	// instantiate new contract
	contractAddrNoWhitelist, _, err := chain.Wasm.DeployAndInstantiateWASMContract(
		ctx,
		txf,
		admin,
		moduleswasm.NftWASM,
		integration.InstantiateConfig{
			AccessType: wasmtypes.AccessTypeUnspecified,
			Payload:    issuerNFTInstantiatePayload,
			Label:      "non_fungible_token",
		},
	)
	requireT.NoError(err)

	classIDNoWhitelist := assetnfttypes.BuildClassID(
		issueClassReqNoWhitelist.Symbol, sdk.MustAccAddressFromBech32(contractAddrNoWhitelist),
	)

	dataBytes, err := codectypes.NewAnyWithValue(&assetnfttypes.DataBytes{Data: data})
	// we need to do this, otherwise assertion fails because some private fields are set differently
	dataToCompare := &codectypes.Any{
		TypeUrl: dataBytes.TypeUrl,
		Value:   dataBytes.Value,
	}
	requireT.NoError(err)

	classID := assetnfttypes.BuildClassID(issueClassReqNoWhitelist.Symbol, sdk.MustAccAddressFromBech32(contractAddrNoWhitelist)) //nolint:lll
	classRes, err := assetNftClient.Class(ctx, &assetnfttypes.QueryClassRequest{Id: classID})
	requireT.NoError(err)

	expectedClass := assetnfttypes.Class{
		Id:          classIDNoWhitelist,
		Issuer:      contractAddrNoWhitelist,
		Name:        issueClassReqNoWhitelist.Name,
		Symbol:      issueClassReqNoWhitelist.Symbol,
		Description: issueClassReqNoWhitelist.Description,
		URI:         issueClassReqNoWhitelist.URI,
		URIHash:     issueClassReqNoWhitelist.URIHash,
		Data:        dataToCompare,
		Features:    issueClassReqNoWhitelist.Features,
		RoyaltyRate: sdk.MustNewDecFromStr("0.1"),
	}
	requireT.Equal(
		expectedClass, classRes.Class,
	)

	// ********** Mint **********

	// Mint an immutable NFT using protos instead of using the deprecated handler

	mintImmutableNFTReq := moduleswasm.NftMintRequest{
		ID:        "id-1",
		Recipient: mintRecipient.String(),
	}
	mintImmutablePayload, err := json.Marshal(map[moduleswasm.NftMethod]moduleswasm.NftMintRequest{
		moduleswasm.NftMethodMintImmutable: mintImmutableNFTReq,
	})
	requireT.NoError(err)

	_, err = chain.Wasm.ExecuteWASMContract(ctx, txf, admin, contractAddrNoWhitelist, mintImmutablePayload, sdk.Coin{})
	requireT.NoError(err)

	nftResp, err := nftClient.NFT(ctx, &nfttypes.QueryNFTRequest{
		ClassId: classIDNoWhitelist,
		Id:      mintImmutableNFTReq.ID,
	})
	requireT.NoError(err)

	emptyData, err := codectypes.NewAnyWithValue(&assetnfttypes.DataBytes{Data: nil})
	requireT.NoError(err)
	expectedNFT := &nfttypes.NFT{
		ClassId: classIDNoWhitelist,
		Id:      mintImmutableNFTReq.ID,
		Data:    emptyData,
	}

	gotNFT := nftResp.Nft
	// encode the data `from` and `to` proto.Any to load same state as `codectypes.NewAnyWithValue` does
	var gotNFTDataBytes assetnfttypes.DataBytes
	requireT.NoError(gotNFTDataBytes.Unmarshal(gotNFT.Data.Value))
	gotNFTData, err := codectypes.NewAnyWithValue(&gotNFTDataBytes)
	requireT.NoError(err)
	gotNFT.Data = gotNFTData

	requireT.Equal(
		expectedNFT, gotNFT,
	)

	nftOwner, err := nftClient.Owner(ctx, &nfttypes.QueryOwnerRequest{
		ClassId: classIDNoWhitelist,
		Id:      mintImmutableNFTReq.ID,
	})
	requireT.NoError(err)
	requireT.Equal(nftOwner.Owner, mintRecipient.String())

	// Mint a mutable NFT with both Owner and Issuer as editors

	encodedMutableData := base64.StdEncoding.EncodeToString([]byte("mutable_data"))
	mintMutableNFTReq := moduleswasm.NftMintRequest{
		ID:        "id-mut",
		Recipient: mintRecipient.String(),
		Data:      encodedMutableData,
	}

	mintMutablePayload, err := json.Marshal(map[moduleswasm.NftMethod]moduleswasm.NftMintRequest{
		moduleswasm.NftMethodMintMutable: mintMutableNFTReq,
	})
	requireT.NoError(err)

	_, err = chain.Wasm.ExecuteWASMContract(ctx, txf, admin, contractAddrNoWhitelist, mintMutablePayload, sdk.Coin{})
	requireT.NoError(err)

	nftResp, err = nftClient.NFT(ctx, &nfttypes.QueryNFTRequest{
		ClassId: classIDNoWhitelist,
		Id:      mintMutableNFTReq.ID,
	})
	requireT.NoError(err)

	nftOwner, err = nftClient.Owner(ctx, &nfttypes.QueryOwnerRequest{
		ClassId: classIDNoWhitelist,
		Id:      mintMutableNFTReq.ID,
	})
	requireT.NoError(err)
	requireT.Equal(nftOwner.Owner, mintRecipient.String())

	// Check the data of the mutable NFT
	dataBytes, err = codectypes.NewAnyWithValue(&assetnfttypes.DataDynamic{Items: []assetnfttypes.DataDynamicItem{{
		// both admin and owner
		Editors: []assetnfttypes.DataEditor{
			assetnfttypes.DataEditor_admin,
			assetnfttypes.DataEditor_owner,
		},
		Data: []byte("mutable_data"),
	}}})

	dataToCompare = &codectypes.Any{
		TypeUrl: dataBytes.TypeUrl,
		Value:   dataBytes.Value,
	}
	requireT.NoError(err)

	requireT.Equal(dataToCompare, nftResp.Nft.Data)

	// Let's check that both admin (contract) and owner (mintRecipient) can edit the data
	// First, let's try to edit the data as the admin
	encodedEditedData := base64.StdEncoding.EncodeToString([]byte("edited_data_by_admin"))
	modifyDataReq := moduleswasm.NftModifyDataRequest{
		ID:   mintMutableNFTReq.ID,
		Data: encodedEditedData,
	}

	modifyDataPayload, err := json.Marshal(map[moduleswasm.NftMethod]moduleswasm.NftModifyDataRequest{
		moduleswasm.NftMethodModifyData: modifyDataReq,
	})
	requireT.NoError(err)

	_, err = chain.Wasm.ExecuteWASMContract(ctx, txf, admin, contractAddrNoWhitelist, modifyDataPayload, sdk.Coin{})
	requireT.NoError(err)

	dataBytes, err = codectypes.NewAnyWithValue(&assetnfttypes.DataDynamic{Items: []assetnfttypes.DataDynamicItem{{
		// both admin and owner
		Editors: []assetnfttypes.DataEditor{
			assetnfttypes.DataEditor_admin,
			assetnfttypes.DataEditor_owner,
		},
		Data: []byte("edited_data_by_admin"),
	}}})

	dataToCompare = &codectypes.Any{
		TypeUrl: dataBytes.TypeUrl,
		Value:   dataBytes.Value,
	}
	requireT.NoError(err)

	nftResp, err = nftClient.NFT(ctx, &nfttypes.QueryNFTRequest{
		ClassId: classIDNoWhitelist,
		Id:      mintMutableNFTReq.ID,
	})
	requireT.NoError(err)

	requireT.Equal(dataToCompare, nftResp.Nft.Data)

	// Let's edit the data directly by the owner now and see that he can also update
	msgUpdateData := &assetnfttypes.MsgUpdateData{
		Sender:  mintRecipient.String(),
		ClassID: classIDNoWhitelist,
		ID:      mintMutableNFTReq.ID,
		Items: []assetnfttypes.DataDynamicIndexedItem{
			{
				Index: 0,
				Data:  []byte("edited_data_by_owner"),
			},
		},
	}
	chain.FundAccountWithOptions(ctx, t, mintRecipient, integration.BalancesOptions{
		Messages: []sdk.Msg{
			msgUpdateData,
		},
	})

	_, err = client.BroadcastTx(
		ctx,
		chain.ClientContext.WithFromAddress(mintRecipient),
		txf,
		msgUpdateData,
	)
	requireT.NoError(err)

	dataBytes, err = codectypes.NewAnyWithValue(&assetnfttypes.DataDynamic{Items: []assetnfttypes.DataDynamicItem{{
		// both admin and owner
		Editors: []assetnfttypes.DataEditor{
			assetnfttypes.DataEditor_admin,
			assetnfttypes.DataEditor_owner,
		},
		Data: []byte("edited_data_by_owner"),
	}}})

	dataToCompare = &codectypes.Any{
		TypeUrl: dataBytes.TypeUrl,
		Value:   dataBytes.Value,
	}
	requireT.NoError(err)

	nftResp, err = nftClient.NFT(ctx, &nfttypes.QueryNFTRequest{
		ClassId: classIDNoWhitelist,
		Id:      mintMutableNFTReq.ID,
	})
	requireT.NoError(err)

	requireT.Equal(dataToCompare, nftResp.Nft.Data)

	// ********** Freeze **********

	freezePayload, err := json.Marshal(map[moduleswasm.NftMethod]moduleswasm.NftIDRequest{
		moduleswasm.NftMethodFreeze: {
			ID: mintImmutableNFTReq.ID,
		},
	})
	requireT.NoError(err)

	_, err = chain.Wasm.ExecuteWASMContract(ctx, txf, admin, contractAddrNoWhitelist, freezePayload, sdk.Coin{})
	requireT.NoError(err)

	assertNftFrozenRes, err := assetNftClient.Frozen(ctx, &assetnfttypes.QueryFrozenRequest{
		Id:      mintImmutableNFTReq.ID,
		ClassId: classID,
	})
	requireT.NoError(err)
	requireT.True(assertNftFrozenRes.Frozen)

	// ********** Unfreeze **********

	unfreezePayload, err := json.Marshal(map[moduleswasm.NftMethod]moduleswasm.NftIDRequest{
		moduleswasm.NftMethodUnfreeze: {
			ID: mintImmutableNFTReq.ID,
		},
	})
	requireT.NoError(err)

	_, err = chain.Wasm.ExecuteWASMContract(ctx, txf, admin, contractAddrNoWhitelist, unfreezePayload, sdk.Coin{})
	requireT.NoError(err)

	assertNftFrozenRes, err = assetNftClient.Frozen(ctx, &assetnfttypes.QueryFrozenRequest{
		Id:      mintImmutableNFTReq.ID,
		ClassId: classID,
	})
	requireT.NoError(err)
	requireT.False(assertNftFrozenRes.Frozen)

	// ********** ClassFreeze **********

	classFreezePayload, err := json.Marshal(map[moduleswasm.NftMethod]moduleswasm.NftAccountRequest{
		moduleswasm.NftMethodClassFreeze: {
			Account: recipient.String(),
		},
	})
	requireT.NoError(err)

	_, err = chain.Wasm.ExecuteWASMContract(ctx, txf, admin, contractAddrNoWhitelist, classFreezePayload, sdk.Coin{})
	requireT.NoError(err)

	assertNftClassFrozenRes, err := assetNftClient.ClassFrozen(ctx, &assetnfttypes.QueryClassFrozenRequest{
		ClassId: classID,
		Account: recipient.String(),
	})
	requireT.NoError(err)
	requireT.True(assertNftClassFrozenRes.Frozen)

	// ********** ClassUnFreeze **********

	classUnfreezePayload, err := json.Marshal(map[moduleswasm.NftMethod]moduleswasm.NftAccountRequest{
		moduleswasm.NftMethodClassUnfreeze: {
			Account: recipient.String(),
		},
	})
	requireT.NoError(err)

	_, err = chain.Wasm.ExecuteWASMContract(ctx, txf, admin, contractAddrNoWhitelist, classUnfreezePayload, sdk.Coin{})
	requireT.NoError(err)

	assertNftClassFrozenRes, err = assetNftClient.ClassFrozen(ctx, &assetnfttypes.QueryClassFrozenRequest{
		ClassId: classID,
		Account: recipient.String(),
	})
	requireT.NoError(err)
	requireT.False(assertNftClassFrozenRes.Frozen)

	// ********** AddToWhitelist **********

	// Let's issue a class first with feature whitelist enabled and mint and NFT

	issueClassReq := moduleswasm.IssueNFTRequest{
		Name:        "name",
		Symbol:      "symbol",
		Description: "description",
		URI:         "https://my-nft-class-meta.invalid/1",
		URIHash:     "hash",
		Data:        encodedData,
		Features: []assetnfttypes.ClassFeature{
			assetnfttypes.ClassFeature_burning,
			assetnfttypes.ClassFeature_freezing,
			assetnfttypes.ClassFeature_whitelisting,
			assetnfttypes.ClassFeature_disable_sending,
		},
		RoyaltyRate: royaltyRate,
	}
	issuerNFTInstantiatePayload, err = json.Marshal(issueClassReq)
	requireT.NoError(err)

	// instantiate new contract
	contractAddrWhitelist, _, err := chain.Wasm.DeployAndInstantiateWASMContract(
		ctx,
		txf,
		admin,
		moduleswasm.NftWASM,
		integration.InstantiateConfig{
			AccessType: wasmtypes.AccessTypeUnspecified,
			Payload:    issuerNFTInstantiatePayload,
			Label:      "non_fungible_token",
		},
	)
	requireT.NoError(err)

	classID = assetnfttypes.BuildClassID(issueClassReq.Symbol, sdk.MustAccAddressFromBech32(contractAddrWhitelist))
	requireT.NoError(err)

	mintNFTReq1 := moduleswasm.NftMintRequest{
		ID:      "id-1",
		URI:     "https://my-nft-meta.invalid/1",
		URIHash: "hash",
		Data:    encodedData,
	}
	mintPayload, err := json.Marshal(map[moduleswasm.NftMethod]moduleswasm.NftMintRequest{
		moduleswasm.NftMethodMintImmutable: mintNFTReq1,
	})
	requireT.NoError(err)

	_, err = chain.Wasm.ExecuteWASMContract(ctx, txf, admin, contractAddrWhitelist, mintPayload, sdk.Coin{})
	requireT.NoError(err)

	nftResp, err = nftClient.NFT(ctx, &nfttypes.QueryNFTRequest{
		ClassId: classID,
		Id:      mintNFTReq1.ID,
	})
	requireT.NoError(err)

	dataBytes, err = codectypes.NewAnyWithValue(&assetnfttypes.DataBytes{Data: data})
	dataToCompare = &codectypes.Any{
		TypeUrl: dataBytes.TypeUrl,
		Value:   dataBytes.Value,
	}
	requireT.NoError(err)

	expectedNFT1 := &nfttypes.NFT{
		ClassId: classID,
		Id:      mintNFTReq1.ID,
		Uri:     mintNFTReq1.URI,
		UriHash: mintNFTReq1.URIHash,
		Data:    dataToCompare,
	}
	requireT.Equal(
		expectedNFT1, nftResp.Nft,
	)

	nftOwner, err = nftClient.Owner(ctx, &nfttypes.QueryOwnerRequest{
		ClassId: classID,
		Id:      mintNFTReq1.ID,
	})
	requireT.NoError(err)
	requireT.Equal(nftOwner.Owner, contractAddrWhitelist)

	addToWhitelistPayload, err := json.Marshal(map[moduleswasm.NftMethod]moduleswasm.NftIDWithAccountRequest{
		moduleswasm.NftMethodAddToWhitelist: {
			ID:      mintNFTReq1.ID,
			Account: recipient.String(),
		},
	})
	requireT.NoError(err)

	_, err = chain.Wasm.ExecuteWASMContract(ctx, txf, admin, contractAddrWhitelist, addToWhitelistPayload, sdk.Coin{})
	requireT.NoError(err)

	assertNftWhitelistedRes, err := assetNftClient.Whitelisted(ctx, &assetnfttypes.QueryWhitelistedRequest{
		Id:      mintNFTReq1.ID,
		ClassId: classID,
		Account: recipient.String(),
	})
	requireT.NoError(err)
	requireT.True(assertNftWhitelistedRes.Whitelisted)

	// ********** RemoveFromWhitelist **********

	removeFromWhitelistPayload, err := json.Marshal(map[moduleswasm.NftMethod]moduleswasm.NftIDWithAccountRequest{
		moduleswasm.NftMethodRemoveFromWhiteList: {
			ID:      mintNFTReq1.ID,
			Account: recipient.String(),
		},
	})
	requireT.NoError(err)

	_, err = chain.Wasm.ExecuteWASMContract(ctx, txf, admin, contractAddrWhitelist, removeFromWhitelistPayload, sdk.Coin{})
	requireT.NoError(err)

	assertNftWhitelistedRes, err = assetNftClient.Whitelisted(ctx, &assetnfttypes.QueryWhitelistedRequest{
		Id:      mintNFTReq1.ID,
		ClassId: classID,
		Account: recipient.String(),
	})
	requireT.NoError(err)
	requireT.False(assertNftWhitelistedRes.Whitelisted)

	// ********** AddToClassWhitelist **********

	addToClassWhitelistPayload, err := json.Marshal(map[moduleswasm.NftMethod]moduleswasm.NftAccountRequest{
		moduleswasm.NftMethodAddToClassWhitelist: {
			Account: recipient.String(),
		},
	})
	requireT.NoError(err)

	_, err = chain.Wasm.ExecuteWASMContract(ctx, txf, admin, contractAddrWhitelist, addToClassWhitelistPayload, sdk.Coin{})
	requireT.NoError(err)

	assertNftClassWhitelistedRes, err := assetNftClient.ClassWhitelistedAccounts(
		ctx,
		&assetnfttypes.QueryClassWhitelistedAccountsRequest{
			ClassId: classID,
		})
	requireT.NoError(err)
	requireT.Contains(assertNftClassWhitelistedRes.Accounts, recipient.String())

	// ********** RemoveFromClassWhitelist **********

	removeFromClassWhitelistPayload, err := json.Marshal(map[moduleswasm.NftMethod]moduleswasm.NftAccountRequest{
		moduleswasm.NftMethodRemoveFromClassWhitelist: {
			Account: recipient.String(),
		},
	})
	requireT.NoError(err)

	_, err = chain.Wasm.ExecuteWASMContract(ctx, txf, admin, contractAddrWhitelist, removeFromClassWhitelistPayload, sdk.Coin{}) //nolint:lll
	requireT.NoError(err)

	assertNftClassWhitelistedRes, err = assetNftClient.ClassWhitelistedAccounts(
		ctx,
		&assetnfttypes.QueryClassWhitelistedAccountsRequest{
			ClassId: classID,
		})
	requireT.NoError(err)
	requireT.NotContains(assertNftClassWhitelistedRes.Accounts, recipient.String())

	// ********** Burn **********

	burnPayload, err := json.Marshal(map[moduleswasm.NftMethod]moduleswasm.NftIDRequest{
		moduleswasm.NftMethodBurn: {
			ID: mintNFTReq1.ID,
		},
	})
	requireT.NoError(err)

	_, err = chain.Wasm.ExecuteWASMContract(ctx, txf, admin, contractAddrWhitelist, burnPayload, sdk.Coin{})
	requireT.NoError(err)

	_, err = nftClient.NFT(ctx, &nfttypes.QueryNFTRequest{
		ClassId: classID,
		Id:      mintNFTReq1.ID,
	})
	requireT.Error(err)
	// the nft wraps the errors with the `errors` so the client doesn't decode them as sdk errors.
	requireT.Contains(err.Error(), nfttypes.ErrNFTNotExists.Error())

	// ********** Send **********

	// mint
	mintNFTReq2 := mintNFTReq1
	mintNFTReq2.ID = "id-send"
	mint2Payload, err := json.Marshal(map[moduleswasm.NftMethod]moduleswasm.NftMintRequest{
		moduleswasm.NftMethodMintImmutable: mintNFTReq2,
	})
	requireT.NoError(err)
	_, err = chain.Wasm.ExecuteWASMContract(ctx, txf, admin, contractAddrWhitelist, mint2Payload, sdk.Coin{})
	requireT.NoError(err)

	// addToWhitelistPayload
	addToWhitelistPayload, err = json.Marshal(map[moduleswasm.NftMethod]moduleswasm.NftIDWithAccountRequest{
		moduleswasm.NftMethodAddToWhitelist: {
			ID:      mintNFTReq2.ID,
			Account: recipient.String(),
		},
	})
	requireT.NoError(err)

	_, err = chain.Wasm.ExecuteWASMContract(ctx, txf, admin, contractAddrWhitelist, addToWhitelistPayload, sdk.Coin{})
	requireT.NoError(err)

	// send
	sendPayload, err := json.Marshal(map[moduleswasm.NftMethod]moduleswasm.NftIDWithReceiverRequest{
		moduleswasm.NftMethodSend: {
			ID:       mintNFTReq2.ID,
			Receiver: recipient.String(),
		},
	})
	requireT.NoError(err)
	_, err = chain.Wasm.ExecuteWASMContract(ctx, txf, admin, contractAddrWhitelist, sendPayload, sdk.Coin{})
	requireT.NoError(err)
}

// TestWASMNonFungibleTokenInContractLegacy verifies that smart contract is able to execute all
// non-fungible Coreum token messages and queries from the deprecated wasm bindings/handler.
//
//nolint:nosnakecase
func TestWASMNonFungibleTokenInContractLegacy(t *testing.T) {
	t.Parallel()

	ctx, chain := integrationtests.NewCoreumTestingContext(t)

	admin := chain.GenAccount()
	recipient := chain.GenAccount()
	mintRecipient := chain.GenAccount()

	requireT := require.New(t)
	chain.Faucet.FundAccounts(ctx, t,
		integration.NewFundedAccount(admin, chain.NewCoin(sdkmath.NewInt(5000000000))),
	)

	clientCtx := chain.ClientContext
	txf := chain.TxFactory().
		WithSimulateAndExecute(true)
	assetNftClient := assetnfttypes.NewQueryClient(clientCtx)
	nftClient := nfttypes.NewQueryClient(clientCtx)

	// ********** Issuance **********

	royaltyRate := sdk.MustNewDecFromStr("0.1")
	data := make([]byte, 256)
	for i := 0; i < 256; i++ {
		data[i] = uint8(i)
	}
	encodedData := base64.StdEncoding.EncodeToString(data)

	issueClassReq := moduleswasm.IssueNFTRequest{
		Name:        "name",
		Symbol:      "symbol",
		Description: "description",
		URI:         "https://my-nft-class-meta.invalid/1",
		URIHash:     "hash",
		Data:        encodedData,
		Features: []assetnfttypes.ClassFeature{
			assetnfttypes.ClassFeature_burning,
			assetnfttypes.ClassFeature_freezing,
			assetnfttypes.ClassFeature_whitelisting,
			assetnfttypes.ClassFeature_disable_sending,
		},
		RoyaltyRate: royaltyRate.String(),
	}
	issuerNFTInstantiatePayload, err := json.Marshal(issueClassReq)
	requireT.NoError(err)

	// instantiate new contract
	contractAddr, _, err := chain.Wasm.DeployAndInstantiateWASMContract(
		ctx,
		txf,
		admin,
		moduleswasm.NftLegacyWASM,
		integration.InstantiateConfig{
			AccessType: wasmtypes.AccessTypeUnspecified,
			Payload:    issuerNFTInstantiatePayload,
			Label:      "non_fungible_token",
		},
	)
	requireT.NoError(err)

	classID := assetnfttypes.BuildClassID(issueClassReq.Symbol, sdk.MustAccAddressFromBech32(contractAddr))
	classRes, err := assetNftClient.Class(ctx, &assetnfttypes.QueryClassRequest{Id: classID})
	requireT.NoError(err)

	dataBytes, err := codectypes.NewAnyWithValue(&assetnfttypes.DataBytes{Data: data})
	// we need to do this, otherwise assertion fails because some private fields are set differently
	dataToCompare := &codectypes.Any{
		TypeUrl: dataBytes.TypeUrl,
		Value:   dataBytes.Value,
	}
	requireT.NoError(err)

	expectedClass := assetnfttypes.Class{
		Id:          classID,
		Issuer:      contractAddr,
		Name:        issueClassReq.Name,
		Symbol:      issueClassReq.Symbol,
		Description: issueClassReq.Description,
		URI:         issueClassReq.URI,
		URIHash:     issueClassReq.URIHash,
		Data:        dataToCompare,
		Features:    issueClassReq.Features,
		RoyaltyRate: royaltyRate,
	}
	requireT.Equal(
		expectedClass, classRes.Class,
	)

	// ********** Mint **********

	mintNFTReq1 := moduleswasm.NftMintRequest{
		ID:      "id-1",
		URI:     "https://my-nft-meta.invalid/1",
		URIHash: "hash",
		Data:    encodedData,
	}
	mintPayload, err := json.Marshal(map[moduleswasm.NftMethod]moduleswasm.NftMintRequest{
		moduleswasm.NftMethodMint: mintNFTReq1,
	})
	requireT.NoError(err)

	_, err = chain.Wasm.ExecuteWASMContract(ctx, txf, admin, contractAddr, mintPayload, sdk.Coin{})
	requireT.NoError(err)

	nftResp, err := nftClient.NFT(ctx, &nfttypes.QueryNFTRequest{
		ClassId: classID,
		Id:      mintNFTReq1.ID,
	})
	requireT.NoError(err)

	expectedNFT1 := &nfttypes.NFT{
		ClassId: classID,
		Id:      mintNFTReq1.ID,
		Uri:     mintNFTReq1.URI,
		UriHash: mintNFTReq1.URIHash,
		Data:    dataToCompare,
	}
	requireT.Equal(
		expectedNFT1, nftResp.Nft,
	)

	nftOwner, err := nftClient.Owner(ctx, &nfttypes.QueryOwnerRequest{
		ClassId: classID,
		Id:      mintNFTReq1.ID,
	})
	requireT.NoError(err)
	requireT.Equal(nftOwner.Owner, contractAddr)

	// ********** Mint (to someone) **********

	issueClassReqNoWhitelist := moduleswasm.IssueNFTRequest{
		Name:        "name",
		Symbol:      "symbol",
		Description: "description",
		URI:         "https://my-nft-class-meta.invalid/1",
		URIHash:     "hash",
		Data:        encodedData,
		Features: []assetnfttypes.ClassFeature{
			assetnfttypes.ClassFeature_burning,
			assetnfttypes.ClassFeature_freezing,
			assetnfttypes.ClassFeature_disable_sending,
		},
		RoyaltyRate: royaltyRate.String(),
	}
	issuerNFTInstantiatePayload, err = json.Marshal(issueClassReqNoWhitelist)
	requireT.NoError(err)

	// instantiate new contract
	contractAddrNoWhitelist, _, err := chain.Wasm.DeployAndInstantiateWASMContract(
		ctx,
		txf,
		admin,
		moduleswasm.NftLegacyWASM,
		integration.InstantiateConfig{
			AccessType: wasmtypes.AccessTypeUnspecified,
			Payload:    issuerNFTInstantiatePayload,
			Label:      "non_fungible_token",
		},
	)
	requireT.NoError(err)

	classIDNoWhitelist := assetnfttypes.BuildClassID(
		issueClassReq.Symbol, sdk.MustAccAddressFromBech32(contractAddrNoWhitelist),
	)

	mintNFTReq1NoWhitelist := moduleswasm.NftMintRequest{
		ID:        "id-1",
		Recipient: mintRecipient.String(),
	}

	// mint
	mintPayload, err = json.Marshal(map[moduleswasm.NftMethod]moduleswasm.NftMintRequest{
		moduleswasm.NftMethodMint: mintNFTReq1NoWhitelist,
	})
	requireT.NoError(err)

	_, err = chain.Wasm.ExecuteWASMContract(ctx, txf, admin, contractAddrNoWhitelist, mintPayload, sdk.Coin{})
	requireT.NoError(err)

	nftResp, err = nftClient.NFT(ctx, &nfttypes.QueryNFTRequest{
		ClassId: classIDNoWhitelist,
		Id:      mintNFTReq1NoWhitelist.ID,
	})
	requireT.NoError(err)

	expectedNFT1 = &nfttypes.NFT{
		ClassId: classIDNoWhitelist,
		Id:      mintNFTReq1NoWhitelist.ID,
	}

	requireT.Equal(
		expectedNFT1, nftResp.Nft,
	)
	nftOwner, err = nftClient.Owner(ctx, &nfttypes.QueryOwnerRequest{
		ClassId: classIDNoWhitelist,
		Id:      mintNFTReq1NoWhitelist.ID,
	})
	requireT.NoError(err)
	requireT.Equal(nftOwner.Owner, mintRecipient.String())

	// ********** Freeze **********

	freezePayload, err := json.Marshal(map[moduleswasm.NftMethod]moduleswasm.NftIDRequest{
		moduleswasm.NftMethodFreeze: {
			ID: mintNFTReq1.ID,
		},
	})
	requireT.NoError(err)

	_, err = chain.Wasm.ExecuteWASMContract(ctx, txf, admin, contractAddr, freezePayload, sdk.Coin{})
	requireT.NoError(err)

	assertNftFrozenRes, err := assetNftClient.Frozen(ctx, &assetnfttypes.QueryFrozenRequest{
		Id:      mintNFTReq1.ID,
		ClassId: classID,
	})
	requireT.NoError(err)
	requireT.True(assertNftFrozenRes.Frozen)

	// ********** Unfreeze **********

	unfreezePayload, err := json.Marshal(map[moduleswasm.NftMethod]moduleswasm.NftIDRequest{
		moduleswasm.NftMethodUnfreeze: {
			ID: mintNFTReq1.ID,
		},
	})
	requireT.NoError(err)

	_, err = chain.Wasm.ExecuteWASMContract(ctx, txf, admin, contractAddr, unfreezePayload, sdk.Coin{})
	requireT.NoError(err)

	assertNftFrozenRes, err = assetNftClient.Frozen(ctx, &assetnfttypes.QueryFrozenRequest{
		Id:      mintNFTReq1.ID,
		ClassId: classID,
	})
	requireT.NoError(err)
	requireT.False(assertNftFrozenRes.Frozen)

	// ********** ClassFreeze **********

	classFreezePayload, err := json.Marshal(map[moduleswasm.NftMethod]moduleswasm.NftAccountRequest{
		moduleswasm.NftMethodClassFreeze: {
			Account: recipient.String(),
		},
	})
	requireT.NoError(err)

	_, err = chain.Wasm.ExecuteWASMContract(ctx, txf, admin, contractAddr, classFreezePayload, sdk.Coin{})
	requireT.NoError(err)

	assertNftClassFrozenRes, err := assetNftClient.ClassFrozen(ctx, &assetnfttypes.QueryClassFrozenRequest{
		ClassId: classID,
		Account: recipient.String(),
	})
	requireT.NoError(err)
	requireT.True(assertNftClassFrozenRes.Frozen)

	// ********** ClassUnFreeze **********

	classUnfreezePayload, err := json.Marshal(map[moduleswasm.NftMethod]moduleswasm.NftAccountRequest{
		moduleswasm.NftMethodClassUnfreeze: {
			Account: recipient.String(),
		},
	})
	requireT.NoError(err)

	_, err = chain.Wasm.ExecuteWASMContract(ctx, txf, admin, contractAddr, classUnfreezePayload, sdk.Coin{})
	requireT.NoError(err)

	assertNftClassFrozenRes, err = assetNftClient.ClassFrozen(ctx, &assetnfttypes.QueryClassFrozenRequest{
		ClassId: classID,
		Account: recipient.String(),
	})
	requireT.NoError(err)
	requireT.False(assertNftClassFrozenRes.Frozen)

	// ********** AddToWhitelist **********

	addToWhitelistPayload, err := json.Marshal(map[moduleswasm.NftMethod]moduleswasm.NftIDWithAccountRequest{
		moduleswasm.NftMethodAddToWhitelist: {
			ID:      mintNFTReq1.ID,
			Account: recipient.String(),
		},
	})
	requireT.NoError(err)

	_, err = chain.Wasm.ExecuteWASMContract(ctx, txf, admin, contractAddr, addToWhitelistPayload, sdk.Coin{})
	requireT.NoError(err)

	assertNftWhitelistedRes, err := assetNftClient.Whitelisted(ctx, &assetnfttypes.QueryWhitelistedRequest{
		Id:      mintNFTReq1.ID,
		ClassId: classID,
		Account: recipient.String(),
	})
	requireT.NoError(err)
	requireT.True(assertNftWhitelistedRes.Whitelisted)

	// ********** RemoveFromWhitelist **********

	removeFromWhitelistPayload, err := json.Marshal(map[moduleswasm.NftMethod]moduleswasm.NftIDWithAccountRequest{
		moduleswasm.NftMethodRemoveFromWhiteList: {
			ID:      mintNFTReq1.ID,
			Account: recipient.String(),
		},
	})
	requireT.NoError(err)

	_, err = chain.Wasm.ExecuteWASMContract(ctx, txf, admin, contractAddr, removeFromWhitelistPayload, sdk.Coin{})
	requireT.NoError(err)

	assertNftWhitelistedRes, err = assetNftClient.Whitelisted(ctx, &assetnfttypes.QueryWhitelistedRequest{
		Id:      mintNFTReq1.ID,
		ClassId: classID,
		Account: recipient.String(),
	})
	requireT.NoError(err)
	requireT.False(assertNftWhitelistedRes.Whitelisted)

	// ********** AddToClassWhitelist **********

	addToClassWhitelistPayload, err := json.Marshal(map[moduleswasm.NftMethod]moduleswasm.NftAccountRequest{
		moduleswasm.NftMethodAddToClassWhitelist: {
			Account: recipient.String(),
		},
	})
	requireT.NoError(err)

	_, err = chain.Wasm.ExecuteWASMContract(ctx, txf, admin, contractAddr, addToClassWhitelistPayload, sdk.Coin{})
	requireT.NoError(err)

	assertNftClassWhitelistedRes, err := assetNftClient.ClassWhitelistedAccounts(
		ctx,
		&assetnfttypes.QueryClassWhitelistedAccountsRequest{
			ClassId: classID,
		})
	requireT.NoError(err)
	requireT.Contains(assertNftClassWhitelistedRes.Accounts, recipient.String())

	// ********** RemoveFromClassWhitelist **********

	removeFromClassWhitelistPayload, err := json.Marshal(map[moduleswasm.NftMethod]moduleswasm.NftAccountRequest{
		moduleswasm.NftMethodRemoveFromClassWhitelist: {
			Account: recipient.String(),
		},
	})
	requireT.NoError(err)

	_, err = chain.Wasm.ExecuteWASMContract(ctx, txf, admin, contractAddr, removeFromClassWhitelistPayload, sdk.Coin{})
	requireT.NoError(err)

	assertNftClassWhitelistedRes, err = assetNftClient.ClassWhitelistedAccounts(
		ctx,
		&assetnfttypes.QueryClassWhitelistedAccountsRequest{
			ClassId: classID,
		})
	requireT.NoError(err)
	requireT.NotContains(assertNftClassWhitelistedRes.Accounts, recipient.String())

	// ********** Burn **********

	burnPayload, err := json.Marshal(map[moduleswasm.NftMethod]moduleswasm.NftIDRequest{
		moduleswasm.NftMethodBurn: {
			ID: mintNFTReq1.ID,
		},
	})
	requireT.NoError(err)

	_, err = chain.Wasm.ExecuteWASMContract(ctx, txf, admin, contractAddr, burnPayload, sdk.Coin{})
	requireT.NoError(err)

	_, err = nftClient.NFT(ctx, &nfttypes.QueryNFTRequest{
		ClassId: classID,
		Id:      mintNFTReq1.ID,
	})
	requireT.Error(err)
	// the nft wraps the errors with the `errors` so the client doesn't decode them as sdk errors.
	requireT.Contains(err.Error(), nfttypes.ErrNFTNotExists.Error())

	// ********** Send **********

	// mint
	mintNFTReq2 := mintNFTReq1
	mintNFTReq2.ID = "id-send"
	mint2Payload, err := json.Marshal(map[moduleswasm.NftMethod]moduleswasm.NftMintRequest{
		moduleswasm.NftMethodMint: mintNFTReq2,
	})
	requireT.NoError(err)
	_, err = chain.Wasm.ExecuteWASMContract(ctx, txf, admin, contractAddr, mint2Payload, sdk.Coin{})
	requireT.NoError(err)

	// addToWhitelistPayload
	addToWhitelistPayload, err = json.Marshal(map[moduleswasm.NftMethod]moduleswasm.NftIDWithAccountRequest{
		moduleswasm.NftMethodAddToWhitelist: {
			ID:      mintNFTReq2.ID,
			Account: recipient.String(),
		},
	})
	requireT.NoError(err)

	_, err = chain.Wasm.ExecuteWASMContract(ctx, txf, admin, contractAddr, addToWhitelistPayload, sdk.Coin{})
	requireT.NoError(err)

	// send
	sendPayload, err := json.Marshal(map[moduleswasm.NftMethod]moduleswasm.NftIDWithReceiverRequest{
		moduleswasm.NftMethodSend: {
			ID:       mintNFTReq2.ID,
			Receiver: recipient.String(),
		},
	})
	requireT.NoError(err)
	_, err = chain.Wasm.ExecuteWASMContract(ctx, txf, admin, contractAddr, sendPayload, sdk.Coin{})
	requireT.NoError(err)

	// ********** Query **********

	// ********** Params **********

	paramsPayLoad, err := json.Marshal(map[moduleswasm.NftMethod]struct{}{
		moduleswasm.NftMethodParams: {},
	})
	requireT.NoError(err)
	queryOut, err := chain.Wasm.QueryWASMContract(ctx, contractAddr, paramsPayLoad)
	requireT.NoError(err)
	var wasmParamsRes assetnfttypes.QueryParamsResponse
	requireT.NoError(json.Unmarshal(queryOut, &wasmParamsRes))
	requireT.Equal(
		chain.QueryAssetNFTParams(ctx, t).MintFee, wasmParamsRes.Params.MintFee,
	)

	// ********** Class **********

	classPayload, err := json.Marshal(map[moduleswasm.NftMethod]struct{}{
		moduleswasm.NftMethodClass: {},
	})
	requireT.NoError(err)
	queryOut, err = chain.Wasm.QueryWASMContract(ctx, contractAddr, classPayload)
	requireT.NoError(err)
	var classQueryRes moduleswasm.AssetnftClassResponse
	requireT.NoError(json.Unmarshal(queryOut, &classQueryRes))
	requireT.Equal(
		moduleswasm.AssetnftClass{
			ID:          expectedClass.Id,
			Issuer:      expectedClass.Issuer,
			Name:        expectedClass.Name,
			Symbol:      expectedClass.Symbol,
			Description: expectedClass.Description,
			URI:         expectedClass.URI,
			URIHash:     expectedClass.URIHash,
			Data:        encodedData,
			Features:    expectedClass.Features,
			RoyaltyRate: expectedClass.RoyaltyRate,
		}, classQueryRes.Class,
	)

	// ********** Classes **********

	classesPayload, err := json.Marshal(map[moduleswasm.NftMethod]moduleswasm.NftIssuerRequest{
		moduleswasm.NftMethodClasses: {
			Issuer: contractAddr,
		},
	})
	requireT.NoError(err)
	queryOut, err = chain.Wasm.QueryWASMContract(ctx, contractAddr, classesPayload)
	requireT.NoError(err)
	var classesQueryRes assetnfttypes.QueryClassesResponse
	requireT.NoError(json.Unmarshal(queryOut, &classesQueryRes))
	requireT.Equal(
		moduleswasm.AssetnftClass{
			ID:          expectedClass.Id,
			Issuer:      expectedClass.Issuer,
			Name:        expectedClass.Name,
			Symbol:      expectedClass.Symbol,
			Description: expectedClass.Description,
			URI:         expectedClass.URI,
			URIHash:     expectedClass.URIHash,
			Data:        encodedData,
			Features:    expectedClass.Features,
			RoyaltyRate: expectedClass.RoyaltyRate,
		}, moduleswasm.AssetnftClass{
			ID:          classesQueryRes.Classes[0].Id,
			Issuer:      classesQueryRes.Classes[0].Issuer,
			Name:        classesQueryRes.Classes[0].Name,
			Symbol:      classesQueryRes.Classes[0].Symbol,
			Description: classesQueryRes.Classes[0].Description,
			URI:         classesQueryRes.Classes[0].URI,
			URIHash:     classesQueryRes.Classes[0].URIHash,
			Data:        encodedData,
			Features:    classesQueryRes.Classes[0].Features,
			RoyaltyRate: classesQueryRes.Classes[0].RoyaltyRate,
		},
	)

	// ********** Frozen **********

	freezePayload, err = json.Marshal(map[moduleswasm.NftMethod]moduleswasm.NftIDRequest{
		moduleswasm.NftMethodFreeze: {
			ID: mintNFTReq2.ID,
		},
	})
	requireT.NoError(err)

	_, err = chain.Wasm.ExecuteWASMContract(ctx, txf, admin, contractAddr, freezePayload, sdk.Coin{})
	requireT.NoError(err)

	frozenPayload, err := json.Marshal(map[moduleswasm.NftMethod]moduleswasm.NftIDRequest{
		moduleswasm.NftMethodFrozen: {
			ID: mintNFTReq2.ID,
		},
	})
	requireT.NoError(err)
	queryOut, err = chain.Wasm.QueryWASMContract(ctx, contractAddr, frozenPayload)
	requireT.NoError(err)
	var frozenQueryRes assetnfttypes.QueryFrozenResponse
	requireT.NoError(json.Unmarshal(queryOut, &frozenQueryRes))
	requireT.True(frozenQueryRes.Frozen)

	// ********** ClassFrozen **********

	classFreezePayload, err = json.Marshal(map[moduleswasm.NftMethod]moduleswasm.NftAccountRequest{
		moduleswasm.NftMethodClassFreeze: {
			Account: recipient.String(),
		},
	})
	requireT.NoError(err)

	_, err = chain.Wasm.ExecuteWASMContract(ctx, txf, admin, contractAddr, classFreezePayload, sdk.Coin{})
	requireT.NoError(err)

	classFrozenPayload, err := json.Marshal(map[moduleswasm.NftMethod]moduleswasm.NftAccountRequest{
		moduleswasm.NftMethodClassFrozen: {
			Account: recipient.String(),
		},
	})
	requireT.NoError(err)
	queryOut, err = chain.Wasm.QueryWASMContract(ctx, contractAddr, classFrozenPayload)
	requireT.NoError(err)
	var classFrozenQueryRes assetnfttypes.QueryClassFrozenResponse
	requireT.NoError(json.Unmarshal(queryOut, &classFrozenQueryRes))
	requireT.True(frozenQueryRes.Frozen)

	// ********** ClassFrozenAccounts **********

	classFreezePayload, err = json.Marshal(map[moduleswasm.NftMethod]moduleswasm.NftAccountRequest{
		moduleswasm.NftMethodClassFreeze: {
			Account: recipient.String(),
		},
	})
	requireT.NoError(err)

	_, err = chain.Wasm.ExecuteWASMContract(ctx, txf, admin, contractAddr, classFreezePayload, sdk.Coin{})
	requireT.NoError(err)

	classFrozenAccountsPayLoad, err := json.Marshal(map[moduleswasm.NftMethod]struct{}{
		moduleswasm.NftMethodClassFrozenAccounts: {},
	})
	requireT.NoError(err)
	queryOut, err = chain.Wasm.QueryWASMContract(ctx, contractAddr, classFrozenAccountsPayLoad)
	requireT.NoError(err)
	var classFrozenAccountsQueryRes assetnfttypes.QueryClassFrozenAccountsResponse
	requireT.NoError(json.Unmarshal(queryOut, &classFrozenAccountsQueryRes))
	requireT.Contains(classFrozenAccountsQueryRes.Accounts, recipient.String())

	// ********** Whitelisted **********

	whitelistedPayload, err := json.Marshal(map[moduleswasm.NftMethod]moduleswasm.NftIDWithAccountRequest{
		moduleswasm.NftMethodWhitelisted: {
			ID:      mintNFTReq2.ID,
			Account: recipient.String(),
		},
	})
	requireT.NoError(err)
	queryOut, err = chain.Wasm.QueryWASMContract(ctx, contractAddr, whitelistedPayload)
	requireT.NoError(err)
	var whitelistedQueryRes assetnfttypes.QueryWhitelistedResponse
	requireT.NoError(json.Unmarshal(queryOut, &whitelistedQueryRes))
	requireT.True(whitelistedQueryRes.Whitelisted)

	// ********** WhitelistedAccountsforNFT **********

	whitelistedAccountsForNFTPayload, err := json.Marshal(map[moduleswasm.NftMethod]moduleswasm.NftIDRequest{
		moduleswasm.NftMethodWhitelistedAccountsForNft: {
			ID: mintNFTReq2.ID,
		},
	})
	requireT.NoError(err)
	queryOut, err = chain.Wasm.QueryWASMContract(ctx, contractAddr, whitelistedAccountsForNFTPayload)
	requireT.NoError(err)
	var whitelistedAccountsForNFTQueryRes assetnfttypes.QueryWhitelistedAccountsForNFTResponse
	requireT.NoError(json.Unmarshal(queryOut, &whitelistedAccountsForNFTQueryRes))
	requireT.Equal(whitelistedAccountsForNFTQueryRes.Accounts[0], recipient.String())

	// ********** ClassWhitelistedAccounts **********

	addToClassWhitelistPayload, err = json.Marshal(map[moduleswasm.NftMethod]moduleswasm.NftAccountRequest{
		moduleswasm.NftMethodAddToClassWhitelist: {
			Account: recipient.String(),
		},
	})
	requireT.NoError(err)

	_, err = chain.Wasm.ExecuteWASMContract(ctx, txf, admin, contractAddr, addToClassWhitelistPayload, sdk.Coin{})
	requireT.NoError(err)

	classWhitelistedAccountsPayLoad, err := json.Marshal(map[moduleswasm.NftMethod]struct{}{
		moduleswasm.NftMethodClassWhitelistedAccounts: {},
	})
	requireT.NoError(err)
	queryOut, err = chain.Wasm.QueryWASMContract(ctx, contractAddr, classWhitelistedAccountsPayLoad)
	requireT.NoError(err)
	var classWhitelistedAccountsQueryRes assetnfttypes.QueryClassWhitelistedAccountsResponse
	requireT.NoError(json.Unmarshal(queryOut, &classWhitelistedAccountsQueryRes))
	requireT.Contains(classWhitelistedAccountsQueryRes.Accounts, recipient.String())

	// ********** BurntNFT **********

	burntNFTPayload, err := json.Marshal(map[moduleswasm.NftMethod]moduleswasm.BurntNftIDRequest{
		moduleswasm.NftMethodBurntNft: {
			NftID: "id-1",
		},
	})
	requireT.NoError(err)
	queryOut, err = chain.Wasm.QueryWASMContract(ctx, contractAddr, burntNFTPayload)
	requireT.NoError(err)
	var burntNFTQueryRes assetnfttypes.QueryBurntNFTResponse
	requireT.NoError(json.Unmarshal(queryOut, &burntNFTQueryRes))
	requireT.True(burntNFTQueryRes.Burnt)

	// ********** BurntNFTsInClass **********

	burntNFTsInClassPayload, err := json.Marshal(map[moduleswasm.NftMethod]struct{}{
		moduleswasm.NftMethodBurntNftInClass: {},
	})

	requireT.NoError(err)
	queryOut, err = chain.Wasm.QueryWASMContract(ctx, contractAddr, burntNFTsInClassPayload)
	requireT.NoError(err)
	var burntNFTsInClassQueryRes assetnfttypes.QueryBurntNFTsInClassResponse
	requireT.NoError(json.Unmarshal(queryOut, &burntNFTsInClassQueryRes))
	requireT.Equal([]string{"id-1"}, burntNFTsInClassQueryRes.NftIds)

	// ********** Balance **********

	balancePayload, err := json.Marshal(map[moduleswasm.NftMethod]moduleswasm.NftOwnerRequest{
		moduleswasm.NftMethodBalance: {
			Owner: recipient.String(),
		},
	})
	requireT.NoError(err)
	queryOut, err = chain.Wasm.QueryWASMContract(ctx, contractAddr, balancePayload)
	requireT.NoError(err)
	var balanceQueryRes nfttypes.QueryBalanceResponse
	requireT.NoError(json.Unmarshal(queryOut, &balanceQueryRes))
	requireT.Equal(uint64(1), balanceQueryRes.Amount)

	// ********** Owner **********

	ownerPayload, err := json.Marshal(map[moduleswasm.NftMethod]moduleswasm.NftIDRequest{
		moduleswasm.NftMethodOwner: {
			ID: mintNFTReq2.ID,
		},
	})
	requireT.NoError(err)
	queryOut, err = chain.Wasm.QueryWASMContract(ctx, contractAddr, ownerPayload)
	requireT.NoError(err)
	var ownerQueryRes nfttypes.QueryOwnerResponse
	requireT.NoError(json.Unmarshal(queryOut, &ownerQueryRes))
	requireT.Equal(recipient.String(), ownerQueryRes.Owner)

	// ********** Supply **********

	supplyPayload, err := json.Marshal(map[moduleswasm.NftMethod]struct{}{
		moduleswasm.NftMethodSupply: {},
	})
	requireT.NoError(err)
	queryOut, err = chain.Wasm.QueryWASMContract(ctx, contractAddr, supplyPayload)
	requireT.NoError(err)
	var supplyQueryRes nfttypes.QuerySupplyResponse
	requireT.NoError(json.Unmarshal(queryOut, &supplyQueryRes))
	requireT.Equal(uint64(1), supplyQueryRes.Amount)

	// ********** NFT **********

	nftPayload, err := json.Marshal(map[moduleswasm.NftMethod]moduleswasm.NftIDRequest{
		moduleswasm.NftMethodNFT: {
			ID: mintNFTReq2.ID,
		},
	})
	requireT.NoError(err)
	queryOut, err = chain.Wasm.QueryWASMContract(ctx, contractAddr, nftPayload)
	requireT.NoError(err)
	var nftQueryRes moduleswasm.NftRes
	requireT.NoError(json.Unmarshal(queryOut, &nftQueryRes))

	requireT.Equal(
		moduleswasm.NftItem{
			ClassID: classID,
			ID:      mintNFTReq2.ID,
			URI:     mintNFTReq2.URI,
			URIHash: mintNFTReq2.URIHash,
			Data:    encodedData,
		}, nftQueryRes.NFT,
	)

	// ********** NFTs **********

	nftsPayload, err := json.Marshal(map[moduleswasm.NftMethod]moduleswasm.NftOwnerRequest{
		moduleswasm.NftMethodNFTs: {
			Owner: recipient.String(),
		},
	})
	requireT.NoError(err)
	queryOut, err = chain.Wasm.QueryWASMContract(ctx, contractAddr, nftsPayload)
	requireT.NoError(err)
	var nftsQueryRes moduleswasm.NftsRes
	requireT.NoError(json.Unmarshal(queryOut, &nftsQueryRes))

	requireT.Equal(
		moduleswasm.NftItem{
			ClassID: classID,
			ID:      mintNFTReq2.ID,
			URI:     mintNFTReq2.URI,
			URIHash: mintNFTReq2.URIHash,
			Data:    encodedData,
		}, nftsQueryRes.NFTs[0],
	)

	// ********** Class **********

	nftClassPayload, err := json.Marshal(map[moduleswasm.NftMethod]struct{}{
		moduleswasm.NftMethodClassNFT: {},
	})
	requireT.NoError(err)
	queryOut, err = chain.Wasm.QueryWASMContract(ctx, contractAddr, nftClassPayload)
	requireT.NoError(err)
	var nftClassQueryRes moduleswasm.NftClassResponse
	requireT.NoError(json.Unmarshal(queryOut, &nftClassQueryRes))

	requireT.Equal(
		moduleswasm.NftClass{
			ID:          expectedClass.Id,
			Name:        expectedClass.Name,
			Symbol:      expectedClass.Symbol,
			Description: expectedClass.Description,
			URI:         expectedClass.URI,
			URIHash:     expectedClass.URIHash,
			Data:        encodedData,
		}, nftClassQueryRes.Class,
	)

	// ********** Classes **********

	nftClassesPayload, err := json.Marshal(map[moduleswasm.NftMethod]struct{}{
		moduleswasm.NftMethodClassesNFT: {},
	})
	requireT.NoError(err)
	queryOut, err = chain.Wasm.QueryWASMContract(ctx, contractAddr, nftClassesPayload)
	requireT.NoError(err)
	var nftClassesQueryRes moduleswasm.NftClassesResponse
	requireT.NoError(json.Unmarshal(queryOut, &nftClassesQueryRes))

	requireT.Contains(nftClassesQueryRes.Classes, moduleswasm.NftClass{
		ID:          expectedClass.Id,
		Name:        expectedClass.Name,
		Symbol:      expectedClass.Symbol,
		Description: expectedClass.Description,
		URI:         expectedClass.URI,
		URIHash:     expectedClass.URIHash,
		Data:        encodedData,
	})
}

// TestWASMContractInstantiationIsNotRejectedIfAccountExists verifies that smart contract instantiation
// is rejected if account exists.
func TestWASMContractInstantiationIsNotRejectedIfAccountExists(t *testing.T) {
	t.Parallel()

	requireT := require.New(t)
	ctx, chain := integrationtests.NewCoreumTestingContext(t)
	fundAmount := chain.NewCoin(sdkmath.NewInt(5000000000))
	adminAccount := chain.GenAccount()
	chain.Faucet.FundAccounts(ctx, t,
		integration.NewFundedAccount(adminAccount, fundAmount),
	)

	// Deploy smart contract.

	codeID, err := chain.Wasm.DeployWASMContract(
		ctx,
		chain.TxFactory().WithSimulateAndExecute(true),
		adminAccount,
		moduleswasm.BankSendWASM,
	)
	requireT.NoError(err)

	testCases := []struct {
		Name        string
		Amount      sdk.Coin
		AccountType string
		MsgFunc     func(adminAccount, contractAddress sdk.AccAddress, amount sdk.Coin) sdk.Msg
	}{
		{
			Name:        "BaseAccount",
			Amount:      chain.NewCoin(sdkmath.NewInt(500)),
			AccountType: "/cosmos.auth.v1beta1.BaseAccount",
			MsgFunc: func(adminAccount, contractAddress sdk.AccAddress, amount sdk.Coin) sdk.Msg {
				return &banktypes.MsgSend{
					FromAddress: adminAccount.String(),
					ToAddress:   contractAddress.String(),
					Amount:      sdk.NewCoins(amount),
				}
			},
		},
		{
			Name:        "DelayedVestingAccount",
			Amount:      chain.NewCoin(sdkmath.NewInt(600)),
			AccountType: "/cosmos.vesting.v1beta1.DelayedVestingAccount",
			MsgFunc: func(adminAccount, contractAddress sdk.AccAddress, amount sdk.Coin) sdk.Msg {
				return &vestingtypes.MsgCreateVestingAccount{
					FromAddress: adminAccount.String(),
					ToAddress:   contractAddress.String(),
					Amount:      sdk.NewCoins(amount),
					EndTime:     time.Now().Unix(),
					Delayed:     true,
				}
			},
		},
		{
			Name:        "ContinuousVestingAccount",
			Amount:      chain.NewCoin(sdkmath.NewInt(700)),
			AccountType: "/cosmos.vesting.v1beta1.ContinuousVestingAccount",
			MsgFunc: func(adminAccount, contractAddress sdk.AccAddress, amount sdk.Coin) sdk.Msg {
				return &vestingtypes.MsgCreateVestingAccount{
					FromAddress: adminAccount.String(),
					ToAddress:   contractAddress.String(),
					Amount:      sdk.NewCoins(amount),
					EndTime:     time.Now().Unix(),
				}
			},
		},
	}

	for _, tc := range testCases {
		tc := tc
		t.Run(tc.Name, func(t *testing.T) {
			t.Parallel()

			requireT := require.New(t)

			adminAccount := chain.GenAccount()
			chain.Faucet.FundAccounts(ctx, t,
				integration.NewFundedAccount(adminAccount, fundAmount),
			)

			salt, err := chain.Wasm.GenerateSalt()
			requireT.NoError(err)

			contractAddress, err := chain.Wasm.PredictWASMContractAddress(
				ctx,
				adminAccount,
				salt,
				codeID,
			)
			requireT.NoError(err)

			msg := tc.MsgFunc(adminAccount, contractAddress, tc.Amount)
			_, err = client.BroadcastTx(
				ctx,
				chain.ClientContext.WithFromAddress(adminAccount),
				chain.TxFactory().WithGas(chain.GasLimitByMsgs(msg)),
				msg,
			)
			requireT.NoError(err)

			testSmartContractAccount(
				ctx,
				t,
				chain,
				codeID,
				salt,
				contractAddress,
				adminAccount,
				tc.Amount,
				tc.AccountType,
			)
		})
	}
}

// TestVestingToWASMContract verifies that smart contract instantiated on top of vesting account
// receives funds correctly.
func TestVestingToWASMContract(t *testing.T) {
	t.Parallel()

	ctx, chain := integrationtests.NewCoreumTestingContext(t)
	admin := chain.GenAccount()
	recipient := chain.GenAccount()
	amount := chain.NewCoin(sdkmath.NewInt(500))

	requireT := require.New(t)
	chain.Faucet.FundAccounts(ctx, t,
		integration.NewFundedAccount(admin, chain.NewCoin(sdkmath.NewInt(5000000000))),
	)

	txf := chain.TxFactory().
		WithSimulateAndExecute(true)

	// Deploy smart contract.

	codeID, err := chain.Wasm.DeployWASMContract(
		ctx,
		txf,
		admin,
		moduleswasm.BankSendWASM,
	)
	requireT.NoError(err)

	// Predict the address of smart contract.

	salt, err := chain.Wasm.GenerateSalt()
	requireT.NoError(err)

	contract, err := chain.Wasm.PredictWASMContractAddress(
		ctx,
		admin,
		salt,
		codeID,
	)
	requireT.NoError(err)

	// Create vesting account using address of the smart contract.

	vestingDuration := 30 * time.Second
	createVestingAccMsg := &vestingtypes.MsgCreateVestingAccount{
		FromAddress: admin.String(),
		ToAddress:   contract.String(),
		Amount:      sdk.NewCoins(amount),
		EndTime:     time.Now().Add(vestingDuration).Unix(),
		Delayed:     true,
	}

	_, err = client.BroadcastTx(
		ctx,
		chain.ClientContext.WithFromAddress(admin),
		chain.TxFactory().WithGas(chain.GasLimitByMsgs(createVestingAccMsg)),
		createVestingAccMsg,
	)
	requireT.NoError(err)

	// Instantiate the smart contract.

	contractAddr, err := chain.Wasm.InstantiateWASMContract2(
		ctx,
		txf,
		admin,
		salt,
		integration.InstantiateConfig{
			CodeID:     codeID,
			AccessType: wasmtypes.AccessTypeUnspecified,
			Payload:    moduleswasm.EmptyPayload,
			Label:      "bank_send",
		},
	)
	requireT.NoError(err)

	// Check that this is still a vesting account.

	authClient := authtypes.NewQueryClient(chain.ClientContext)
	accountRes, err := authClient.Account(ctx, &authtypes.QueryAccountRequest{
		Address: contractAddr,
	})
	requireT.NoError(err)
	requireT.Equal("/cosmos.vesting.v1beta1.DelayedVestingAccount", accountRes.Account.TypeUrl)

	// Verify that funds hasn't been vested yet.

	_, err = chain.Wasm.ExecuteWASMContract(
		ctx,
		txf,
		admin,
		contractAddr,
		moduleswasm.BankSendExecuteWithdrawRequest(amount, recipient),
		sdk.Coin{})
	requireT.ErrorContains(err, "insufficient funds")

	// Await vesting time to unlock the vesting coins

	select {
	case <-ctx.Done():
		return
	case <-time.After(vestingDuration):
	}

	// Verify funds are there.

	bankClient := banktypes.NewQueryClient(chain.ClientContext)
	qres, err := bankClient.Balance(ctx, &banktypes.QueryBalanceRequest{
		Address: contractAddr,
		Denom:   amount.Denom,
	})
	requireT.NoError(err)
	requireT.Equal(amount.String(), qres.Balance.String())

	// Verify that funds has been vested.

	_, err = chain.Wasm.ExecuteWASMContract(
		ctx,
		txf,
		admin,
		contractAddr,
		moduleswasm.BankSendExecuteWithdrawRequest(amount, recipient),
		sdk.Coin{})
	requireT.NoError(err)
}

func testSmartContractAccount(
	ctx context.Context,
	t *testing.T,
	chain integration.CoreumChain,
	codeID uint64,
	salt []byte,
	contractAddress sdk.AccAddress,
	adminAccount sdk.AccAddress,
	expectedAmount sdk.Coin,
	expectedAccountType string,
) {
	requireT := require.New(t)
	clientCtx := chain.ClientContext
	txf := chain.TxFactory().
		WithSimulateAndExecute(true)
	bankClient := banktypes.NewQueryClient(chain.ClientContext)
	authClient := authtypes.NewQueryClient(chain.ClientContext)

	// Instantiate the smart contract.

	contractAddr, err := chain.Wasm.InstantiateWASMContract2(
		ctx,
		txf,
		adminAccount,
		salt,
		integration.InstantiateConfig{
			CodeID:     codeID,
			AccessType: wasmtypes.AccessTypeUnspecified,
			Payload:    moduleswasm.EmptyPayload,
			Label:      "bank_send",
		},
	)
	requireT.NoError(err)
	requireT.Equal(contractAddr, contractAddress.String())

	// Await next block to ensure that funds are vested (for vesting accounts).

	requireT.NoError(client.AwaitNextBlocks(ctx, clientCtx, 1))

	// Verify balance.

	qres, err := bankClient.Balance(ctx, &banktypes.QueryBalanceRequest{
		Address: contractAddr,
		Denom:   expectedAmount.Denom,
	})
	requireT.NoError(err)
	requireT.Equal(expectedAmount.String(), qres.Balance.String())

	// Verify account type.

	accountRes, err := authClient.Account(ctx, &authtypes.QueryAccountRequest{
		Address: contractAddr,
	})
	requireT.NoError(err)
	requireT.Equal(expectedAccountType, accountRes.Account.TypeUrl)
}<|MERGE_RESOLUTION|>--- conflicted
+++ resolved
@@ -1124,7 +1124,6 @@
 		Version:            assetfttypes.CurrentTokenVersion, // test should work with any token version
 		URI:                issuanceReq.URI,
 		URIHash:            issuanceReq.URIHash,
-		Admin:              contractAddr,
 	}
 
 	requireT.Equal(
@@ -1396,7 +1395,6 @@
 		},
 	)
 	requireT.NoError(err)
-<<<<<<< HEAD
 
 	denom := assetfttypes.BuildDenom(issuanceReq.Subunit, sdk.MustAccAddressFromBech32(contractAddr))
 
@@ -1422,274 +1420,261 @@
 		Version:            assetfttypes.CurrentTokenVersion, // test should work with any token version
 		URI:                issuanceReq.URI,
 		URIHash:            issuanceReq.URIHash,
-	}
-=======
+		Admin:              contractAddr,
+	}
+	requireT.Equal(
+		expectedToken, tokenRes.Token,
+	)
+
+	balanceRes, err := bankClient.Balance(ctx, &banktypes.QueryBalanceRequest{
+		Address: contractAddr,
+		Denom:   denom,
+	})
+	requireT.NoError(err)
+	requireT.Equal(issuanceReq.InitialAmount, balanceRes.Balance.Amount.String())
+
+	txf = txf.WithSimulateAndExecute(true)
+
+	// ********** Transactions **********
+
+	// ********** Mint **********
+
+	amountToMint := sdkmath.NewInt(500)
+	mintPayload, err := json.Marshal(map[ftMethod]amountBodyFTRequest{
+		ftMethodMint: {
+			Amount: amountToMint.String(),
+		},
+	})
+	requireT.NoError(err)
+
+	_, err = chain.Wasm.ExecuteWASMContract(ctx, txf, admin, contractAddr, mintPayload, sdk.Coin{})
+	requireT.NoError(err)
+
+	balanceRes, err = bankClient.Balance(ctx, &banktypes.QueryBalanceRequest{
+		Address: contractAddr,
+		Denom:   denom,
+	})
+	requireT.NoError(err)
+	newAmount := issuanceAmount.Add(amountToMint)
+	requireT.Equal(newAmount.String(), balanceRes.Balance.Amount.String())
+
+	// ********** Mint (sending to someone) **********
+
+	amountToMint = sdkmath.NewInt(100)
+	whitelistPayload, err := json.Marshal(map[ftMethod]accountAmountBodyFTRequest{
+		ftMethodSetWhitelistedLimit: {
+			Account: recipient2.String(),
+			Amount:  amountToMint.String(),
+		},
+	})
+	requireT.NoError(err)
+
+	_, err = chain.Wasm.ExecuteWASMContract(ctx, txf, admin, contractAddr, whitelistPayload, sdk.Coin{})
+	requireT.NoError(err)
+
+	mintPayload, err = json.Marshal(map[ftMethod]amountRecipientBodyFTRequest{
+		ftMethodMint: {
+			Amount:    amountToMint.String(),
+			Recipient: recipient2.String(),
+		},
+	})
+	requireT.NoError(err)
+
+	_, err = chain.Wasm.ExecuteWASMContract(ctx, txf, admin, contractAddr, mintPayload, sdk.Coin{})
+	requireT.NoError(err)
+
+	balanceRes, err = bankClient.Balance(ctx, &banktypes.QueryBalanceRequest{
+		Address: recipient2.String(),
+		Denom:   denom,
+	})
+	requireT.NoError(err)
+	requireT.Equal(amountToMint.String(), balanceRes.Balance.Amount.String())
+
+	// ********** Burn **********
+
+	amountToBurn := sdkmath.NewInt(100)
+	burnPayload, err := json.Marshal(map[ftMethod]amountBodyFTRequest{
+		ftMethodBurn: {
+			Amount: amountToBurn.String(),
+		},
+	})
+	requireT.NoError(err)
+
+	_, err = chain.Wasm.ExecuteWASMContract(ctx, txf, admin, contractAddr, burnPayload, sdk.Coin{})
+	requireT.NoError(err)
+
+	balanceRes, err = bankClient.Balance(ctx, &banktypes.QueryBalanceRequest{
+		Address: contractAddr,
+		Denom:   denom,
+	})
+	requireT.NoError(err)
+	newAmount = newAmount.Sub(amountToBurn)
+	requireT.Equal(newAmount.String(), balanceRes.Balance.Amount.String())
+
+	// ********** Freeze **********
+
+	amountToFreeze := sdkmath.NewInt(100)
+	freezePayload, err := json.Marshal(map[ftMethod]accountAmountBodyFTRequest{
+		ftMethodFreeze: {
+			Account: recipient1.String(),
+			Amount:  amountToFreeze.String(),
+		},
+	})
+	requireT.NoError(err)
+
+	_, err = chain.Wasm.ExecuteWASMContract(ctx, txf, admin, contractAddr, freezePayload, sdk.Coin{})
+	requireT.NoError(err)
+
+	frozenRes, err := ftClient.FrozenBalance(ctx, &assetfttypes.QueryFrozenBalanceRequest{
+		Account: recipient1.String(),
+		Denom:   denom,
+	})
+	requireT.NoError(err)
+	requireT.Equal(amountToFreeze.String(), frozenRes.Balance.Amount.String())
+
+	// ********** Unfreeze **********
+
+	amountToUnfreeze := sdkmath.NewInt(40)
+	unfreezePayload, err := json.Marshal(map[ftMethod]accountAmountBodyFTRequest{
+		ftMethodUnfreeze: {
+			Account: recipient1.String(),
+			Amount:  amountToUnfreeze.String(),
+		},
+	})
+	requireT.NoError(err)
+
+	_, err = chain.Wasm.ExecuteWASMContract(ctx, txf, admin, contractAddr, unfreezePayload, sdk.Coin{})
+	requireT.NoError(err)
+
+	frozenRes, err = ftClient.FrozenBalance(ctx, &assetfttypes.QueryFrozenBalanceRequest{
+		Account: recipient1.String(),
+		Denom:   denom,
+	})
+	requireT.NoError(err)
+	requireT.Equal(amountToFreeze.Sub(amountToUnfreeze).String(), frozenRes.Balance.Amount.String())
+
+	// ********** SetFrozen **********
+
+	amountToSetFrozen := sdkmath.NewInt(30)
+	setFrozenPayload, err := json.Marshal(map[ftMethod]accountAmountBodyFTRequest{
+		ftMethodSetFrozen: {
+			Account: recipient1.String(),
+			Amount:  amountToSetFrozen.String(),
+		},
+	})
+	requireT.NoError(err)
+
+	_, err = chain.Wasm.ExecuteWASMContract(ctx, txf, admin, contractAddr, setFrozenPayload, sdk.Coin{})
+	requireT.NoError(err)
+
+	frozenRes, err = ftClient.FrozenBalance(ctx, &assetfttypes.QueryFrozenBalanceRequest{
+		Account: recipient1.String(),
+		Denom:   denom,
+	})
+	requireT.NoError(err)
+	requireT.Equal(amountToSetFrozen.String(), frozenRes.Balance.Amount.String())
+
+	// ********** GloballyFreeze **********
+
+	globallyFreezePayload, err := json.Marshal(map[ftMethod]struct{}{
+		ftMethodGloballyFreeze: {},
+	})
+	requireT.NoError(err)
+
+	_, err = chain.Wasm.ExecuteWASMContract(ctx, txf, admin, contractAddr, globallyFreezePayload, sdk.Coin{})
+	requireT.NoError(err)
+
+	tokenRes, err = ftClient.Token(ctx, &assetfttypes.QueryTokenRequest{
+		Denom: denom,
+	})
+	requireT.NoError(err)
+	requireT.True(tokenRes.Token.GloballyFrozen)
+
+	// ********** GloballyUnfreeze **********
+
+	globallyUnfreezePayload, err := json.Marshal(map[ftMethod]struct{}{
+		ftMethodGloballyUnfreeze: {},
+	})
+	requireT.NoError(err)
+
+	_, err = chain.Wasm.ExecuteWASMContract(ctx, txf, admin, contractAddr, globallyUnfreezePayload, sdk.Coin{})
+	requireT.NoError(err)
+
+	tokenRes, err = ftClient.Token(ctx, &assetfttypes.QueryTokenRequest{
+		Denom: denom,
+	})
+	requireT.NoError(err)
+	requireT.False(tokenRes.Token.GloballyFrozen)
+
+	// ********** Whitelisting **********
+
+	amountToWhitelist := sdkmath.NewInt(100)
+	whitelistPayload, err = json.Marshal(map[ftMethod]accountAmountBodyFTRequest{
+		ftMethodSetWhitelistedLimit: {
+			Account: recipient1.String(),
+			Amount:  amountToWhitelist.String(),
+		},
+	})
+	requireT.NoError(err)
+
+	_, err = chain.Wasm.ExecuteWASMContract(ctx, txf, admin, contractAddr, whitelistPayload, sdk.Coin{})
+	requireT.NoError(err)
+
+	whitelistedRes, err := ftClient.WhitelistedBalance(ctx, &assetfttypes.QueryWhitelistedBalanceRequest{
+		Account: recipient1.String(),
+		Denom:   denom,
+	})
+	requireT.NoError(err)
+	requireT.Equal(amountToWhitelist.String(), whitelistedRes.Balance.Amount.String())
+
+	// ********** Query **********
+
+	// ********** Params **********
+
+	paramsPayLoad, err := json.Marshal(map[ftMethod]struct{}{
+		ftMethodParams: {},
+	})
+	requireT.NoError(err)
+	queryOut, err := chain.Wasm.QueryWASMContract(ctx, contractAddr, paramsPayLoad)
+	requireT.NoError(err)
+	var wasmParamsRes assetfttypes.QueryParamsResponse
+	requireT.NoError(json.Unmarshal(queryOut, &wasmParamsRes))
+	requireT.Equal(
+		chain.QueryAssetFTParams(ctx, t).IssueFee, wasmParamsRes.Params.IssueFee,
+	)
+
+	// ********** Token **********
+
+	tokenPayload, err := json.Marshal(map[ftMethod]struct{}{
+		ftMethodToken: {},
+	})
+	requireT.NoError(err)
+	queryOut, err = chain.Wasm.QueryWASMContract(ctx, contractAddr, tokenPayload)
+	requireT.NoError(err)
 	var wasmTokenRes assetfttypes.QueryTokenResponse
 	requireT.NoError(json.Unmarshal(queryOut, &wasmTokenRes))
 	wasmTokenRes.Token.Version = expectedToken.Version // test should work with any version
 	// TODO(masih): Remove this line, once WASM SDK is updated
 	wasmTokenRes.Token.Admin = wasmTokenRes.Token.Issuer
->>>>>>> d93b3be0
 	requireT.Equal(
-		expectedToken, tokenRes.Token,
-	)
-
-	balanceRes, err := bankClient.Balance(ctx, &banktypes.QueryBalanceRequest{
-		Address: contractAddr,
-		Denom:   denom,
-	})
-	requireT.NoError(err)
-	requireT.Equal(issuanceReq.InitialAmount, balanceRes.Balance.Amount.String())
-
-	txf = txf.WithSimulateAndExecute(true)
-
-	// ********** Transactions **********
-
-	// ********** Mint **********
-
-	amountToMint := sdkmath.NewInt(500)
-	mintPayload, err := json.Marshal(map[ftMethod]amountBodyFTRequest{
-		ftMethodMint: {
-			Amount: amountToMint.String(),
-		},
-	})
-	requireT.NoError(err)
-
-	_, err = chain.Wasm.ExecuteWASMContract(ctx, txf, admin, contractAddr, mintPayload, sdk.Coin{})
-	requireT.NoError(err)
-<<<<<<< HEAD
-=======
+		expectedToken, wasmTokenRes.Token,
+	)
+
+	// ********** Tokens **********
+
+	tokensPayload, err := json.Marshal(map[ftMethod]issuerBodyFTRequest{
+		ftMethodTokens: {
+			Issuer: contractAddr,
+		},
+	})
+	requireT.NoError(err)
+	queryOut, err = chain.Wasm.QueryWASMContract(ctx, contractAddr, tokensPayload)
+	requireT.NoError(err)
 	var wasmTokensRes assetfttypes.QueryTokensResponse
 	requireT.NoError(json.Unmarshal(queryOut, &wasmTokensRes))
 	wasmTokensRes.Tokens[0].Version = expectedToken.Version
 	// TODO(masih): Remove this line, once WASM SDK is updated
 	wasmTokensRes.Tokens[0].Admin = wasmTokensRes.Tokens[0].Issuer
-	requireT.Equal(
-		expectedToken, wasmTokensRes.Tokens[0],
-	)
->>>>>>> d93b3be0
-
-	balanceRes, err = bankClient.Balance(ctx, &banktypes.QueryBalanceRequest{
-		Address: contractAddr,
-		Denom:   denom,
-	})
-	requireT.NoError(err)
-	newAmount := issuanceAmount.Add(amountToMint)
-	requireT.Equal(newAmount.String(), balanceRes.Balance.Amount.String())
-
-	// ********** Mint (sending to someone) **********
-
-	amountToMint = sdkmath.NewInt(100)
-	whitelistPayload, err := json.Marshal(map[ftMethod]accountAmountBodyFTRequest{
-		ftMethodSetWhitelistedLimit: {
-			Account: recipient2.String(),
-			Amount:  amountToMint.String(),
-		},
-	})
-	requireT.NoError(err)
-
-	_, err = chain.Wasm.ExecuteWASMContract(ctx, txf, admin, contractAddr, whitelistPayload, sdk.Coin{})
-	requireT.NoError(err)
-
-	mintPayload, err = json.Marshal(map[ftMethod]amountRecipientBodyFTRequest{
-		ftMethodMint: {
-			Amount:    amountToMint.String(),
-			Recipient: recipient2.String(),
-		},
-	})
-	requireT.NoError(err)
-
-	_, err = chain.Wasm.ExecuteWASMContract(ctx, txf, admin, contractAddr, mintPayload, sdk.Coin{})
-	requireT.NoError(err)
-
-	balanceRes, err = bankClient.Balance(ctx, &banktypes.QueryBalanceRequest{
-		Address: recipient2.String(),
-		Denom:   denom,
-	})
-	requireT.NoError(err)
-	requireT.Equal(amountToMint.String(), balanceRes.Balance.Amount.String())
-
-	// ********** Burn **********
-
-	amountToBurn := sdkmath.NewInt(100)
-	burnPayload, err := json.Marshal(map[ftMethod]amountBodyFTRequest{
-		ftMethodBurn: {
-			Amount: amountToBurn.String(),
-		},
-	})
-	requireT.NoError(err)
-
-	_, err = chain.Wasm.ExecuteWASMContract(ctx, txf, admin, contractAddr, burnPayload, sdk.Coin{})
-	requireT.NoError(err)
-
-	balanceRes, err = bankClient.Balance(ctx, &banktypes.QueryBalanceRequest{
-		Address: contractAddr,
-		Denom:   denom,
-	})
-	requireT.NoError(err)
-	newAmount = newAmount.Sub(amountToBurn)
-	requireT.Equal(newAmount.String(), balanceRes.Balance.Amount.String())
-
-	// ********** Freeze **********
-
-	amountToFreeze := sdkmath.NewInt(100)
-	freezePayload, err := json.Marshal(map[ftMethod]accountAmountBodyFTRequest{
-		ftMethodFreeze: {
-			Account: recipient1.String(),
-			Amount:  amountToFreeze.String(),
-		},
-	})
-	requireT.NoError(err)
-
-	_, err = chain.Wasm.ExecuteWASMContract(ctx, txf, admin, contractAddr, freezePayload, sdk.Coin{})
-	requireT.NoError(err)
-
-	frozenRes, err := ftClient.FrozenBalance(ctx, &assetfttypes.QueryFrozenBalanceRequest{
-		Account: recipient1.String(),
-		Denom:   denom,
-	})
-	requireT.NoError(err)
-	requireT.Equal(amountToFreeze.String(), frozenRes.Balance.Amount.String())
-
-	// ********** Unfreeze **********
-
-	amountToUnfreeze := sdkmath.NewInt(40)
-	unfreezePayload, err := json.Marshal(map[ftMethod]accountAmountBodyFTRequest{
-		ftMethodUnfreeze: {
-			Account: recipient1.String(),
-			Amount:  amountToUnfreeze.String(),
-		},
-	})
-	requireT.NoError(err)
-
-	_, err = chain.Wasm.ExecuteWASMContract(ctx, txf, admin, contractAddr, unfreezePayload, sdk.Coin{})
-	requireT.NoError(err)
-
-	frozenRes, err = ftClient.FrozenBalance(ctx, &assetfttypes.QueryFrozenBalanceRequest{
-		Account: recipient1.String(),
-		Denom:   denom,
-	})
-	requireT.NoError(err)
-	requireT.Equal(amountToFreeze.Sub(amountToUnfreeze).String(), frozenRes.Balance.Amount.String())
-
-	// ********** SetFrozen **********
-
-	amountToSetFrozen := sdkmath.NewInt(30)
-	setFrozenPayload, err := json.Marshal(map[ftMethod]accountAmountBodyFTRequest{
-		ftMethodSetFrozen: {
-			Account: recipient1.String(),
-			Amount:  amountToSetFrozen.String(),
-		},
-	})
-	requireT.NoError(err)
-
-	_, err = chain.Wasm.ExecuteWASMContract(ctx, txf, admin, contractAddr, setFrozenPayload, sdk.Coin{})
-	requireT.NoError(err)
-
-	frozenRes, err = ftClient.FrozenBalance(ctx, &assetfttypes.QueryFrozenBalanceRequest{
-		Account: recipient1.String(),
-		Denom:   denom,
-	})
-	requireT.NoError(err)
-	requireT.Equal(amountToSetFrozen.String(), frozenRes.Balance.Amount.String())
-
-	// ********** GloballyFreeze **********
-
-	globallyFreezePayload, err := json.Marshal(map[ftMethod]struct{}{
-		ftMethodGloballyFreeze: {},
-	})
-	requireT.NoError(err)
-
-	_, err = chain.Wasm.ExecuteWASMContract(ctx, txf, admin, contractAddr, globallyFreezePayload, sdk.Coin{})
-	requireT.NoError(err)
-
-	tokenRes, err = ftClient.Token(ctx, &assetfttypes.QueryTokenRequest{
-		Denom: denom,
-	})
-	requireT.NoError(err)
-	requireT.True(tokenRes.Token.GloballyFrozen)
-
-	// ********** GloballyUnfreeze **********
-
-	globallyUnfreezePayload, err := json.Marshal(map[ftMethod]struct{}{
-		ftMethodGloballyUnfreeze: {},
-	})
-	requireT.NoError(err)
-
-	_, err = chain.Wasm.ExecuteWASMContract(ctx, txf, admin, contractAddr, globallyUnfreezePayload, sdk.Coin{})
-	requireT.NoError(err)
-
-	tokenRes, err = ftClient.Token(ctx, &assetfttypes.QueryTokenRequest{
-		Denom: denom,
-	})
-	requireT.NoError(err)
-	requireT.False(tokenRes.Token.GloballyFrozen)
-
-	// ********** Whitelisting **********
-
-	amountToWhitelist := sdkmath.NewInt(100)
-	whitelistPayload, err = json.Marshal(map[ftMethod]accountAmountBodyFTRequest{
-		ftMethodSetWhitelistedLimit: {
-			Account: recipient1.String(),
-			Amount:  amountToWhitelist.String(),
-		},
-	})
-	requireT.NoError(err)
-
-	_, err = chain.Wasm.ExecuteWASMContract(ctx, txf, admin, contractAddr, whitelistPayload, sdk.Coin{})
-	requireT.NoError(err)
-
-	whitelistedRes, err := ftClient.WhitelistedBalance(ctx, &assetfttypes.QueryWhitelistedBalanceRequest{
-		Account: recipient1.String(),
-		Denom:   denom,
-	})
-	requireT.NoError(err)
-	requireT.Equal(amountToWhitelist.String(), whitelistedRes.Balance.Amount.String())
-
-	// ********** Query **********
-
-	// ********** Params **********
-
-	paramsPayLoad, err := json.Marshal(map[ftMethod]struct{}{
-		ftMethodParams: {},
-	})
-	requireT.NoError(err)
-	queryOut, err := chain.Wasm.QueryWASMContract(ctx, contractAddr, paramsPayLoad)
-	requireT.NoError(err)
-	var wasmParamsRes assetfttypes.QueryParamsResponse
-	requireT.NoError(json.Unmarshal(queryOut, &wasmParamsRes))
-	requireT.Equal(
-		chain.QueryAssetFTParams(ctx, t).IssueFee, wasmParamsRes.Params.IssueFee,
-	)
-
-	// ********** Token **********
-
-	tokenPayload, err := json.Marshal(map[ftMethod]struct{}{
-		ftMethodToken: {},
-	})
-	requireT.NoError(err)
-	queryOut, err = chain.Wasm.QueryWASMContract(ctx, contractAddr, tokenPayload)
-	requireT.NoError(err)
-	var wasmTokenRes assetfttypes.QueryTokenResponse
-	requireT.NoError(json.Unmarshal(queryOut, &wasmTokenRes))
-	wasmTokenRes.Token.Version = expectedToken.Version // test should work with any version
-	requireT.Equal(
-		expectedToken, wasmTokenRes.Token,
-	)
-
-	// ********** Tokens **********
-
-	tokensPayload, err := json.Marshal(map[ftMethod]issuerBodyFTRequest{
-		ftMethodTokens: {
-			Issuer: contractAddr,
-		},
-	})
-	requireT.NoError(err)
-	queryOut, err = chain.Wasm.QueryWASMContract(ctx, contractAddr, tokensPayload)
-	requireT.NoError(err)
-	var wasmTokensRes assetfttypes.QueryTokensResponse
-	requireT.NoError(json.Unmarshal(queryOut, &wasmTokensRes))
-	wasmTokensRes.Tokens[0].Version = expectedToken.Version
 	requireT.Equal(
 		expectedToken, wasmTokensRes.Tokens[0],
 	)
