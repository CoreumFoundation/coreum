--- conflicted
+++ resolved
@@ -410,12 +410,6 @@
 	assertT.Greater(gasUsedAfterUnpinning, gasUsedAfterPinning)
 }
 
-<<<<<<< HEAD
-// TestWASMFungibleTokenInContract verifies that smart contract is able to execute all fungible token message and core queries.
-//
-//nolint:nosnakecase
-func TestWASMFungibleTokenInContract(t *testing.T) {
-=======
 // TestUpdateAndClearAdminOfContract runs MsgUpdateAdmin and MsgClearAdmin tx types.
 func TestUpdateAndClearAdminOfContract(t *testing.T) {
 	t.Parallel()
@@ -510,7 +504,10 @@
 
 // TestWASMIssueFungibleTokenInContract verifies that smart contract is able to issue fungible token.
 func TestWASMIssueFungibleTokenInContract(t *testing.T) {
->>>>>>> 27518679
+// TestWASMFungibleTokenInContract verifies that smart contract is able to execute all fungible token message and core queries.
+//
+//nolint:nosnakecase
+func TestWASMFungibleTokenInContract(t *testing.T) {
 	t.Parallel()
 
 	ctx, chain := integrationtests.NewTestingContext(t)
@@ -636,7 +633,6 @@
 	})
 	requireT.NoError(err)
 
-<<<<<<< HEAD
 	txf = txf.WithSimulateAndExecute(true)
 	_, err = executeWASMContract(ctx, clientCtx, txf, contractAddr, burnPayload, sdk.Coin{})
 	requireT.NoError(err)
@@ -644,39 +640,6 @@
 	balanceRes, err = bankClient.Balance(ctx, &banktypes.QueryBalanceRequest{
 		Address: contractAddr,
 		Denom:   denom,
-=======
-	assertT := assert.New(t)
-	assertT.Equal(initialAmount.String(), balance.Balances.AmountOf(denom1).String())
-	assertT.Equal(initialAmount.String(), balance.Balances.AmountOf(denom2).String())
-
-	ft, err := ftClient.Token(ctx, &assetfttypes.QueryTokenRequest{Denom: denom1})
-	requireT.NoError(err)
-	requireT.EqualValues(assetfttypes.Token{
-		Denom:              denom1,
-		Issuer:             contractAddr,
-		Symbol:             symbol + "1",
-		Subunit:            subunit1,
-		Precision:          precision,
-		BurnRate:           sdk.NewDec(0),
-		SendCommissionRate: sdk.NewDec(0),
-	}, ft.GetToken())
-
-	ft, err = ftClient.Token(ctx, &assetfttypes.QueryTokenRequest{Denom: denom2})
-	requireT.NoError(err)
-	requireT.EqualValues(assetfttypes.Token{
-		Denom:              denom2,
-		Issuer:             contractAddr,
-		Symbol:             symbol + "2",
-		Subunit:            subunit2,
-		Precision:          precision,
-		BurnRate:           sdk.NewDec(0),
-		SendCommissionRate: sdk.NewDec(0),
-	}, ft.GetToken())
-
-	// check the counter
-	getCountPayload, err := json.Marshal(map[fungibleTokenMethod]struct{}{
-		ftGetCount: {},
->>>>>>> 27518679
 	})
 	requireT.NoError(err)
 	newAmount = newAmount.Sub(amountToBurn)
