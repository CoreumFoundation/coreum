//go:build integrationtests

package modules

import (
	"context"
	"encoding/json"
	"testing"
	"time"

	sdkmath "cosmossdk.io/math"
	wasmtypes "github.com/CosmWasm/wasmd/x/wasm/types"
	codectypes "github.com/cosmos/cosmos-sdk/codec/types"
	sdk "github.com/cosmos/cosmos-sdk/types"
	cosmoserrors "github.com/cosmos/cosmos-sdk/types/errors"
	authtypes "github.com/cosmos/cosmos-sdk/x/auth/types"
	authztypes "github.com/cosmos/cosmos-sdk/x/authz"
	banktypes "github.com/cosmos/cosmos-sdk/x/bank/types"
	govtypes "github.com/cosmos/cosmos-sdk/x/gov/types"
	govtypesv1 "github.com/cosmos/cosmos-sdk/x/gov/types/v1"
	"github.com/samber/lo"
	"github.com/stretchr/testify/assert"
	"github.com/stretchr/testify/require"

	integrationtests "github.com/CoreumFoundation/coreum/v3/integration-tests"
	moduleswasm "github.com/CoreumFoundation/coreum/v3/integration-tests/contracts/modules"
	"github.com/CoreumFoundation/coreum/v3/pkg/client"
	"github.com/CoreumFoundation/coreum/v3/testutil/event"
	"github.com/CoreumFoundation/coreum/v3/testutil/integration"
	assetfttypes "github.com/CoreumFoundation/coreum/v3/x/asset/ft/types"
)

// TestAssetFTQueryParams queries parameters of asset/ft module.
func TestAssetFTQueryParams(t *testing.T) {
	t.Parallel()

	ctx, chain := integrationtests.NewCoreumTestingContext(t)
	issueFee := chain.QueryAssetFTParams(ctx, t).IssueFee

	assert.True(t, issueFee.Amount.GT(sdkmath.ZeroInt()))
	assert.Equal(t, chain.ChainSettings.Denom, issueFee.Denom)
}

// TestAssetFTIssue tests issue functionality of fungible tokens.
func TestAssetFTIssue(t *testing.T) {
	t.Parallel()

	ctx, chain := integrationtests.NewCoreumTestingContext(t)

	requireT := require.New(t)
	issuer := chain.GenAccount()

	chain.FundAccountWithOptions(ctx, t, issuer, integration.BalancesOptions{
		Messages: []sdk.Msg{
			&assetfttypes.MsgIssue{},
		},
		Amount: chain.QueryAssetFTParams(ctx, t).IssueFee.Amount,
	})

	issueMsg := &assetfttypes.MsgIssue{
		Issuer:        issuer.String(),
		Symbol:        "ABC",
		Subunit:       "uabc",
		Precision:     6,
		Description:   "ABC Description",
		InitialAmount: sdkmath.NewInt(1000),
		Features:      []assetfttypes.Feature{},
		URI:           "https://my-class-meta.invalid/1",
		URIHash:       "content-hash",
	}

	res, err := client.BroadcastTx(
		ctx,
		chain.ClientContext.WithFromAddress(issuer),
		chain.TxFactory().WithGas(chain.GasLimitByMsgs(issueMsg)),
		issueMsg,
	)

	requireT.NoError(err)

	// verify issue fee was burnt
	burntStr, err := event.FindStringEventAttribute(res.Events, banktypes.EventTypeCoinBurn, sdk.AttributeKeyAmount)
	requireT.NoError(err)
	requireT.Equal(chain.QueryAssetFTParams(ctx, t).IssueFee.String(), burntStr)

	// check that balance is 0 meaning issue fee was taken

	bankClient := banktypes.NewQueryClient(chain.ClientContext)
	resp, err := bankClient.Balance(ctx, &banktypes.QueryBalanceRequest{
		Address: issuer.String(),
		Denom:   chain.ChainSettings.Denom,
	})
	requireT.NoError(err)
	requireT.Equal(chain.NewCoin(sdkmath.ZeroInt()).String(), resp.Balance.String())
}

// TestAssetFTIssueInvalidFeatures tests issue functionality of fungible tokens with invalid features.
func TestAssetFTIssueInvalidFeatures(t *testing.T) {
	t.Parallel()

	ctx, chain := integrationtests.NewCoreumTestingContext(t)

	requireT := require.New(t)
	issuer := chain.GenAccount()

	chain.FundAccountWithOptions(ctx, t, issuer, integration.BalancesOptions{
		Messages: []sdk.Msg{
			&assetfttypes.MsgIssue{},
			&assetfttypes.MsgIssue{},
		},
		Amount: chain.QueryAssetFTParams(ctx, t).IssueFee.Amount,
	})

	issueMsg := &assetfttypes.MsgIssue{
		Issuer:        issuer.String(),
		Symbol:        "ABC",
		Subunit:       "uabc",
		Precision:     6,
		Description:   "ABC Description",
		InitialAmount: sdkmath.NewInt(1000),
		Features: []assetfttypes.Feature{
			assetfttypes.Feature_ibc,
			100,
			assetfttypes.Feature_minting,
			assetfttypes.Feature_burning,
		},
	}

	_, err := client.BroadcastTx(
		ctx,
		chain.ClientContext.WithFromAddress(issuer),
		chain.TxFactory().WithGas(chain.GasLimitByMsgs(issueMsg)),
		issueMsg,
	)

	requireT.ErrorContains(err, "non-existing feature provided")

	issueMsg = &assetfttypes.MsgIssue{
		Issuer:        issuer.String(),
		Symbol:        "ABC",
		Subunit:       "uabc",
		Precision:     6,
		Description:   "ABC Description",
		InitialAmount: sdkmath.NewInt(1000),
		Features: []assetfttypes.Feature{
			assetfttypes.Feature_minting,
			assetfttypes.Feature_ibc,
			assetfttypes.Feature_whitelisting,
			assetfttypes.Feature_ibc,
		},
	}

	_, err = client.BroadcastTx(
		ctx,
		chain.ClientContext.WithFromAddress(issuer),
		chain.TxFactory().WithGas(chain.GasLimitByMsgs(issueMsg)),
		issueMsg,
	)

	requireT.ErrorContains(err, "duplicated features in the features list")
}

// TestAssetFTIssueFeeProposal tests proposal upgrading issue fee.
func TestAssetFTIssueFeeProposal(t *testing.T) {
	// This test can't be run together with other tests because it affects balances due to unexpected issue fee.
	// That's why t.Parallel() is not here.

	ctx, chain := integrationtests.NewCoreumTestingContext(t)
	requireT := require.New(t)
	origParams := chain.QueryAssetFTParams(ctx, t)
	newParams := origParams
	newParams.IssueFee.Amount = sdk.ZeroInt()
	chain.Governance.ProposalFromMsgAndVote(
		ctx, t, nil,
		"-", "-", "-", govtypesv1.OptionYes,
		&assetfttypes.MsgUpdateParams{
			Params:    newParams,
			Authority: authtypes.NewModuleAddress(govtypes.ModuleName).String(),
		},
	)

	issuer := chain.GenAccount()
	chain.FundAccountWithOptions(ctx, t, issuer, integration.BalancesOptions{
		Messages: []sdk.Msg{
			&assetfttypes.MsgIssue{},
		},
	})

	// Issue token
	issueMsg := &assetfttypes.MsgIssue{
		Issuer:        issuer.String(),
		Symbol:        "ABC",
		Subunit:       "uabc",
		Precision:     6,
		Description:   "ABC Description",
		InitialAmount: sdkmath.NewInt(1000),
		Features:      []assetfttypes.Feature{},
	}

	_, err := client.BroadcastTx(
		ctx,
		chain.ClientContext.WithFromAddress(issuer),
		chain.TxFactory().WithGas(chain.GasLimitByMsgs(issueMsg)),
		issueMsg,
	)

	requireT.NoError(err)

	// Revert to original issue fee
	chain.Governance.ProposalFromMsgAndVote(
		ctx, t, nil,
		"-", "-", "-", govtypesv1.OptionYes,
		&assetfttypes.MsgUpdateParams{
			Params:    origParams,
			Authority: authtypes.NewModuleAddress(govtypes.ModuleName).String(),
		},
	)
}

// TestAssetIssueAndQueryTokens checks that tokens query works as expected.
func TestAssetIssueAndQueryTokens(t *testing.T) {
	t.Parallel()

	ctx, chain := integrationtests.NewCoreumTestingContext(t)

	requireT := require.New(t)
	clientCtx := chain.ClientContext

	ftClient := assetfttypes.NewQueryClient(clientCtx)

	issueFee := chain.QueryAssetFTParams(ctx, t).IssueFee.Amount

	issuer1 := chain.GenAccount()
	chain.FundAccountWithOptions(ctx, t, issuer1, integration.BalancesOptions{
		Messages: []sdk.Msg{&assetfttypes.MsgIssue{}},
		Amount:   issueFee,
	})

	issuer2 := chain.GenAccount()
	chain.FundAccountWithOptions(ctx, t, issuer2, integration.BalancesOptions{
		Messages: []sdk.Msg{&assetfttypes.MsgIssue{}},
		Amount:   issueFee,
	})

	// issue the new fungible token form issuer1
	msg1 := &assetfttypes.MsgIssue{
		Issuer:             issuer1.String(),
		Symbol:             "WBTC",
		Subunit:            "wsatoshi",
		Precision:          8,
		Description:        "Wrapped BTC",
		InitialAmount:      sdkmath.NewInt(777),
		BurnRate:           sdk.NewDec(0),
		SendCommissionRate: sdk.NewDec(0),
<<<<<<< HEAD
		Features: []assetfttypes.Feature{
			assetfttypes.Feature_disallowing_smart_contracts,
		},
=======
		URI:                "https://my-class-meta.invalid/1",
		URIHash:            "content-hash",
>>>>>>> 42f9ced0
	}

	_, err := client.BroadcastTx(
		ctx,
		chain.ClientContext.WithFromAddress(issuer1),
		chain.TxFactory().WithGas(chain.GasLimitByMsgs(msg1)),
		msg1,
	)
	require.NoError(t, err)

	// issue the new fungible token form issuer2
	msg2 := msg1
	msg2.Issuer = issuer2.String()
	_, err = client.BroadcastTx(
		ctx,
		chain.ClientContext.WithFromAddress(issuer2),
		chain.TxFactory().WithGas(chain.GasLimitByMsgs(msg2)),
		msg1,
	)

	require.NoError(t, err)

	// query for the tokens
	gotToken, err := ftClient.Tokens(ctx, &assetfttypes.QueryTokensRequest{
		Issuer: issuer1.String(),
	})
	requireT.NoError(err)

	denom := assetfttypes.BuildDenom(msg1.Subunit, issuer1)
	requireT.Equal(1, len(gotToken.Tokens))
	requireT.Equal(assetfttypes.Token{
		Denom:              denom,
		Issuer:             issuer1.String(),
		Symbol:             msg1.Symbol,
		Subunit:            msg1.Subunit,
		Precision:          msg1.Precision,
		Description:        msg1.Description,
		BurnRate:           msg1.BurnRate,
		SendCommissionRate: msg1.SendCommissionRate,
		Version:            gotToken.Tokens[0].Version, // test should work with all versions
<<<<<<< HEAD
		Features: []assetfttypes.Feature{
			assetfttypes.Feature_disallowing_smart_contracts,
		},
=======
		URI:                msg1.URI,
		URIHash:            msg1.URIHash,
>>>>>>> 42f9ced0
	}, gotToken.Tokens[0])
}

// TestBalanceQuery tests balance query.
func TestBalanceQuery(t *testing.T) {
	t.Parallel()

	ctx, chain := integrationtests.NewCoreumTestingContext(t)

	assertT := assert.New(t)

	issueFee := chain.QueryAssetFTParams(ctx, t).IssueFee.Amount

	issuer := chain.GenAccount()
	recipient := chain.GenAccount()

	chain.FundAccountWithOptions(ctx, t, issuer, integration.BalancesOptions{
		Messages: []sdk.Msg{
			&assetfttypes.MsgIssue{},
			&assetfttypes.MsgSetWhitelistedLimit{},
			&assetfttypes.MsgFreeze{},
			&assetfttypes.MsgGloballyFreeze{},
			&banktypes.MsgSend{},
		},
		Amount: issueFee,
	})

	// issue the new fungible token form issuer
	msgIssue := &assetfttypes.MsgIssue{
		Issuer:             issuer.String(),
		Symbol:             "WBTC",
		Subunit:            "wsatoshi",
		Precision:          8,
		Description:        "Wrapped BTC",
		InitialAmount:      sdkmath.NewInt(200),
		BurnRate:           sdk.NewDec(0),
		SendCommissionRate: sdk.NewDec(0),
		Features:           []assetfttypes.Feature{assetfttypes.Feature_freezing, assetfttypes.Feature_whitelisting},
	}
	_, err := client.BroadcastTx(
		ctx,
		chain.ClientContext.WithFromAddress(issuer),
		chain.TxFactory().WithGas(chain.GasLimitByMsgs(msgIssue)),
		msgIssue,
	)
	require.NoError(t, err)

	denom := assetfttypes.BuildDenom(msgIssue.Subunit, issuer)
	whitelistedCoin := sdk.NewInt64Coin(denom, 30)
	frozenCoin := sdk.NewInt64Coin(denom, 20)
	sendCoin := sdk.NewInt64Coin(denom, 10)

	msgWhitelist := &assetfttypes.MsgSetWhitelistedLimit{
		Sender:  issuer.String(),
		Account: recipient.String(),
		Coin:    whitelistedCoin,
	}
	_, err = client.BroadcastTx(
		ctx,
		chain.ClientContext.WithFromAddress(issuer),
		chain.TxFactory().WithGas(chain.GasLimitByMsgs(msgWhitelist)),
		msgWhitelist,
	)
	require.NoError(t, err)

	msgFreeze := &assetfttypes.MsgFreeze{
		Sender:  issuer.String(),
		Account: recipient.String(),
		Coin:    frozenCoin,
	}
	_, err = client.BroadcastTx(
		ctx,
		chain.ClientContext.WithFromAddress(issuer),
		chain.TxFactory().WithGas(chain.GasLimitByMsgs(msgFreeze)),
		msgFreeze,
	)
	require.NoError(t, err)

	msgSend := &banktypes.MsgSend{
		FromAddress: issuer.String(),
		ToAddress:   recipient.String(),
		Amount:      sdk.NewCoins(sendCoin),
	}
	_, err = client.BroadcastTx(
		ctx,
		chain.ClientContext.WithFromAddress(issuer),
		chain.TxFactory().WithGas(chain.GasLimitByMsgs(msgSend)),
		msgSend,
	)
	require.NoError(t, err)

	ftClient := assetfttypes.NewQueryClient(chain.ClientContext)
	resp, err := ftClient.Balance(ctx, &assetfttypes.QueryBalanceRequest{
		Account: recipient.String(),
		Denom:   denom,
	})
	require.NoError(t, err)

	assertT.Equal(whitelistedCoin.Amount.String(), resp.Whitelisted.String())
	assertT.Equal(frozenCoin.Amount.String(), resp.Frozen.String())
	assertT.Equal(sendCoin.Amount.String(), resp.Balance.String())
	assertT.Equal("0", resp.Locked.String())

	// freeze globally now

	msgGloballyFreeze := &assetfttypes.MsgGloballyFreeze{
		Sender: issuer.String(),
		Denom:  denom,
	}
	_, err = client.BroadcastTx(
		ctx,
		chain.ClientContext.WithFromAddress(issuer),
		chain.TxFactory().WithGas(chain.GasLimitByMsgs(msgGloballyFreeze)),
		msgGloballyFreeze,
	)
	require.NoError(t, err)

	resp, err = ftClient.Balance(ctx, &assetfttypes.QueryBalanceRequest{
		Account: recipient.String(),
		Denom:   denom,
	})
	require.NoError(t, err)

	bankClient := banktypes.NewQueryClient(chain.ClientContext)
	recipientBalanceRes, err := bankClient.Balance(ctx, &banktypes.QueryBalanceRequest{
		Address: recipient.String(),
		Denom:   denom,
	})
	require.NoError(t, err)

	assertT.Equal(whitelistedCoin.Amount.String(), resp.Whitelisted.String())
	assertT.Equal(recipientBalanceRes.Balance.Amount.String(), resp.Frozen.String())
	assertT.Equal(sendCoin.Amount.String(), resp.Balance.String())
	assertT.Equal("0", resp.Locked.String())
}

func TestSpendableBalanceQuery(t *testing.T) {
	t.Parallel()

	ctx, chain := integrationtests.NewCoreumTestingContext(t)

	requireT := require.New(t)
	bankClient := banktypes.NewQueryClient(chain.ClientContext)

	issueFee := chain.QueryAssetFTParams(ctx, t).IssueFee.Amount

	issuer := chain.GenAccount()
	recipient1 := chain.GenAccount()

	chain.FundAccountWithOptions(ctx, t, issuer, integration.BalancesOptions{
		Messages: []sdk.Msg{
			&assetfttypes.MsgIssue{},
			&assetfttypes.MsgIssue{},
			&banktypes.MsgSend{},
			&banktypes.MsgSend{},
			&assetfttypes.MsgFreeze{},
			&assetfttypes.MsgFreeze{},
			&assetfttypes.MsgGloballyFreeze{},
		},
		Amount: issueFee.MulRaw(2),
	})

	// issue the new fungible token form issuer
	msgIssue := &assetfttypes.MsgIssue{
		Issuer:             issuer.String(),
		Symbol:             "WBTC",
		Subunit:            "wsatoshi",
		Precision:          8,
		InitialAmount:      sdkmath.NewInt(200),
		BurnRate:           sdk.NewDec(0),
		SendCommissionRate: sdk.NewDec(0),
		Features:           []assetfttypes.Feature{assetfttypes.Feature_freezing},
	}
	_, err := client.BroadcastTx(
		ctx,
		chain.ClientContext.WithFromAddress(issuer),
		chain.TxFactory().WithGas(chain.GasLimitByMsgs(msgIssue)),
		msgIssue,
	)
	requireT.NoError(err)

	denom1 := assetfttypes.BuildDenom(msgIssue.Subunit, issuer)
	frozenCoin1 := sdk.NewInt64Coin(denom1, 20)
	sendCoin1 := sdk.NewInt64Coin(denom1, 100)

	msgSend := &banktypes.MsgSend{
		FromAddress: issuer.String(),
		ToAddress:   recipient1.String(),
		Amount:      sdk.NewCoins(sendCoin1),
	}
	_, err = client.BroadcastTx(
		ctx,
		chain.ClientContext.WithFromAddress(issuer),
		chain.TxFactory().WithGas(chain.GasLimitByMsgs(msgSend)),
		msgSend,
	)
	requireT.NoError(err)

	recipientSpendableBalanceBeforeFreezeRes, err := bankClient.SpendableBalanceByDenom(ctx, &banktypes.QuerySpendableBalanceByDenomRequest{
		Address: recipient1.String(),
		Denom:   denom1,
	})
	requireT.NoError(err)
	requireT.Equal(sendCoin1.Amount.String(), recipientSpendableBalanceBeforeFreezeRes.Balance.Amount.String())

	msgFreeze := &assetfttypes.MsgFreeze{
		Sender:  issuer.String(),
		Account: recipient1.String(),
		Coin:    frozenCoin1,
	}
	_, err = client.BroadcastTx(
		ctx,
		chain.ClientContext.WithFromAddress(issuer),
		chain.TxFactory().WithGas(chain.GasLimitByMsgs(msgFreeze)),
		msgFreeze,
	)
	requireT.NoError(err)

	recipientSpendableBalanceAfterFreezeRes, err := bankClient.SpendableBalanceByDenom(ctx, &banktypes.QuerySpendableBalanceByDenomRequest{
		Address: recipient1.String(),
		Denom:   denom1,
	})
	requireT.NoError(err)
	requireT.Equal(sendCoin1.Amount.Sub(frozenCoin1.Amount).String(), recipientSpendableBalanceAfterFreezeRes.Balance.Amount.String())

	// freeze globally now
	msgGloballyFreeze := &assetfttypes.MsgGloballyFreeze{
		Sender: issuer.String(),
		Denom:  denom1,
	}
	_, err = client.BroadcastTx(
		ctx,
		chain.ClientContext.WithFromAddress(issuer),
		chain.TxFactory().WithGas(chain.GasLimitByMsgs(msgGloballyFreeze)),
		msgGloballyFreeze,
	)
	requireT.NoError(err)

	recipientSpendableBalanceAfterGlobalFreezeRes, err := bankClient.SpendableBalanceByDenom(ctx, &banktypes.QuerySpendableBalanceByDenomRequest{
		Address: recipient1.String(),
		Denom:   denom1,
	})
	requireT.NoError(err)
	requireT.Equal(sdkmath.ZeroInt().String(), recipientSpendableBalanceAfterGlobalFreezeRes.Balance.Amount.String())

	// issue one more token
	msgIssue = &assetfttypes.MsgIssue{
		Issuer:             issuer.String(),
		Symbol:             "WBTC2",
		Subunit:            "wsatoshi2",
		Precision:          8,
		InitialAmount:      sdkmath.NewInt(200),
		BurnRate:           sdk.NewDec(0),
		SendCommissionRate: sdk.NewDec(0),
		Features:           []assetfttypes.Feature{assetfttypes.Feature_freezing},
	}
	_, err = client.BroadcastTx(
		ctx,
		chain.ClientContext.WithFromAddress(issuer),
		chain.TxFactory().WithGas(chain.GasLimitByMsgs(msgIssue)),
		msgIssue,
	)
	requireT.NoError(err)

	denom2 := assetfttypes.BuildDenom(msgIssue.Subunit, issuer)
	frozenCoin2 := sdk.NewInt64Coin(denom2, 20)
	sendCoin2 := sdk.NewInt64Coin(denom2, 100)

	msgSend = &banktypes.MsgSend{
		FromAddress: issuer.String(),
		ToAddress:   recipient1.String(),
		Amount:      sdk.NewCoins(sendCoin2),
	}

	_, err = client.BroadcastTx(
		ctx,
		chain.ClientContext.WithFromAddress(issuer),
		chain.TxFactory().WithGas(chain.GasLimitByMsgs(msgSend)),
		msgSend,
	)
	requireT.NoError(err)

	recipientSpendableBalancesBeforeFreezeRes, err := bankClient.SpendableBalances(ctx, &banktypes.QuerySpendableBalancesRequest{
		Address: recipient1.String(),
	})
	requireT.NoError(err)
	requireT.Len(recipientSpendableBalancesBeforeFreezeRes.Balances, 2)
	requireT.Equal(sendCoin2.Amount.String(), recipientSpendableBalancesBeforeFreezeRes.Balances.AmountOf(denom2).String())

	msgFreeze = &assetfttypes.MsgFreeze{
		Sender:  issuer.String(),
		Account: recipient1.String(),
		Coin:    frozenCoin2,
	}
	_, err = client.BroadcastTx(
		ctx,
		chain.ClientContext.WithFromAddress(issuer),
		chain.TxFactory().WithGas(chain.GasLimitByMsgs(msgFreeze)),
		msgFreeze,
	)
	requireT.NoError(err)

	recipientSpendableBalancesBeforeFreezeRes, err = bankClient.SpendableBalances(ctx, &banktypes.QuerySpendableBalancesRequest{
		Address: recipient1.String(),
	})
	requireT.NoError(err)
	requireT.Equal(sendCoin2.Amount.Sub(frozenCoin2.Amount).String(), recipientSpendableBalancesBeforeFreezeRes.Balances.AmountOf(denom2).String())

	// check the native denom
	recipient2 := chain.GenAccount()
	amountToFund := sdkmath.NewInt(100)
	chain.FundAccountWithOptions(ctx, t, recipient2, integration.BalancesOptions{
		Amount: amountToFund,
	})
	recipient2SpendableBalance, err := bankClient.SpendableBalanceByDenom(ctx, &banktypes.QuerySpendableBalanceByDenomRequest{
		Address: recipient2.String(),
		Denom:   chain.Chain.ChainSettings.Denom,
	})
	requireT.NoError(err)
	requireT.Equal(amountToFund.String(), recipient2SpendableBalance.Balance.Amount.String())
}

// TestEmptyBalanceQuery tests balance query.
func TestEmptyBalanceQuery(t *testing.T) {
	t.Parallel()

	ctx, chain := integrationtests.NewCoreumTestingContext(t)

	assertT := assert.New(t)

	account := chain.GenAccount()

	ftClient := assetfttypes.NewQueryClient(chain.ClientContext)
	resp, err := ftClient.Balance(ctx, &assetfttypes.QueryBalanceRequest{
		Account: account.String(),
		Denom:   "nonexistingdenom",
	})
	require.NoError(t, err)

	assertT.Equal("0", resp.Whitelisted.String())
	assertT.Equal("0", resp.Frozen.String())
	assertT.Equal("0", resp.Balance.String())
	assertT.Equal("0", resp.Locked.String())
}

// TestAssetFTMint tests mint functionality of fungible tokens.
func TestAssetFTMint(t *testing.T) {
	t.Parallel()

	ctx, chain := integrationtests.NewCoreumTestingContext(t)

	requireT := require.New(t)
	assertT := assert.New(t)
	issuer := chain.GenAccount()
	admin := chain.GenAccount()
	randomAddress := chain.GenAccount()
	recipient := chain.GenAccount()
	bankClient := banktypes.NewQueryClient(chain.ClientContext)

	chain.FundAccountWithOptions(ctx, t, issuer, integration.BalancesOptions{
		Messages: []sdk.Msg{
			&assetfttypes.MsgIssue{},
			&assetfttypes.MsgIssue{},
			&assetfttypes.MsgMint{},
			&assetfttypes.MsgMint{},
			&assetfttypes.MsgMint{},
			&assetfttypes.MsgMint{},
		},
		Amount: chain.QueryAssetFTParams(ctx, t).IssueFee.Amount.MulRaw(2),
	})

	chain.FundAccountWithOptions(ctx, t, randomAddress, integration.BalancesOptions{
		Messages: []sdk.Msg{
			&assetfttypes.MsgMint{},
		},
	})

	chain.Faucet.FundAccounts(ctx, t,
		integration.NewFundedAccount(admin, chain.NewCoin(sdkmath.NewInt(5000000000))),
	)

	// Issue an unmintable fungible token
	issueMsg := &assetfttypes.MsgIssue{
		Issuer:        issuer.String(),
		Symbol:        "ABCNotMintable",
		Subunit:       "uabcnotmintable",
		Precision:     6,
		Description:   "ABC Description",
		InitialAmount: sdkmath.NewInt(1000),
		Features: []assetfttypes.Feature{
			assetfttypes.Feature_disallowing_smart_contracts,
			assetfttypes.Feature_burning,
			assetfttypes.Feature_freezing,
		},
	}

	res, err := client.BroadcastTx(
		ctx,
		chain.ClientContext.WithFromAddress(issuer),
		chain.TxFactory().WithGas(chain.GasLimitByMsgs(issueMsg)),
		issueMsg,
	)

	requireT.NoError(err)
	fungibleTokenIssuedEvts, err := event.FindTypedEvents[*assetfttypes.EventIssued](res.Events)
	requireT.NoError(err)
	unmintableDenom := fungibleTokenIssuedEvts[0].Denom

	// try to mint unmintable token
	mintMsg := &assetfttypes.MsgMint{
		Sender: issuer.String(),
		Coin: sdk.Coin{
			Denom:  unmintableDenom,
			Amount: sdkmath.NewInt(1000),
		},
	}

	_, err = client.BroadcastTx(
		ctx,
		chain.ClientContext.WithFromAddress(issuer),
		chain.TxFactory().WithGas(chain.GasLimitByMsgs(mintMsg)),
		mintMsg,
	)
	requireT.True(assetfttypes.ErrFeatureDisabled.Is(err))

	// Issue a mintable fungible token
	issueMsg = &assetfttypes.MsgIssue{
		Issuer:        issuer.String(),
		Symbol:        "ABCMintable",
		Subunit:       "uabcmintable",
		Precision:     6,
		Description:   "ABC Description",
		InitialAmount: sdkmath.NewInt(1000),
		Features: []assetfttypes.Feature{
			assetfttypes.Feature_disallowing_smart_contracts,
			assetfttypes.Feature_minting,
		},
	}

	res, err = client.BroadcastTx(
		ctx,
		chain.ClientContext.WithFromAddress(issuer),
		chain.TxFactory().WithGas(chain.GasLimitByMsgs(issueMsg)),
		issueMsg,
	)

	requireT.NoError(err)
	fungibleTokenIssuedEvts, err = event.FindTypedEvents[*assetfttypes.EventIssued](res.Events)
	requireT.NoError(err)
	mintableDenom := fungibleTokenIssuedEvts[0].Denom

	// try to pass non-issuer signature to msg
	mintMsg = &assetfttypes.MsgMint{
		Sender: randomAddress.String(),
		Coin:   sdk.NewCoin(mintableDenom, sdkmath.NewInt(1000)),
	}
	_, err = client.BroadcastTx(
		ctx,
		chain.ClientContext.WithFromAddress(randomAddress),
		chain.TxFactory().WithGas(chain.GasLimitByMsgs(mintMsg)),
		mintMsg,
	)
	requireT.Error(err)
	assertT.True(cosmoserrors.ErrUnauthorized.Is(err))

	// mint tokens and check balance and total supply
	oldSupply, err := bankClient.SupplyOf(ctx, &banktypes.QuerySupplyOfRequest{Denom: mintableDenom})
	requireT.NoError(err)
	mintCoin := sdk.NewCoin(mintableDenom, sdkmath.NewInt(1600))
	mintMsg = &assetfttypes.MsgMint{
		Sender: issuer.String(),
		Coin:   mintCoin,
	}
	_, err = client.BroadcastTx(
		ctx,
		chain.ClientContext.WithFromAddress(issuer),
		chain.TxFactory().WithGas(chain.GasLimitByMsgs(mintMsg)),
		mintMsg,
	)
	requireT.NoError(err)

	balance, err := bankClient.Balance(ctx, &banktypes.QueryBalanceRequest{Address: issuer.String(), Denom: mintableDenom})
	requireT.NoError(err)
	assertT.EqualValues(mintCoin.Add(sdk.NewCoin(mintableDenom, sdkmath.NewInt(1000))).String(), balance.GetBalance().String())

	newSupply, err := bankClient.SupplyOf(ctx, &banktypes.QuerySupplyOfRequest{Denom: mintableDenom})
	requireT.NoError(err)
	assertT.EqualValues(mintCoin, newSupply.GetAmount().Sub(oldSupply.GetAmount()))

	// mint tokens to recipient
	mintCoin = sdk.NewCoin(mintableDenom, sdkmath.NewInt(10))
	mintMsg = &assetfttypes.MsgMint{
		Sender:    issuer.String(),
		Recipient: recipient.String(),
		Coin:      mintCoin,
	}
	_, err = client.BroadcastTx(
		ctx,
		chain.ClientContext.WithFromAddress(issuer),
		chain.TxFactory().WithGas(chain.GasLimitByMsgs(mintMsg)),
		mintMsg,
	)
	requireT.NoError(err)

	balance, err = bankClient.Balance(ctx, &banktypes.QueryBalanceRequest{Address: recipient.String(), Denom: mintableDenom})
	requireT.NoError(err)
	assertT.EqualValues(mintCoin.String(), balance.GetBalance().String())

	newSupply2, err := bankClient.SupplyOf(ctx, &banktypes.QuerySupplyOfRequest{Denom: mintableDenom})
	requireT.NoError(err)
	assertT.EqualValues(mintCoin, newSupply2.GetAmount().Sub(newSupply.GetAmount()))

	// sending to smart contract is blocked so minting to it should fail
	contractAddr, _, err := chain.Wasm.DeployAndInstantiateWASMContract(
		ctx,
		chain.TxFactory().WithSimulateAndExecute(true),
		admin,
		moduleswasm.BankSendWASM,
		integration.InstantiateConfig{
			AccessType: wasmtypes.AccessTypeUnspecified,
			Payload:    moduleswasm.EmptyPayload,
			Label:      "bank_send",
		},
	)
	requireT.NoError(err)

	mintMsg = &assetfttypes.MsgMint{
		Sender:    issuer.String(),
		Recipient: contractAddr,
		Coin:      mintCoin,
	}
	_, err = client.BroadcastTx(
		ctx,
		chain.ClientContext.WithFromAddress(issuer),
		chain.TxFactory().WithGas(chain.GasLimitByMsgs(mintMsg)),
		mintMsg,
	)
	requireT.ErrorIs(err, cosmoserrors.ErrUnauthorized)
}

// TestAssetFTBurn tests burn functionality of fungible tokens.
func TestAssetFTBurn(t *testing.T) {
	t.Parallel()

	ctx, chain := integrationtests.NewCoreumTestingContext(t)

	requireT := require.New(t)
	assertT := assert.New(t)
	issuer := chain.GenAccount()
	recipient := chain.GenAccount()
	bankClient := banktypes.NewQueryClient(chain.ClientContext)

	chain.FundAccountWithOptions(ctx, t, issuer, integration.BalancesOptions{
		Messages: []sdk.Msg{
			&banktypes.MsgSend{},
			&banktypes.MsgSend{},
			&assetfttypes.MsgIssue{},
			&assetfttypes.MsgIssue{},
			&assetfttypes.MsgBurn{},
			&assetfttypes.MsgBurn{},
		},
		Amount: chain.QueryAssetFTParams(ctx, t).IssueFee.Amount.MulRaw(2),
	})

	chain.FundAccountWithOptions(ctx, t, recipient, integration.BalancesOptions{
		Messages: []sdk.Msg{
			&assetfttypes.MsgBurn{},
			&assetfttypes.MsgBurn{},
		},
	})

	// Issue an unburnable fungible token
	issueMsg := &assetfttypes.MsgIssue{
		Issuer:        issuer.String(),
		Symbol:        "ABCNotBurnable",
		Subunit:       "uabcnotburnable",
		Precision:     6,
		Description:   "ABC Description",
		InitialAmount: sdkmath.NewInt(1000),
		Features: []assetfttypes.Feature{
			assetfttypes.Feature_minting,
			assetfttypes.Feature_freezing,
		},
	}

	res, err := client.BroadcastTx(
		ctx,
		chain.ClientContext.WithFromAddress(issuer),
		chain.TxFactory().WithGas(chain.GasLimitByMsgs(issueMsg)),
		issueMsg,
	)

	requireT.NoError(err)
	fungibleTokenIssuedEvts, err := event.FindTypedEvents[*assetfttypes.EventIssued](res.Events)
	requireT.NoError(err)
	unburnable := fungibleTokenIssuedEvts[0].Denom

	// try to burn unburnable token from issuer
	burnMsg := &assetfttypes.MsgBurn{
		Sender: issuer.String(),
		Coin: sdk.Coin{
			Denom:  unburnable,
			Amount: sdkmath.NewInt(900),
		},
	}

	_, err = client.BroadcastTx(
		ctx,
		chain.ClientContext.WithFromAddress(issuer),
		chain.TxFactory().WithGas(chain.GasLimitByMsgs(burnMsg)),
		burnMsg,
	)
	requireT.NoError(err)

	// send some coins to the recipient
	sendMsg := &banktypes.MsgSend{
		FromAddress: issuer.String(),
		ToAddress:   recipient.String(),
		Amount:      sdk.NewCoins(sdk.NewCoin(unburnable, sdkmath.NewInt(100))),
	}

	_, err = client.BroadcastTx(
		ctx,
		chain.ClientContext.WithFromAddress(issuer),
		chain.TxFactory().WithGas(chain.GasLimitByMsgs(sendMsg)),
		sendMsg,
	)
	requireT.NoError(err)

	// try to burn unburnable token from recipient
	burnMsg = &assetfttypes.MsgBurn{
		Sender: recipient.String(),
		Coin: sdk.Coin{
			Denom:  unburnable,
			Amount: sdkmath.NewInt(1000),
		},
	}

	_, err = client.BroadcastTx(
		ctx,
		chain.ClientContext.WithFromAddress(recipient),
		chain.TxFactory().WithGas(chain.GasLimitByMsgs(burnMsg)),
		burnMsg,
	)
	requireT.True(assetfttypes.ErrFeatureDisabled.Is(err))

	// Issue a burnable fungible token
	issueMsg = &assetfttypes.MsgIssue{
		Issuer:        issuer.String(),
		Symbol:        "ABCBurnable",
		Subunit:       "uabcburnable",
		Precision:     6,
		Description:   "ABC Description",
		InitialAmount: sdkmath.NewInt(1000),
		Features: []assetfttypes.Feature{
			assetfttypes.Feature_disallowing_smart_contracts,
			assetfttypes.Feature_burning,
		},
	}

	res, err = client.BroadcastTx(
		ctx,
		chain.ClientContext.WithFromAddress(issuer),
		chain.TxFactory().WithGas(chain.GasLimitByMsgs(issueMsg)),
		issueMsg,
	)

	requireT.NoError(err)
	fungibleTokenIssuedEvts, err = event.FindTypedEvents[*assetfttypes.EventIssued](res.Events)
	requireT.NoError(err)
	burnableDenom := fungibleTokenIssuedEvts[0].Denom

	// send some coins to the recipient
	sendMsg = &banktypes.MsgSend{
		FromAddress: issuer.String(),
		ToAddress:   recipient.String(),
		Amount:      sdk.NewCoins(sdk.NewCoin(burnableDenom, sdkmath.NewInt(100))),
	}

	_, err = client.BroadcastTx(
		ctx,
		chain.ClientContext.WithFromAddress(issuer),
		chain.TxFactory().WithGas(chain.GasLimitByMsgs(sendMsg)),
		sendMsg,
	)
	requireT.NoError(err)

	// try to pass non-issuer signature to msg
	burnMsg = &assetfttypes.MsgBurn{
		Sender: recipient.String(),
		Coin:   sdk.NewCoin(burnableDenom, sdkmath.NewInt(100)),
	}
	_, err = client.BroadcastTx(
		ctx,
		chain.ClientContext.WithFromAddress(recipient),
		chain.TxFactory().WithGas(chain.GasLimitByMsgs(burnMsg)),
		burnMsg,
	)
	requireT.NoError(err)

	// burn tokens and check balance and total supply
	oldSupply, err := bankClient.SupplyOf(ctx, &banktypes.QuerySupplyOfRequest{Denom: burnableDenom})
	requireT.NoError(err)
	burnCoin := sdk.NewCoin(burnableDenom, sdkmath.NewInt(600))

	burnMsg = &assetfttypes.MsgBurn{
		Sender: issuer.String(),
		Coin:   burnCoin,
	}
	_, err = client.BroadcastTx(
		ctx,
		chain.ClientContext.WithFromAddress(issuer),
		chain.TxFactory().WithGas(chain.GasLimitByMsgs(burnMsg)),
		burnMsg,
	)
	requireT.NoError(err)

	balance, err := bankClient.Balance(ctx, &banktypes.QueryBalanceRequest{Address: issuer.String(), Denom: burnableDenom})
	requireT.NoError(err)
	assertT.EqualValues(sdk.NewCoin(burnableDenom, sdkmath.NewInt(300)).String(), balance.GetBalance().String())

	newSupply, err := bankClient.SupplyOf(ctx, &banktypes.QuerySupplyOfRequest{Denom: burnableDenom})
	requireT.NoError(err)
	assertT.EqualValues(burnCoin, oldSupply.GetAmount().Sub(newSupply.GetAmount()))
}

// TestAssetFTBurnRate tests burn rate functionality of fungible tokens.
func TestAssetFTBurnRate(t *testing.T) {
	t.Parallel()

	ctx, chain := integrationtests.NewCoreumTestingContext(t)

	requireT := require.New(t)
	issuer := chain.GenAccount()
	recipient1 := chain.GenAccount()
	recipient2 := chain.GenAccount()

	chain.FundAccountWithOptions(ctx, t, issuer, integration.BalancesOptions{
		Messages: []sdk.Msg{
			&assetfttypes.MsgIssue{},
			&banktypes.MsgSend{},
		},
		Amount: chain.QueryAssetFTParams(ctx, t).IssueFee.Amount,
	})
	chain.FundAccountWithOptions(ctx, t, recipient1, integration.BalancesOptions{
		Messages: []sdk.Msg{
			&banktypes.MsgSend{},
		},
	})
	chain.FundAccountWithOptions(ctx, t, recipient2, integration.BalancesOptions{
		Messages: []sdk.Msg{
			&banktypes.MsgSend{},
		},
	})

	// Issue a fungible token
	issueMsg := &assetfttypes.MsgIssue{
		Issuer:        issuer.String(),
		Symbol:        "ABC",
		Subunit:       "abc",
		Precision:     6,
		InitialAmount: sdkmath.NewInt(1000),
		Description:   "ABC Description",
		Features: []assetfttypes.Feature{
			assetfttypes.Feature_disallowing_smart_contracts,
		},
		BurnRate:           sdk.MustNewDecFromStr("0.10"),
		SendCommissionRate: sdk.NewDec(0),
	}

	res, err := client.BroadcastTx(
		ctx,
		chain.ClientContext.WithFromAddress(issuer),
		chain.TxFactory().WithGas(chain.GasLimitByMsgs(issueMsg)),
		issueMsg,
	)

	requireT.NoError(err)
	tokenIssuedEvents, err := event.FindTypedEvents[*assetfttypes.EventIssued](res.Events)
	requireT.NoError(err)
	denom := tokenIssuedEvents[0].Denom

	// send from issuer to recipient1 (burn must not apply)
	sendMsg := &banktypes.MsgSend{
		FromAddress: issuer.String(),
		ToAddress:   recipient1.String(),
		Amount:      sdk.NewCoins(sdk.NewCoin(denom, sdkmath.NewInt(400))),
	}

	_, err = client.BroadcastTx(
		ctx,
		chain.ClientContext.WithFromAddress(issuer),
		chain.TxFactory().WithGas(chain.GasLimitByMsgs(sendMsg)),
		sendMsg,
	)
	requireT.NoError(err)
	assertCoinDistribution(ctx, chain.ClientContext, t, denom, map[*sdk.AccAddress]int64{
		&issuer:     600,
		&recipient1: 400,
	})

	// send from recipient1 to recipient2 (burn must apply)
	sendMsg = &banktypes.MsgSend{
		FromAddress: recipient1.String(),
		ToAddress:   recipient2.String(),
		Amount:      sdk.NewCoins(sdk.NewCoin(denom, sdkmath.NewInt(100))),
	}

	_, err = client.BroadcastTx(
		ctx,
		chain.ClientContext.WithFromAddress(recipient1),
		chain.TxFactory().WithGas(chain.GasLimitByMsgs(sendMsg)),
		sendMsg,
	)
	requireT.NoError(err)
	assertCoinDistribution(ctx, chain.ClientContext, t, denom, map[*sdk.AccAddress]int64{
		&issuer:     600,
		&recipient1: 290,
		&recipient2: 100,
	})

	// send from recipient2 to issuer (burn must not apply)
	sendMsg = &banktypes.MsgSend{
		FromAddress: recipient2.String(),
		ToAddress:   issuer.String(),
		Amount:      sdk.NewCoins(sdk.NewCoin(denom, sdkmath.NewInt(100))),
	}

	_, err = client.BroadcastTx(
		ctx,
		chain.ClientContext.WithFromAddress(recipient2),
		chain.TxFactory().WithGas(chain.GasLimitByMsgs(sendMsg)),
		sendMsg,
	)
	requireT.NoError(err)
	assertCoinDistribution(ctx, chain.ClientContext, t, denom, map[*sdk.AccAddress]int64{
		&issuer:     700,
		&recipient1: 290,
		&recipient2: 0,
	})

	// multi send from recipient1 to issuer and recipient2
	// (burn must apply to one of outputs, deducted from recipient 1)
	multiSendMsg := &banktypes.MsgMultiSend{
		Inputs: []banktypes.Input{
			{Address: recipient1.String(), Coins: sdk.NewCoins(sdk.NewCoin(denom, sdkmath.NewInt(200)))},
		},
		Outputs: []banktypes.Output{
			{Address: issuer.String(), Coins: sdk.NewCoins(sdk.NewCoin(denom, sdkmath.NewInt(100)))},
			{Address: recipient2.String(), Coins: sdk.NewCoins(sdk.NewCoin(denom, sdkmath.NewInt(100)))},
		},
	}

	chain.FundAccountWithOptions(ctx, t, recipient1, integration.BalancesOptions{
		Messages: []sdk.Msg{
			multiSendMsg,
		},
	})

	_, err = client.BroadcastTx(
		ctx,
		chain.ClientContext.WithFromAddress(recipient1),
		chain.TxFactory().WithGas(chain.GasLimitByMsgs(multiSendMsg)),
		multiSendMsg,
	)
	requireT.NoError(err)
	assertCoinDistribution(ctx, chain.ClientContext, t, denom, map[*sdk.AccAddress]int64{
		&issuer:     800,
		&recipient1: 80,
		&recipient2: 100,
	})
}

// TestAssetFTSendCommissionRate tests send commission rate functionality of fungible tokens.
func TestAssetFTSendCommissionRate(t *testing.T) {
	t.Parallel()

	ctx, chain := integrationtests.NewCoreumTestingContext(t)

	requireT := require.New(t)
	issuer := chain.GenAccount()
	recipient1 := chain.GenAccount()
	recipient2 := chain.GenAccount()

	chain.FundAccountWithOptions(ctx, t, issuer, integration.BalancesOptions{
		Messages: []sdk.Msg{
			&assetfttypes.MsgIssue{},
			&banktypes.MsgSend{},
		},
		Amount: chain.QueryAssetFTParams(ctx, t).IssueFee.Amount,
	})
	chain.FundAccountWithOptions(ctx, t, recipient1, integration.BalancesOptions{
		Messages: []sdk.Msg{
			&banktypes.MsgSend{},
		},
	})
	chain.FundAccountWithOptions(ctx, t, recipient2, integration.BalancesOptions{
		Messages: []sdk.Msg{
			&banktypes.MsgSend{},
		},
	})

	// Issue a fungible token
	issueMsg := &assetfttypes.MsgIssue{
		Issuer:        issuer.String(),
		Symbol:        "ABC",
		Subunit:       "abc",
		Precision:     6,
		InitialAmount: sdkmath.NewInt(1000),
		Description:   "ABC Description",
		Features: []assetfttypes.Feature{
			assetfttypes.Feature_disallowing_smart_contracts,
		},
		BurnRate:           sdk.NewDec(0),
		SendCommissionRate: sdk.MustNewDecFromStr("0.10"),
	}

	res, err := client.BroadcastTx(
		ctx,
		chain.ClientContext.WithFromAddress(issuer),
		chain.TxFactory().WithGas(chain.GasLimitByMsgs(issueMsg)),
		issueMsg,
	)

	requireT.NoError(err)
	tokenIssuedEvents, err := event.FindTypedEvents[*assetfttypes.EventIssued](res.Events)
	requireT.NoError(err)
	denom := tokenIssuedEvents[0].Denom

	// send from issuer to recipient1 (send commission rate must not apply)
	sendMsg := &banktypes.MsgSend{
		FromAddress: issuer.String(),
		ToAddress:   recipient1.String(),
		Amount:      sdk.NewCoins(sdk.NewCoin(denom, sdkmath.NewInt(400))),
	}

	_, err = client.BroadcastTx(
		ctx,
		chain.ClientContext.WithFromAddress(issuer),
		chain.TxFactory().WithGas(chain.GasLimitByMsgs(sendMsg)),
		sendMsg,
	)
	requireT.NoError(err)
	assertCoinDistribution(ctx, chain.ClientContext, t, denom, map[*sdk.AccAddress]int64{
		&issuer:     600,
		&recipient1: 400,
	})

	// send from recipient1 to recipient2 (send commission rate must apply)
	sendMsg = &banktypes.MsgSend{
		FromAddress: recipient1.String(),
		ToAddress:   recipient2.String(),
		Amount:      sdk.NewCoins(sdk.NewCoin(denom, sdkmath.NewInt(100))),
	}

	_, err = client.BroadcastTx(
		ctx,
		chain.ClientContext.WithFromAddress(recipient1),
		chain.TxFactory().WithGas(chain.GasLimitByMsgs(sendMsg)),
		sendMsg,
	)
	requireT.NoError(err)
	assertCoinDistribution(ctx, chain.ClientContext, t, denom, map[*sdk.AccAddress]int64{
		&issuer:     610,
		&recipient1: 290,
		&recipient2: 100,
	})

	// send from recipient2 to issuer (send commission rate must not apply)
	sendMsg = &banktypes.MsgSend{
		FromAddress: recipient2.String(),
		ToAddress:   issuer.String(),
		Amount:      sdk.NewCoins(sdk.NewCoin(denom, sdkmath.NewInt(100))),
	}

	_, err = client.BroadcastTx(
		ctx,
		chain.ClientContext.WithFromAddress(recipient2),
		chain.TxFactory().WithGas(chain.GasLimitByMsgs(sendMsg)),
		sendMsg,
	)
	requireT.NoError(err)
	assertCoinDistribution(ctx, chain.ClientContext, t, denom, map[*sdk.AccAddress]int64{
		&issuer:     710,
		&recipient1: 290,
		&recipient2: 0,
	})

	// multi send from recipient1 to issuer and recipient2
	// (send commission rate must apply to one of transfers)
	multiSendMsg := &banktypes.MsgMultiSend{
		Inputs: []banktypes.Input{
			{Address: recipient1.String(), Coins: sdk.NewCoins(sdk.NewCoin(denom, sdkmath.NewInt(200)))},
		},
		Outputs: []banktypes.Output{
			{Address: issuer.String(), Coins: sdk.NewCoins(sdk.NewCoin(denom, sdkmath.NewInt(100)))},
			{Address: recipient2.String(), Coins: sdk.NewCoins(sdk.NewCoin(denom, sdkmath.NewInt(100)))},
		},
	}

	chain.FundAccountWithOptions(ctx, t, recipient1, integration.BalancesOptions{
		Messages: []sdk.Msg{
			multiSendMsg,
		},
	})

	_, err = client.BroadcastTx(
		ctx,
		chain.ClientContext.WithFromAddress(recipient1),
		chain.TxFactory().WithGas(chain.GasLimitByMsgs(multiSendMsg)),
		multiSendMsg,
	)
	requireT.NoError(err)
	assertCoinDistribution(ctx, chain.ClientContext, t, denom, map[*sdk.AccAddress]int64{
		&issuer:     820,
		&recipient1: 80,
		&recipient2: 100,
	})
}

// TestAssetFTFeesAreChargedWhenSmartContractExecutesAuthZTransfer verifies that fees are correctly charged when smart contract
// executes authz transfer on behalf of regular account.
func TestAssetFTFeesAreChargedWhenSmartContractExecutesAuthZTransfer(t *testing.T) {
	t.Parallel()

	ctx, chain := integrationtests.NewCoreumTestingContext(t)

	requireT := require.New(t)
	issuer := chain.GenAccount()
	granter := chain.GenAccount()
	receiver := chain.GenAccount()

	chain.Faucet.FundAccounts(ctx, t,
		integration.NewFundedAccount(issuer, chain.NewCoin(sdkmath.NewInt(5000000000))),
	)
	chain.FundAccountWithOptions(ctx, t, granter, integration.BalancesOptions{
		Messages: []sdk.Msg{
			&authztypes.MsgGrant{},
		},
	})

	// Issue a fungible token
	issueMsg := &assetfttypes.MsgIssue{
		Issuer:             issuer.String(),
		Symbol:             "ABC",
		Subunit:            "abc",
		Precision:          6,
		InitialAmount:      sdkmath.NewInt(1000),
		Description:        "ABC Description",
		BurnRate:           sdk.MustNewDecFromStr("0.10"),
		SendCommissionRate: sdk.MustNewDecFromStr("0.20"),
	}

	_, err := client.BroadcastTx(
		ctx,
		chain.ClientContext.WithFromAddress(issuer),
		chain.TxFactory().WithGas(chain.GasLimitByMsgs(issueMsg)),
		issueMsg,
	)

	requireT.NoError(err)
	denom := assetfttypes.BuildDenom(issueMsg.Subunit, issuer)

	// send half of the amount to the second account
	sendMsg := &banktypes.MsgSend{
		FromAddress: issuer.String(),
		ToAddress:   granter.String(),
		Amount:      sdk.NewCoins(sdk.NewCoin(denom, sdkmath.NewInt(500))),
	}
	_, err = client.BroadcastTx(
		ctx,
		chain.ClientContext.WithFromAddress(issuer),
		chain.TxFactory().WithGas(chain.GasLimitByMsgs(sendMsg)),
		sendMsg,
	)
	requireT.NoError(err)

	// deployWASMContract and init contract with the granter.
	initialPayload, err := json.Marshal(authz{
		Granter: granter.String(),
	})
	requireT.NoError(err)

	contractAddr, _, err := chain.Wasm.DeployAndInstantiateWASMContract(
		ctx,
		chain.TxFactory().WithSimulateAndExecute(true),
		issuer,
		moduleswasm.AuthzWASM,
		integration.InstantiateConfig{
			AccessType: wasmtypes.AccessTypeUnspecified,
			Payload:    initialPayload,
			Label:      "authz",
		},
	)
	requireT.NoError(err)

	// grant the bank send authorization
	grantMsg, err := authztypes.NewMsgGrant(
		granter,
		sdk.MustAccAddressFromBech32(contractAddr),
		authztypes.NewGenericAuthorization(sdk.MsgTypeURL(&banktypes.MsgSend{})),
		lo.ToPtr(time.Now().Add(time.Minute)),
	)
	require.NoError(t, err)

	_, err = client.BroadcastTx(
		ctx,
		chain.ClientContext.WithFromAddress(granter),
		chain.TxFactory().WithGas(chain.GasLimitByMsgs(grantMsg)),
		grantMsg,
	)
	requireT.NoError(err)

	grantMsg, err = authztypes.NewMsgGrant(
		issuer,
		sdk.MustAccAddressFromBech32(contractAddr),
		authztypes.NewGenericAuthorization(sdk.MsgTypeURL(&banktypes.MsgSend{})),
		lo.ToPtr(time.Now().Add(time.Minute)),
	)
	require.NoError(t, err)

	_, err = client.BroadcastTx(
		ctx,
		chain.ClientContext.WithFromAddress(issuer),
		chain.TxFactory().WithGas(chain.GasLimitByMsgs(grantMsg)),
		grantMsg,
	)
	requireT.NoError(err)

	// ********** Transfer **********

	_, err = chain.Wasm.ExecuteWASMContract(
		ctx,
		chain.TxFactory().WithSimulateAndExecute(true),
		issuer,
		contractAddr,
		moduleswasm.AuthZExecuteTransferRequest(receiver.String(), sdk.NewInt64Coin(denom, 100)),
		sdk.Coin{},
	)
	requireT.NoError(err)

	// check balances

	assertCoinDistribution(ctx, chain.ClientContext, t, denom, map[*sdk.AccAddress]int64{
		&issuer:   520,
		&granter:  370,
		&receiver: 100,
	})

	// ********** Stargate **********

	msgSendAny, err := codectypes.NewAnyWithValue(&banktypes.MsgSend{
		FromAddress: issuer.String(),
		ToAddress:   receiver.String(),
		Amount:      sdk.NewCoins(sdk.NewInt64Coin(denom, 100)),
	})
	requireT.NoError(err)

	_, err = chain.Wasm.ExecuteWASMContract(
		ctx,
		chain.TxFactory().WithSimulateAndExecute(true),
		issuer,
		contractAddr,
		moduleswasm.AuthZExecuteStargateRequest(&authztypes.MsgExec{
			Grantee: contractAddr,
			Msgs: []*codectypes.Any{
				msgSendAny,
			},
		}),
		sdk.Coin{},
	)
	requireT.NoError(err)

	// check balances

	assertCoinDistribution(ctx, chain.ClientContext, t, denom, map[*sdk.AccAddress]int64{
		&issuer:   420,
		&granter:  370,
		&receiver: 200,
	})
}

// TestAssetFTFeesAreNotChargedWhenTokensAreTransferredFromSmartContractUsingAuthZGrant verifies that fees are not
// charged when funds are transferred from smart contract using authz grant given by the contract.
func TestAssetFTFeesAreNotChargedWhenTokensAreTransferredFromSmartContractUsingAuthZGrant(t *testing.T) {
	t.Parallel()

	ctx, chain := integrationtests.NewCoreumTestingContext(t)

	requireT := require.New(t)
	issuer := chain.GenAccount()
	grantee := chain.GenAccount()
	receiver := chain.GenAccount()

	chain.Faucet.FundAccounts(ctx, t,
		integration.NewFundedAccount(issuer, chain.NewCoin(sdkmath.NewInt(5000000000))),
	)

	// Issue a fungible token
	issueMsg := &assetfttypes.MsgIssue{
		Issuer:             issuer.String(),
		Symbol:             "ABC",
		Subunit:            "abc",
		Precision:          6,
		InitialAmount:      sdkmath.NewInt(1000),
		Description:        "ABC Description",
		BurnRate:           sdk.MustNewDecFromStr("0.10"),
		SendCommissionRate: sdk.MustNewDecFromStr("0.20"),
	}

	_, err := client.BroadcastTx(
		ctx,
		chain.ClientContext.WithFromAddress(issuer),
		chain.TxFactory().WithGas(chain.GasLimitByMsgs(issueMsg)),
		issueMsg,
	)

	requireT.NoError(err)
	denom := assetfttypes.BuildDenom(issueMsg.Subunit, issuer)

	// deploy smart contract
	initialPayload, err := json.Marshal(authz{
		Granter: issuer.String(),
	})
	requireT.NoError(err)

	contractAddr, _, err := chain.Wasm.DeployAndInstantiateWASMContract(
		ctx,
		chain.TxFactory().WithSimulateAndExecute(true),
		issuer,
		moduleswasm.AuthzWASM,
		integration.InstantiateConfig{
			AccessType: wasmtypes.AccessTypeUnspecified,
			Payload:    initialPayload,
			Label:      "authz",
		},
	)
	requireT.NoError(err)

	// send tokens to the smart contract
	sendMsg := &banktypes.MsgSend{
		FromAddress: issuer.String(),
		ToAddress:   contractAddr,
		Amount:      sdk.NewCoins(sdk.NewCoin(denom, issueMsg.InitialAmount)),
	}
	_, err = client.BroadcastTx(
		ctx,
		chain.ClientContext.WithFromAddress(issuer),
		chain.TxFactory().WithGas(chain.GasLimitByMsgs(sendMsg)),
		sendMsg,
	)
	requireT.NoError(err)

	// grant the bank send authorization
	grantMsg, err := authztypes.NewMsgGrant(
		sdk.MustAccAddressFromBech32(contractAddr),
		grantee,
		authztypes.NewGenericAuthorization(sdk.MsgTypeURL(&banktypes.MsgSend{})),
		lo.ToPtr(time.Now().Add(time.Minute)),
	)
	require.NoError(t, err)

	grantMsgAny, err := codectypes.NewAnyWithValue(grantMsg)
	requireT.NoError(err)

	_, err = chain.Wasm.ExecuteWASMContract(
		ctx,
		chain.TxFactory().WithSimulateAndExecute(true),
		issuer,
		contractAddr,
		moduleswasm.AuthZExecuteStargateRequest(&authztypes.MsgExec{
			Grantee: contractAddr,
			Msgs: []*codectypes.Any{
				grantMsgAny,
			},
		}),
		sdk.Coin{},
	)
	requireT.NoError(err)

	// send from smart contract using authz
	execMsg := authztypes.NewMsgExec(grantee, []sdk.Msg{&banktypes.MsgSend{
		FromAddress: contractAddr,
		ToAddress:   receiver.String(),
		Amount:      sdk.NewCoins(sdk.NewInt64Coin(denom, 100)),
	}})

	chain.FundAccountWithOptions(ctx, t, grantee, integration.BalancesOptions{
		Messages: []sdk.Msg{
			&execMsg,
		},
	})

	_, err = client.BroadcastTx(
		ctx,
		chain.ClientContext.WithFromAddress(grantee),
		chain.TxFactory().WithGas(chain.GasLimitByMsgs(&execMsg)),
		&execMsg,
	)
	requireT.NoError(err)

	// check balances

	contract := sdk.MustAccAddressFromBech32(contractAddr)
	assertCoinDistribution(ctx, chain.ClientContext, t, denom, map[*sdk.AccAddress]int64{
		&contract: 900,
		&receiver: 100,
	})
}

// TestAssetFTFreeze checks freeze functionality of fungible tokens.
func TestAssetFTFreeze(t *testing.T) {
	t.Parallel()

	ctx, chain := integrationtests.NewCoreumTestingContext(t)

	requireT := require.New(t)
	assertT := assert.New(t)
	clientCtx := chain.ClientContext

	ftClient := assetfttypes.NewQueryClient(clientCtx)
	bankClient := banktypes.NewQueryClient(clientCtx)

	issuer := chain.GenAccount()
	recipient := chain.GenAccount()
	randomAddress := chain.GenAccount()
	chain.FundAccountWithOptions(ctx, t, issuer, integration.BalancesOptions{
		Messages: []sdk.Msg{
			&assetfttypes.MsgIssue{},
			&banktypes.MsgSend{},
			&assetfttypes.MsgFreeze{},
			&assetfttypes.MsgFreeze{},
			&assetfttypes.MsgUnfreeze{},
			&assetfttypes.MsgUnfreeze{},
			&assetfttypes.MsgUnfreeze{},
		},
		Amount: chain.QueryAssetFTParams(ctx, t).IssueFee.Amount,
	})
	chain.FundAccountWithOptions(ctx, t, recipient, integration.BalancesOptions{
		Messages: []sdk.Msg{
			&banktypes.MsgSend{},
			&banktypes.MsgMultiSend{},
			&banktypes.MsgSend{},
			&banktypes.MsgMultiSend{},
			&banktypes.MsgSend{},
			&banktypes.MsgSend{},
		},
	})
	chain.FundAccountWithOptions(ctx, t, randomAddress, integration.BalancesOptions{
		Messages: []sdk.Msg{
			&assetfttypes.MsgFreeze{},
		},
	})

	// Issue the new fungible token
	msg := &assetfttypes.MsgIssue{
		Issuer:        issuer.String(),
		Symbol:        "ABC",
		Subunit:       "uabc",
		Precision:     6,
		Description:   "ABC Description",
		InitialAmount: sdkmath.NewInt(1000),
		Features: []assetfttypes.Feature{
			assetfttypes.Feature_disallowing_smart_contracts,
			assetfttypes.Feature_freezing,
		},
	}

	msgSend := &banktypes.MsgSend{
		FromAddress: issuer.String(),
		ToAddress:   recipient.String(),
		Amount: sdk.NewCoins(
			sdk.NewCoin(assetfttypes.BuildDenom(msg.Subunit, issuer), sdkmath.NewInt(1000)),
		),
	}

	msgList := []sdk.Msg{
		msg, msgSend,
	}

	res, err := client.BroadcastTx(
		ctx,
		chain.ClientContext.WithFromAddress(issuer),
		chain.TxFactory().WithGas(chain.GasLimitByMsgs(msgList...)),
		msgList...,
	)

	requireT.NoError(err)
	fungibleTokenIssuedEvts, err := event.FindTypedEvents[*assetfttypes.EventIssued](res.Events)
	requireT.NoError(err)
	denom := fungibleTokenIssuedEvts[0].Denom

	// try to pass non-issuer signature to freeze msg
	freezeMsg := &assetfttypes.MsgFreeze{
		Sender:  randomAddress.String(),
		Account: recipient.String(),
		Coin:    sdk.NewCoin(denom, sdkmath.NewInt(1000)),
	}
	_, err = client.BroadcastTx(
		ctx,
		chain.ClientContext.WithFromAddress(randomAddress),
		chain.TxFactory().WithGas(chain.GasLimitByMsgs(freezeMsg)),
		freezeMsg,
	)
	requireT.Error(err)
	assertT.True(cosmoserrors.ErrUnauthorized.Is(err))

	// freeze 400 tokens
	freezeMsg = &assetfttypes.MsgFreeze{
		Sender:  issuer.String(),
		Account: recipient.String(),
		Coin:    sdk.NewCoin(denom, sdkmath.NewInt(400)),
	}
	res, err = client.BroadcastTx(
		ctx,
		chain.ClientContext.WithFromAddress(issuer),
		chain.TxFactory().WithGas(chain.GasLimitByMsgs(freezeMsg)),
		freezeMsg,
	)
	requireT.NoError(err)
	assertT.EqualValues(res.GasUsed, chain.GasLimitByMsgs(freezeMsg))

	fungibleTokenFreezeEvts, err := event.FindTypedEvents[*assetfttypes.EventFrozenAmountChanged](res.Events)
	requireT.NoError(err)
	assertT.EqualValues(&assetfttypes.EventFrozenAmountChanged{
		Account:        recipient.String(),
		Denom:          denom,
		PreviousAmount: sdkmath.NewInt(0),
		CurrentAmount:  sdkmath.NewInt(400),
	}, fungibleTokenFreezeEvts[0])

	// query frozen tokens
	frozenBalance, err := ftClient.FrozenBalance(ctx, &assetfttypes.QueryFrozenBalanceRequest{
		Account: recipient.String(),
		Denom:   denom,
	})
	requireT.NoError(err)
	requireT.EqualValues(sdk.NewCoin(denom, sdkmath.NewInt(400)), frozenBalance.Balance)

	frozenBalances, err := ftClient.FrozenBalances(ctx, &assetfttypes.QueryFrozenBalancesRequest{
		Account: recipient.String(),
	})
	requireT.NoError(err)
	requireT.EqualValues(sdk.NewCoins(sdk.NewCoin(denom, sdkmath.NewInt(400))), frozenBalances.Balances)

	// try to send more than available (650) (600 is available)
	recipient2 := chain.GenAccount()
	coinsToSend := sdk.NewCoins(sdk.NewCoin(denom, sdkmath.NewInt(650)))
	// send
	sendMsg := &banktypes.MsgSend{
		FromAddress: recipient.String(),
		ToAddress:   recipient2.String(),
		Amount:      coinsToSend,
	}
	_, err = client.BroadcastTx(
		ctx,
		chain.ClientContext.WithFromAddress(recipient),
		chain.TxFactory().WithGas(chain.GasLimitByMsgs(sendMsg)),
		sendMsg,
	)
	requireT.Error(err)
	assertT.True(cosmoserrors.ErrInsufficientFunds.Is(err))
	// multi-send
	multiSendMsg := &banktypes.MsgMultiSend{
		Inputs:  []banktypes.Input{{Address: recipient.String(), Coins: coinsToSend}},
		Outputs: []banktypes.Output{{Address: recipient2.String(), Coins: coinsToSend}},
	}
	_, err = client.BroadcastTx(
		ctx,
		chain.ClientContext.WithFromAddress(recipient),
		chain.TxFactory().WithGas(chain.GasLimitByMsgs(multiSendMsg)),
		multiSendMsg,
	)
	requireT.Error(err)
	assertT.True(cosmoserrors.ErrInsufficientFunds.Is(err))

	// try to send available tokens (300 + 300)
	coinsToSend = sdk.NewCoins(sdk.NewCoin(denom, sdkmath.NewInt(300)))
	// send
	sendMsg = &banktypes.MsgSend{
		FromAddress: recipient.String(),
		ToAddress:   recipient2.String(),
		Amount:      coinsToSend,
	}
	_, err = client.BroadcastTx(
		ctx,
		chain.ClientContext.WithFromAddress(recipient),
		chain.TxFactory().WithGas(chain.GasLimitByMsgs(sendMsg)),
		sendMsg,
	)
	requireT.NoError(err)
	balance1, err := bankClient.Balance(ctx, &banktypes.QueryBalanceRequest{
		Address: recipient.String(),
		Denom:   denom,
	})
	requireT.NoError(err)
	requireT.Equal(sdk.NewCoin(denom, sdkmath.NewInt(700)).String(), balance1.GetBalance().String())
	// multi-send
	multiSendMsg = &banktypes.MsgMultiSend{
		Inputs:  []banktypes.Input{{Address: recipient.String(), Coins: coinsToSend}},
		Outputs: []banktypes.Output{{Address: recipient2.String(), Coins: coinsToSend}},
	}
	_, err = client.BroadcastTx(
		ctx,
		chain.ClientContext.WithFromAddress(recipient),
		chain.TxFactory().WithGas(chain.GasLimitByMsgs(multiSendMsg)),
		multiSendMsg,
	)
	requireT.NoError(err)
	balance1, err = bankClient.Balance(ctx, &banktypes.QueryBalanceRequest{
		Address: recipient.String(),
		Denom:   denom,
	})
	requireT.NoError(err)
	requireT.Equal(sdk.NewCoin(denom, sdkmath.NewInt(400)).String(), balance1.GetBalance().String())

	// unfreeze 200 tokens and try to send 250 tokens
	unfreezeMsg := &assetfttypes.MsgUnfreeze{
		Sender:  issuer.String(),
		Account: recipient.String(),
		Coin:    sdk.NewCoin(denom, sdkmath.NewInt(200)),
	}
	res, err = client.BroadcastTx(
		ctx,
		chain.ClientContext.WithFromAddress(issuer),
		chain.TxFactory().WithGas(chain.GasLimitByMsgs(unfreezeMsg)),
		unfreezeMsg,
	)
	requireT.NoError(err)
	assertT.EqualValues(res.GasUsed, chain.GasLimitByMsgs(unfreezeMsg))

	fungibleTokenFreezeEvts, err = event.FindTypedEvents[*assetfttypes.EventFrozenAmountChanged](res.Events)
	requireT.NoError(err)
	assertT.EqualValues(&assetfttypes.EventFrozenAmountChanged{
		Account:        recipient.String(),
		Denom:          denom,
		PreviousAmount: sdkmath.NewInt(400),
		CurrentAmount:  sdkmath.NewInt(200),
	}, fungibleTokenFreezeEvts[0])

	sendMsg = &banktypes.MsgSend{
		FromAddress: recipient.String(),
		ToAddress:   recipient2.String(),
		Amount:      sdk.NewCoins(sdk.NewCoin(denom, sdkmath.NewInt(250))),
	}
	_, err = client.BroadcastTx(
		ctx,
		chain.ClientContext.WithFromAddress(recipient),
		chain.TxFactory().WithGas(chain.GasLimitByMsgs(sendMsg)),
		sendMsg,
	)
	requireT.Error(err)
	assertT.True(cosmoserrors.ErrInsufficientFunds.Is(err))

	// send available tokens (200)
	sendMsg = &banktypes.MsgSend{
		FromAddress: recipient.String(),
		ToAddress:   recipient2.String(),
		Amount:      sdk.NewCoins(sdk.NewCoin(denom, sdkmath.NewInt(200))),
	}
	_, err = client.BroadcastTx(
		ctx,
		chain.ClientContext.WithFromAddress(recipient),
		chain.TxFactory().WithGas(chain.GasLimitByMsgs(sendMsg)),
		sendMsg,
	)
	requireT.NoError(err)

	// unfreeze 400 tokens (frozen balance is 200), it should give error
	unfreezeMsg = &assetfttypes.MsgUnfreeze{
		Sender:  issuer.String(),
		Account: recipient.String(),
		Coin:    sdk.NewCoin(denom, sdkmath.NewInt(400)),
	}
	_, err = client.BroadcastTx(
		ctx,
		chain.ClientContext.WithFromAddress(issuer),
		chain.TxFactory().WithGas(chain.GasLimitByMsgs(unfreezeMsg)),
		unfreezeMsg,
	)
	requireT.True(cosmoserrors.ErrInsufficientFunds.Is(err))

	// set absolute frozen amount to 250
	setFrozenMsg := &assetfttypes.MsgSetFrozen{
		Sender:  issuer.String(),
		Account: recipient.String(),
		Coin:    sdk.NewCoin(denom, sdkmath.NewInt(250)),
	}
	res, err = client.BroadcastTx(
		ctx,
		chain.ClientContext.WithFromAddress(issuer),
		chain.TxFactory().WithGas(chain.GasLimitByMsgs(setFrozenMsg)),
		setFrozenMsg,
	)
	requireT.NoError(err)
	assertT.EqualValues(res.GasUsed, chain.GasLimitByMsgs(setFrozenMsg))
	fungibleTokenFreezeEvts, err = event.FindTypedEvents[*assetfttypes.EventFrozenAmountChanged](res.Events)
	requireT.NoError(err)
	assertT.EqualValues(&assetfttypes.EventFrozenAmountChanged{
		Account:        recipient.String(),
		Denom:          denom,
		PreviousAmount: sdkmath.NewInt(200),
		CurrentAmount:  sdkmath.NewInt(250),
	}, fungibleTokenFreezeEvts[0])

	frozenBalance, err = ftClient.FrozenBalance(ctx, &assetfttypes.QueryFrozenBalanceRequest{
		Account: recipient.String(),
		Denom:   denom,
	})
	requireT.NoError(err)
	requireT.EqualValues(sdk.NewCoin(denom, sdkmath.NewInt(250)), frozenBalance.Balance)

	// unfreeze 250 tokens and observer current frozen amount is zero
	unfreezeMsg = &assetfttypes.MsgUnfreeze{
		Sender:  issuer.String(),
		Account: recipient.String(),
		Coin:    sdk.NewCoin(denom, sdkmath.NewInt(250)),
	}
	res, err = client.BroadcastTx(
		ctx,
		chain.ClientContext.WithFromAddress(issuer),
		chain.TxFactory().WithGas(chain.GasLimitByMsgs(unfreezeMsg)),
		unfreezeMsg,
	)
	requireT.NoError(err)
	assertT.EqualValues(res.GasUsed, chain.GasLimitByMsgs(unfreezeMsg))

	fungibleTokenFreezeEvts, err = event.FindTypedEvents[*assetfttypes.EventFrozenAmountChanged](res.Events)
	requireT.NoError(err)
	assertT.EqualValues(&assetfttypes.EventFrozenAmountChanged{
		Account:        recipient.String(),
		Denom:          denom,
		PreviousAmount: sdkmath.NewInt(250),
		CurrentAmount:  sdkmath.NewInt(0),
	}, fungibleTokenFreezeEvts[0])
}

// TestAssetFTFreezeUnfreezable checks freeze functionality on unfreezable fungible tokens.
func TestAssetFTFreezeUnfreezable(t *testing.T) {
	t.Parallel()

	ctx, chain := integrationtests.NewCoreumTestingContext(t)

	requireT := require.New(t)
	assertT := assert.New(t)
	issuer := chain.GenAccount()
	recipient := chain.GenAccount()
	chain.FundAccountWithOptions(ctx, t, issuer, integration.BalancesOptions{
		Messages: []sdk.Msg{
			&assetfttypes.MsgIssue{},
			&assetfttypes.MsgFreeze{},
		},
		Amount: chain.QueryAssetFTParams(ctx, t).IssueFee.Amount,
	})

	// Issue an unfreezable fungible token
	msg := &assetfttypes.MsgIssue{
		Issuer:        issuer.String(),
		Symbol:        "ABCNotFreezable",
		Subunit:       "uabcnotfreezable",
		Description:   "ABC Description",
		Precision:     1,
		InitialAmount: sdkmath.NewInt(1000),
		Features:      []assetfttypes.Feature{},
	}

	res, err := client.BroadcastTx(
		ctx,
		chain.ClientContext.WithFromAddress(issuer),
		chain.TxFactory().WithGas(chain.GasLimitByMsgs(msg)),
		msg,
	)

	requireT.NoError(err)
	fungibleTokenIssuedEvts, err := event.FindTypedEvents[*assetfttypes.EventIssued](res.Events)
	requireT.NoError(err)
	unfreezableDenom := fungibleTokenIssuedEvts[0].Denom

	// try to freeze unfreezable token
	freezeMsg := &assetfttypes.MsgFreeze{
		Sender:  issuer.String(),
		Account: recipient.String(),
		Coin:    sdk.NewCoin(unfreezableDenom, sdkmath.NewInt(1000)),
	}
	_, err = client.BroadcastTx(
		ctx,
		chain.ClientContext.WithFromAddress(issuer),
		chain.TxFactory().WithGas(chain.GasLimitByMsgs(freezeMsg)),
		freezeMsg,
	)
	assertT.True(assetfttypes.ErrFeatureDisabled.Is(err))
}

// TestAssetFTFreezeIssuerAccount checks that freezing the issuer account is not possible.
func TestAssetFTFreezeIssuerAccount(t *testing.T) {
	t.Parallel()

	ctx, chain := integrationtests.NewCoreumTestingContext(t)

	requireT := require.New(t)
	issuer := chain.GenAccount()
	chain.FundAccountWithOptions(ctx, t, issuer, integration.BalancesOptions{
		Messages: []sdk.Msg{
			&assetfttypes.MsgIssue{},
			&assetfttypes.MsgFreeze{},
		},
		Amount: chain.QueryAssetFTParams(ctx, t).IssueFee.Amount,
	})

	// Issue an freezable fungible token
	msg := &assetfttypes.MsgIssue{
		Issuer:        issuer.String(),
		Symbol:        "ABC",
		Subunit:       "uabc",
		Precision:     1,
		Description:   "ABC Description",
		InitialAmount: sdkmath.NewInt(1000),
		Features: []assetfttypes.Feature{
			assetfttypes.Feature_freezing,
		},
	}

	denom := assetfttypes.BuildDenom(msg.Subunit, issuer)
	_, err := client.BroadcastTx(
		ctx,
		chain.ClientContext.WithFromAddress(issuer),
		chain.TxFactory().WithGas(chain.GasLimitByMsgs(msg)),
		msg,
	)
	requireT.NoError(err)

	// try to freeze issuer account
	freezeMsg := &assetfttypes.MsgFreeze{
		Sender:  issuer.String(),
		Account: issuer.String(),
		Coin:    sdk.NewCoin(denom, sdkmath.NewInt(1000)),
	}
	_, err = client.BroadcastTx(
		ctx,
		chain.ClientContext.WithFromAddress(issuer),
		chain.TxFactory().WithGas(chain.GasLimitByMsgs(freezeMsg)),
		freezeMsg,
	)
	requireT.ErrorIs(err, cosmoserrors.ErrUnauthorized)
}

// TestAssetFTGloballyFreeze checks global freeze functionality of fungible tokens.
func TestAssetFTGloballyFreeze(t *testing.T) {
	t.Parallel()

	ctx, chain := integrationtests.NewCoreumTestingContext(t)
	requireT := require.New(t)

	issuer := chain.GenAccount()
	recipient := chain.GenAccount()
	chain.FundAccountWithOptions(ctx, t, issuer, integration.BalancesOptions{
		Messages: []sdk.Msg{
			&assetfttypes.MsgIssue{},
			&assetfttypes.MsgGloballyFreeze{},
			&banktypes.MsgSend{},
			&banktypes.MsgMultiSend{},
			&assetfttypes.MsgGloballyUnfreeze{},
			&banktypes.MsgSend{},
		},
		Amount: chain.QueryAssetFTParams(ctx, t).IssueFee.Amount,
	})
	chain.FundAccountWithOptions(ctx, t, recipient, integration.BalancesOptions{
		Messages: []sdk.Msg{
			&banktypes.MsgSend{},
			&banktypes.MsgMultiSend{},
			&banktypes.MsgSend{},
		},
	})

	// Issue the new fungible token
	issueMsg := &assetfttypes.MsgIssue{
		Issuer:        issuer.String(),
		Symbol:        "FREEZE",
		Subunit:       "freeze",
		Precision:     6,
		Description:   "FREEZE Description",
		InitialAmount: sdkmath.NewInt(1000),
		Features: []assetfttypes.Feature{
			assetfttypes.Feature_freezing,
		},
	}
	res, err := client.BroadcastTx(
		ctx,
		chain.ClientContext.WithFromAddress(issuer),
		chain.TxFactory().WithGas(chain.GasLimitByMsgs(issueMsg)),
		issueMsg,
	)

	requireT.NoError(err)
	fungibleTokenIssuedEvts, err := event.FindTypedEvents[*assetfttypes.EventIssued](res.Events)
	requireT.NoError(err)
	denom := fungibleTokenIssuedEvts[0].Denom

	// Globally freeze Token.
	globFreezeMsg := &assetfttypes.MsgGloballyFreeze{
		Sender: issuer.String(),
		Denom:  denom,
	}
	_, err = client.BroadcastTx(
		ctx,
		chain.ClientContext.WithFromAddress(issuer),
		chain.TxFactory().WithGas(chain.GasLimitByMsgs(globFreezeMsg)),
		globFreezeMsg,
	)
	requireT.NoError(err)

	// Try to send Token.
	coinsToSend := sdk.NewCoins(sdk.NewCoin(denom, sdkmath.NewInt(50)))
	// send
	sendMsg := &banktypes.MsgSend{
		FromAddress: issuer.String(),
		ToAddress:   recipient.String(),
		Amount:      coinsToSend,
	}
	_, err = client.BroadcastTx(
		ctx,
		chain.ClientContext.WithFromAddress(issuer),
		chain.TxFactory().WithGas(chain.GasLimitByMsgs(sendMsg)),
		sendMsg,
	)
	requireT.NoError(err)

	// multi-send
	multiSendMsg := &banktypes.MsgMultiSend{
		Inputs:  []banktypes.Input{{Address: issuer.String(), Coins: coinsToSend}},
		Outputs: []banktypes.Output{{Address: recipient.String(), Coins: coinsToSend}},
	}
	_, err = client.BroadcastTx(
		ctx,
		chain.ClientContext.WithFromAddress(issuer),
		chain.TxFactory().WithGas(chain.GasLimitByMsgs(multiSendMsg)),
		multiSendMsg,
	)
	requireT.NoError(err)

	// send from recipient
	sendMsg = &banktypes.MsgSend{
		FromAddress: recipient.String(),
		ToAddress:   issuer.String(),
		Amount:      coinsToSend,
	}
	_, err = client.BroadcastTx(
		ctx,
		chain.ClientContext.WithFromAddress(recipient),
		chain.TxFactory().WithGas(chain.GasLimitByMsgs(sendMsg)),
		sendMsg,
	)
	requireT.True(assetfttypes.ErrGloballyFrozen.Is(err))

	// multi-send
	multiSendMsg = &banktypes.MsgMultiSend{
		Inputs:  []banktypes.Input{{Address: recipient.String(), Coins: coinsToSend}},
		Outputs: []banktypes.Output{{Address: issuer.String(), Coins: coinsToSend}},
	}
	_, err = client.BroadcastTx(
		ctx,
		chain.ClientContext.WithFromAddress(recipient),
		chain.TxFactory().WithGas(chain.GasLimitByMsgs(multiSendMsg)),
		multiSendMsg,
	)
	requireT.True(assetfttypes.ErrGloballyFrozen.Is(err))

	// Globally unfreeze Token.
	globUnfreezeMsg := &assetfttypes.MsgGloballyUnfreeze{
		Sender: issuer.String(),
		Denom:  denom,
	}
	_, err = client.BroadcastTx(
		ctx,
		chain.ClientContext.WithFromAddress(issuer),
		chain.TxFactory().WithGas(chain.GasLimitByMsgs(globUnfreezeMsg)),
		globUnfreezeMsg,
	)
	requireT.NoError(err)

	// Try to send Token from issuer.
	sendMsg = &banktypes.MsgSend{
		FromAddress: issuer.String(),
		ToAddress:   recipient.String(),
		Amount:      coinsToSend,
	}
	_, err = client.BroadcastTx(
		ctx,
		chain.ClientContext.WithFromAddress(issuer),
		chain.TxFactory().WithGas(chain.GasLimitByMsgs(sendMsg)),
		sendMsg,
	)
	requireT.NoError(err)

	// Try to send Token from recipient.
	sendMsg = &banktypes.MsgSend{
		FromAddress: recipient.String(),
		ToAddress:   issuer.String(),
		Amount:      coinsToSend,
	}
	_, err = client.BroadcastTx(
		ctx,
		chain.ClientContext.WithFromAddress(recipient),
		chain.TxFactory().WithGas(chain.GasLimitByMsgs(sendMsg)),
		sendMsg,
	)
	requireT.NoError(err)
}

// TestAssetCommissionRateExceedFreeze checks tx will fail if send commission causes
// breach of freeze limit functionality.
func TestAssetCommissionRateExceedFreeze(t *testing.T) {
	t.Parallel()

	ctx, chain := integrationtests.NewCoreumTestingContext(t)

	requireT := require.New(t)
	assertT := assert.New(t)

	issuer := chain.GenAccount()
	recipient := chain.GenAccount()
	chain.FundAccountWithOptions(ctx, t, issuer, integration.BalancesOptions{
		Messages: []sdk.Msg{
			&assetfttypes.MsgIssue{},
			&banktypes.MsgSend{},
			&assetfttypes.MsgFreeze{},
		},
		Amount: chain.QueryAssetFTParams(ctx, t).IssueFee.Amount,
	})
	chain.FundAccountWithOptions(ctx, t, recipient, integration.BalancesOptions{
		Messages: []sdk.Msg{
			&banktypes.MsgSend{},
		},
	})

	// Issue the new fungible token
	msgIssue := &assetfttypes.MsgIssue{
		Issuer:             issuer.String(),
		Symbol:             "ABC",
		Subunit:            "uabc",
		Precision:          6,
		Description:        "ABC Description",
		InitialAmount:      sdkmath.NewInt(1000),
		SendCommissionRate: sdk.MustNewDecFromStr("0.3"),
		Features: []assetfttypes.Feature{
			assetfttypes.Feature_freezing,
		},
	}
	denom := assetfttypes.BuildDenom(msgIssue.Subunit, issuer)
	msgSend := &banktypes.MsgSend{
		FromAddress: issuer.String(),
		ToAddress:   recipient.String(),
		Amount: sdk.NewCoins(
			sdk.NewCoin(denom, sdkmath.NewInt(1000)),
		),
	}

	msgFreeze := &assetfttypes.MsgFreeze{
		Sender:  issuer.String(),
		Account: recipient.String(),
		Coin:    sdk.NewCoin(denom, sdkmath.NewInt(650)),
	}

	msgList := []sdk.Msg{
		msgIssue, msgSend, msgFreeze,
	}

	_, err := client.BroadcastTx(
		ctx,
		chain.ClientContext.WithFromAddress(issuer),
		chain.TxFactory().WithGas(chain.GasLimitByMsgs(msgList...)),
		msgList...,
	)
	requireT.NoError(err)

	// try to send more than available (300 + 60) (1000 - 650(frozen) = 350 is available)
	recipient2 := chain.GenAccount()
	coinsToSend := sdk.NewCoins(sdk.NewCoin(denom, sdkmath.NewInt(300)))
	// send
	sendMsg := &banktypes.MsgSend{
		FromAddress: recipient.String(),
		ToAddress:   recipient2.String(),
		Amount:      coinsToSend,
	}
	_, err = client.BroadcastTx(
		ctx,
		chain.ClientContext.WithFromAddress(recipient),
		chain.TxFactory().WithGas(chain.GasLimitByMsgs(sendMsg)),
		sendMsg,
	)
	requireT.Error(err)
	assertT.True(cosmoserrors.ErrInsufficientFunds.Is(err))
}

// TestSendCoreTokenWithRestrictedToken checks tx will fail if try to send core token
// alongside restricted user issued token.
func TestSendCoreTokenWithRestrictedToken(t *testing.T) {
	t.Parallel()

	ctx, chain := integrationtests.NewCoreumTestingContext(t)

	requireT := require.New(t)
	assertT := assert.New(t)

	issuer := chain.GenAccount()
	recipient := chain.GenAccount()
	chain.FundAccountWithOptions(ctx, t, issuer, integration.BalancesOptions{
		Messages: []sdk.Msg{
			&assetfttypes.MsgIssue{},
			&banktypes.MsgSend{},
			&assetfttypes.MsgFreeze{},
		},
		Amount: chain.QueryAssetFTParams(ctx, t).IssueFee.Amount,
	})
	chain.FundAccountWithOptions(ctx, t, recipient, integration.BalancesOptions{
		Messages: []sdk.Msg{
			&banktypes.MsgSend{},
		},
		Amount: sdkmath.NewInt(1000),
	})

	// Issue the new fungible token
	msgIssue := &assetfttypes.MsgIssue{
		Issuer:        issuer.String(),
		Symbol:        "ABC",
		Subunit:       "uabc",
		Precision:     6,
		Description:   "ABC Description",
		InitialAmount: sdkmath.NewInt(1000),
		Features: []assetfttypes.Feature{
			assetfttypes.Feature_freezing,
		},
	}
	denom := assetfttypes.BuildDenom(msgIssue.Subunit, issuer)
	msgSend := &banktypes.MsgSend{
		FromAddress: issuer.String(),
		ToAddress:   recipient.String(),
		Amount: sdk.NewCoins(
			sdk.NewCoin(denom, sdkmath.NewInt(1000)),
		),
	}

	msgFreeze := &assetfttypes.MsgFreeze{
		Sender:  issuer.String(),
		Account: recipient.String(),
		Coin:    sdk.NewCoin(denom, sdkmath.NewInt(800)),
	}

	msgList := []sdk.Msg{
		msgIssue, msgSend, msgFreeze,
	}

	_, err := client.BroadcastTx(
		ctx,
		chain.ClientContext.WithFromAddress(issuer),
		chain.TxFactory().WithGas(chain.GasLimitByMsgs(msgList...)),
		msgList...,
	)
	requireT.NoError(err)

	// try to send core token and minted token with freezing violation
	recipient2 := chain.GenAccount()
	coinsToSend := sdk.NewCoins(
		sdk.NewCoin(denom, sdkmath.NewInt(210)),
		chain.NewCoin(sdkmath.NewInt(1000)),
	)

	sendMsg := &banktypes.MsgSend{
		FromAddress: recipient.String(),
		ToAddress:   recipient2.String(),
		Amount:      coinsToSend,
	}
	_, err = client.BroadcastTx(
		ctx,
		chain.ClientContext.WithFromAddress(recipient),
		chain.TxFactory().WithGas(chain.GasLimitByMsgs(sendMsg)),
		sendMsg,
	)
	requireT.Error(err)
	assertT.True(cosmoserrors.ErrInsufficientFunds.Is(err))
}

// TestNotEnoughBalanceForBurnRate checks tx will fail if there is not enough balance to cover burn rate.
func TestNotEnoughBalanceForBurnRate(t *testing.T) {
	t.Parallel()

	ctx, chain := integrationtests.NewCoreumTestingContext(t)

	requireT := require.New(t)
	assertT := assert.New(t)

	issuer := chain.GenAccount()
	recipient := chain.GenAccount()
	chain.FundAccountWithOptions(ctx, t, issuer, integration.BalancesOptions{
		Messages: []sdk.Msg{
			&assetfttypes.MsgIssue{},
			&banktypes.MsgSend{},
		},
		Amount: chain.QueryAssetFTParams(ctx, t).IssueFee.Amount,
	})
	chain.FundAccountWithOptions(ctx, t, recipient, integration.BalancesOptions{
		Messages: []sdk.Msg{
			&banktypes.MsgSend{},
		},
	})

	// Issue the new fungible token
	msgIssue := &assetfttypes.MsgIssue{
		Issuer:        issuer.String(),
		Symbol:        "ABC",
		Subunit:       "uabc",
		Precision:     6,
		Description:   "ABC Description",
		InitialAmount: sdkmath.NewInt(1000),
		BurnRate:      sdk.MustNewDecFromStr("0.1"),
		Features: []assetfttypes.Feature{
			assetfttypes.Feature_freezing,
		},
	}
	denom := assetfttypes.BuildDenom(msgIssue.Subunit, issuer)
	msgSend := &banktypes.MsgSend{
		FromAddress: issuer.String(),
		ToAddress:   recipient.String(),
		Amount: sdk.NewCoins(
			sdk.NewCoin(denom, sdkmath.NewInt(1000)),
		),
	}

	msgList := []sdk.Msg{
		msgIssue, msgSend,
	}

	_, err := client.BroadcastTx(
		ctx,
		chain.ClientContext.WithFromAddress(issuer),
		chain.TxFactory().WithGas(chain.GasLimitByMsgs(msgList...)),
		msgList...,
	)
	requireT.NoError(err)

	// try to send, it should fail (920 + 92 = 1012 > 1000)
	recipient2 := chain.GenAccount()
	coinsToSend := sdk.NewCoins(sdk.NewCoin(denom, sdkmath.NewInt(920)))

	sendMsg := &banktypes.MsgSend{
		FromAddress: recipient.String(),
		ToAddress:   recipient2.String(),
		Amount:      coinsToSend,
	}
	_, err = client.BroadcastTx(
		ctx,
		chain.ClientContext.WithFromAddress(recipient),
		chain.TxFactory().WithGas(chain.GasLimitByMsgs(sendMsg)),
		sendMsg,
	)
	requireT.Error(err)
	assertT.True(cosmoserrors.ErrInsufficientFunds.Is(err))
}

// TestNotEnoughBalanceForCommissionRate checks tx will fail if there is not enough balance to cover commission rate.
func TestNotEnoughBalanceForCommissionRate(t *testing.T) {
	t.Parallel()

	ctx, chain := integrationtests.NewCoreumTestingContext(t)

	requireT := require.New(t)
	assertT := assert.New(t)

	issuer := chain.GenAccount()
	recipient := chain.GenAccount()
	chain.FundAccountWithOptions(ctx, t, issuer, integration.BalancesOptions{
		Messages: []sdk.Msg{
			&assetfttypes.MsgIssue{},
			&banktypes.MsgSend{},
		},
		Amount: chain.QueryAssetFTParams(ctx, t).IssueFee.Amount,
	})
	chain.FundAccountWithOptions(ctx, t, recipient, integration.BalancesOptions{
		Messages: []sdk.Msg{
			&banktypes.MsgSend{},
		},
	})

	// Issue the new fungible token
	msgIssue := &assetfttypes.MsgIssue{
		Issuer:             issuer.String(),
		Symbol:             "ABC",
		Subunit:            "uabc",
		Precision:          6,
		Description:        "ABC Description",
		InitialAmount:      sdkmath.NewInt(1000),
		SendCommissionRate: sdk.MustNewDecFromStr("0.1"),
		Features: []assetfttypes.Feature{
			assetfttypes.Feature_freezing,
		},
	}
	denom := assetfttypes.BuildDenom(msgIssue.Subunit, issuer)
	msgSend := &banktypes.MsgSend{
		FromAddress: issuer.String(),
		ToAddress:   recipient.String(),
		Amount: sdk.NewCoins(
			sdk.NewCoin(denom, sdkmath.NewInt(1000)),
		),
	}

	msgList := []sdk.Msg{
		msgIssue, msgSend,
	}

	_, err := client.BroadcastTx(
		ctx,
		chain.ClientContext.WithFromAddress(issuer),
		chain.TxFactory().WithGas(chain.GasLimitByMsgs(msgList...)),
		msgList...,
	)
	requireT.NoError(err)

	// try to send, it should fail (920 + 92 = 1012 > 1000)
	recipient2 := chain.GenAccount()
	coinsToSend := sdk.NewCoins(sdk.NewCoin(denom, sdkmath.NewInt(920)))

	sendMsg := &banktypes.MsgSend{
		FromAddress: recipient.String(),
		ToAddress:   recipient2.String(),
		Amount:      coinsToSend,
	}
	_, err = client.BroadcastTx(
		ctx,
		chain.ClientContext.WithFromAddress(recipient),
		chain.TxFactory().WithGas(chain.GasLimitByMsgs(sendMsg)),
		sendMsg,
	)
	requireT.Error(err)
	assertT.True(cosmoserrors.ErrInsufficientFunds.Is(err))
}

// TestAssetFTWhitelist checks whitelist functionality of fungible tokens.
func TestAssetFTWhitelist(t *testing.T) {
	t.Parallel()

	ctx, chain := integrationtests.NewCoreumTestingContext(t)

	requireT := require.New(t)
	assertT := assert.New(t)
	clientCtx := chain.ClientContext

	ftClient := assetfttypes.NewQueryClient(clientCtx)
	bankClient := banktypes.NewQueryClient(clientCtx)

	issuer := chain.GenAccount()
	nonIssuer := chain.GenAccount()
	recipient := chain.GenAccount()
	chain.FundAccountWithOptions(ctx, t, issuer, integration.BalancesOptions{
		Messages: []sdk.Msg{
			&assetfttypes.MsgIssue{},
			&assetfttypes.MsgSetWhitelistedLimit{},
			&assetfttypes.MsgSetWhitelistedLimit{},
			&assetfttypes.MsgSetWhitelistedLimit{},
			&banktypes.MsgSend{},
			&banktypes.MsgMultiSend{},
			&banktypes.MsgSend{},
			&banktypes.MsgSend{},
			&banktypes.MsgSend{},
			&banktypes.MsgSend{},
			&banktypes.MsgSend{},
			&banktypes.MsgSend{},
		},
		Amount: chain.QueryAssetFTParams(ctx, t).IssueFee.Amount,
	})
	chain.FundAccountWithOptions(ctx, t, nonIssuer, integration.BalancesOptions{
		Messages: []sdk.Msg{
			&assetfttypes.MsgSetWhitelistedLimit{},
		},
	})
	chain.FundAccountWithOptions(ctx, t, recipient, integration.BalancesOptions{
		Messages: []sdk.Msg{
			&banktypes.MsgSend{},
		},
	})

	// Issue the new fungible token
	amount := sdkmath.NewInt(20000)
	subunit := "uabc"
	denom := assetfttypes.BuildDenom(subunit, issuer)
	msg := &assetfttypes.MsgIssue{
		Issuer:        issuer.String(),
		Symbol:        "ABC",
		Subunit:       "uabc",
		Precision:     6,
		Description:   "ABC Description",
		InitialAmount: amount,
		Features: []assetfttypes.Feature{
			assetfttypes.Feature_disallowing_smart_contracts,
			assetfttypes.Feature_whitelisting,
		},
	}
	_, err := client.BroadcastTx(
		ctx,
		chain.ClientContext.WithFromAddress(issuer),
		chain.TxFactory().WithGas(chain.GasLimitByMsgs(msg)),
		msg,
	)

	requireT.NoError(err)

	// try to pass non-issuer signature to whitelist msg
	whitelistMsg := &assetfttypes.MsgSetWhitelistedLimit{
		Sender:  nonIssuer.String(),
		Account: recipient.String(),
		Coin:    sdk.NewCoin(denom, sdkmath.NewInt(400)),
	}
	_, err = client.BroadcastTx(
		ctx,
		chain.ClientContext.WithFromAddress(nonIssuer),
		chain.TxFactory().WithGas(chain.GasLimitByMsgs(whitelistMsg)),
		whitelistMsg,
	)
	assertT.True(cosmoserrors.ErrUnauthorized.Is(err))

	// try to send to recipient before it is whitelisted (balance 0, whitelist limit 0)
	coinsToSend := sdk.NewCoins(sdk.NewCoin(denom, sdkmath.NewInt(10)))
	// send
	sendMsg := &banktypes.MsgSend{
		FromAddress: issuer.String(),
		ToAddress:   recipient.String(),
		Amount:      coinsToSend,
	}
	_, err = client.BroadcastTx(
		ctx,
		chain.ClientContext.WithFromAddress(issuer),
		chain.TxFactory().WithGas(chain.GasLimitByMsgs(sendMsg)),
		sendMsg,
	)
	assertT.True(assetfttypes.ErrWhitelistedLimitExceeded.Is(err))

	// multi-send
	multiSendMsg := &banktypes.MsgMultiSend{
		Inputs:  []banktypes.Input{{Address: issuer.String(), Coins: coinsToSend}},
		Outputs: []banktypes.Output{{Address: recipient.String(), Coins: coinsToSend}},
	}
	_, err = client.BroadcastTx(
		ctx,
		chain.ClientContext.WithFromAddress(issuer),
		chain.TxFactory().WithGas(chain.GasLimitByMsgs(multiSendMsg)),
		multiSendMsg,
	)
	assertT.True(assetfttypes.ErrWhitelistedLimitExceeded.Is(err))

	// whitelist 400 tokens
	whitelistMsg = &assetfttypes.MsgSetWhitelistedLimit{
		Sender:  issuer.String(),
		Account: recipient.String(),
		Coin:    sdk.NewCoin(denom, sdkmath.NewInt(400)),
	}
	res, err := client.BroadcastTx(
		ctx,
		chain.ClientContext.WithFromAddress(issuer),
		chain.TxFactory().WithGas(chain.GasLimitByMsgs(whitelistMsg)),
		whitelistMsg,
	)
	requireT.NoError(err)
	assertT.EqualValues(res.GasUsed, chain.GasLimitByMsgs(whitelistMsg))

	// query whitelisted tokens
	whitelistedBalance, err := ftClient.WhitelistedBalance(ctx, &assetfttypes.QueryWhitelistedBalanceRequest{
		Account: recipient.String(),
		Denom:   denom,
	})
	requireT.NoError(err)
	requireT.EqualValues(sdk.NewCoin(denom, sdkmath.NewInt(400)), whitelistedBalance.Balance)

	whitelistedBalances, err := ftClient.WhitelistedBalances(ctx, &assetfttypes.QueryWhitelistedBalancesRequest{
		Account: recipient.String(),
	})
	requireT.NoError(err)
	requireT.EqualValues(sdk.NewCoins(sdk.NewCoin(denom, sdkmath.NewInt(400))), whitelistedBalances.Balances)

	// try to receive more than whitelisted (600) (possible 400)
	sendMsg = &banktypes.MsgSend{
		FromAddress: issuer.String(),
		ToAddress:   recipient.String(),
		Amount:      sdk.NewCoins(sdk.NewCoin(denom, sdkmath.NewInt(600))),
	}
	_, err = client.BroadcastTx(
		ctx,
		chain.ClientContext.WithFromAddress(issuer),
		chain.TxFactory().WithGas(chain.GasLimitByMsgs(sendMsg)),
		sendMsg,
	)
	assertT.True(assetfttypes.ErrWhitelistedLimitExceeded.Is(err))

	// try to send whitelisted balance (400)
	sendMsg = &banktypes.MsgSend{
		FromAddress: issuer.String(),
		ToAddress:   recipient.String(),
		Amount:      sdk.NewCoins(sdk.NewCoin(denom, sdkmath.NewInt(400))),
	}
	_, err = client.BroadcastTx(
		ctx,
		chain.ClientContext.WithFromAddress(issuer),
		chain.TxFactory().WithGas(chain.GasLimitByMsgs(sendMsg)),
		sendMsg,
	)
	requireT.NoError(err)
	balance, err := bankClient.Balance(ctx, &banktypes.QueryBalanceRequest{
		Address: recipient.String(),
		Denom:   denom,
	})
	requireT.NoError(err)
	requireT.Equal(sdk.NewCoin(denom, sdkmath.NewInt(400)).String(), balance.GetBalance().String())

	// try to send one more
	sendMsg = &banktypes.MsgSend{
		FromAddress: issuer.String(),
		ToAddress:   recipient.String(),
		Amount:      sdk.NewCoins(sdk.NewCoin(denom, sdkmath.NewInt(1))),
	}
	_, err = client.BroadcastTx(
		ctx,
		chain.ClientContext.WithFromAddress(issuer),
		chain.TxFactory().WithGas(chain.GasLimitByMsgs(sendMsg)),
		sendMsg,
	)
	assertT.True(assetfttypes.ErrWhitelistedLimitExceeded.Is(err))

	// whitelist one more
	whitelistMsg = &assetfttypes.MsgSetWhitelistedLimit{
		Sender:  issuer.String(),
		Account: recipient.String(),
		Coin:    sdk.NewCoin(denom, sdkmath.NewInt(401)),
	}
	res, err = client.BroadcastTx(
		ctx,
		chain.ClientContext.WithFromAddress(issuer),
		chain.TxFactory().WithGas(chain.GasLimitByMsgs(whitelistMsg)),
		whitelistMsg,
	)
	requireT.NoError(err)
	assertT.EqualValues(res.GasUsed, chain.GasLimitByMsgs(whitelistMsg))

	// query whitelisted tokens
	whitelistedBalance, err = ftClient.WhitelistedBalance(ctx, &assetfttypes.QueryWhitelistedBalanceRequest{
		Account: recipient.String(),
		Denom:   denom,
	})
	requireT.NoError(err)
	requireT.EqualValues(sdk.NewCoin(denom, sdkmath.NewInt(401)), whitelistedBalance.Balance)

	sendMsg = &banktypes.MsgSend{
		FromAddress: issuer.String(),
		ToAddress:   recipient.String(),
		Amount:      sdk.NewCoins(sdk.NewCoin(denom, sdkmath.NewInt(1))),
	}
	_, err = client.BroadcastTx(
		ctx,
		chain.ClientContext.WithFromAddress(issuer),
		chain.TxFactory().WithGas(chain.GasLimitByMsgs(sendMsg)),
		sendMsg,
	)
	requireT.NoError(err)

	balance, err = bankClient.Balance(ctx, &banktypes.QueryBalanceRequest{
		Address: recipient.String(),
		Denom:   denom,
	})
	requireT.NoError(err)
	requireT.Equal(sdk.NewCoin(denom, sdkmath.NewInt(401)).String(), balance.GetBalance().String())

	// Verify that issuer has no whitelisted balance
	whitelistedBalance, err = ftClient.WhitelistedBalance(ctx, &assetfttypes.QueryWhitelistedBalanceRequest{
		Account: issuer.String(),
		Denom:   denom,
	})
	requireT.NoError(err)
	requireT.EqualValues(sdk.NewCoin(denom, sdkmath.ZeroInt()), whitelistedBalance.Balance)

	// Send something to issuer, it should succeed despite the fact that issuer is not whitelisted
	sendMsg = &banktypes.MsgSend{
		FromAddress: recipient.String(),
		ToAddress:   issuer.String(),
		Amount:      sdk.NewCoins(sdk.NewCoin(denom, sdkmath.NewInt(10))),
	}
	_, err = client.BroadcastTx(
		ctx,
		chain.ClientContext.WithFromAddress(recipient),
		chain.TxFactory().WithGas(chain.GasLimitByMsgs(sendMsg)),
		sendMsg,
	)
	requireT.NoError(err)

	balance, err = bankClient.Balance(ctx, &banktypes.QueryBalanceRequest{
		Address: issuer.String(),
		Denom:   denom,
	})
	requireT.NoError(err)
	requireT.Equal(sdk.NewCoin(denom, sdkmath.NewInt(19609)).String(), balance.GetBalance().String())

	// Set whitelisted balance to 0 for recipient
	whitelistMsg = &assetfttypes.MsgSetWhitelistedLimit{
		Sender:  issuer.String(),
		Account: recipient.String(),
		Coin:    sdk.NewCoin(denom, sdkmath.ZeroInt()),
	}
	_, err = client.BroadcastTx(
		ctx,
		chain.ClientContext.WithFromAddress(issuer),
		chain.TxFactory().WithGas(chain.GasLimitByMsgs(whitelistMsg)),
		whitelistMsg,
	)
	requireT.NoError(err)

	// Transfer to recipient should fail now
	sendMsg = &banktypes.MsgSend{
		FromAddress: issuer.String(),
		ToAddress:   recipient.String(),
		Amount:      sdk.NewCoins(sdk.NewCoin(denom, sdk.OneInt())),
	}
	_, err = client.BroadcastTx(
		ctx,
		chain.ClientContext.WithFromAddress(issuer),
		chain.TxFactory().WithGas(chain.GasLimitByMsgs(sendMsg)),
		sendMsg,
	)
	assertT.True(assetfttypes.ErrWhitelistedLimitExceeded.Is(err))
}

// TestAssetFTWhitelistUnwhitelistable checks whitelist functionality on unwhitelistable fungible tokens.
func TestAssetFTWhitelistUnwhitelistable(t *testing.T) {
	t.Parallel()

	ctx, chain := integrationtests.NewCoreumTestingContext(t)

	requireT := require.New(t)
	assertT := assert.New(t)
	issuer := chain.GenAccount()
	recipient := chain.GenAccount()
	chain.FundAccountWithOptions(ctx, t, issuer, integration.BalancesOptions{
		Messages: []sdk.Msg{
			&assetfttypes.MsgIssue{},
			&assetfttypes.MsgSetWhitelistedLimit{},
		},
		Amount: chain.QueryAssetFTParams(ctx, t).IssueFee.Amount,
	})

	// Issue an unwhitelistable fungible token
	subunit := "uabcnotwhitelistable"
	unwhitelistableDenom := assetfttypes.BuildDenom(subunit, issuer)
	amount := sdkmath.NewInt(1000)
	msg := &assetfttypes.MsgIssue{
		Issuer:        issuer.String(),
		Symbol:        "ABCNotWhitelistable",
		Subunit:       "uabcnotwhitelistable",
		Precision:     1,
		Description:   "ABC Description",
		InitialAmount: amount,
		Features:      []assetfttypes.Feature{},
	}

	_, err := client.BroadcastTx(
		ctx,
		chain.ClientContext.WithFromAddress(issuer),
		chain.TxFactory().WithGas(chain.GasLimitByMsgs(msg)),
		msg,
	)

	requireT.NoError(err)

	// try to whitelist unwhitelistable token
	whitelistMsg := &assetfttypes.MsgSetWhitelistedLimit{
		Sender:  issuer.String(),
		Account: recipient.String(),
		Coin:    sdk.NewCoin(unwhitelistableDenom, sdkmath.NewInt(1000)),
	}
	_, err = client.BroadcastTx(
		ctx,
		chain.ClientContext.WithFromAddress(issuer),
		chain.TxFactory().WithGas(chain.GasLimitByMsgs(whitelistMsg)),
		whitelistMsg,
	)
	assertT.True(assetfttypes.ErrFeatureDisabled.Is(err))
}

// TestAssetFTWhitelistIssuer checks whitelisting on issuer account is not possible.
func TestAssetFTWhitelistIssuerAccount(t *testing.T) {
	t.Parallel()

	ctx, chain := integrationtests.NewCoreumTestingContext(t)

	requireT := require.New(t)
	issuer := chain.GenAccount()
	chain.FundAccountWithOptions(ctx, t, issuer, integration.BalancesOptions{
		Messages: []sdk.Msg{
			&assetfttypes.MsgIssue{},
			&assetfttypes.MsgSetWhitelistedLimit{},
		},
		Amount: chain.QueryAssetFTParams(ctx, t).IssueFee.Amount,
	})

	// Issue an whitelistable fungible token
	subunit := "uabcwhitelistable"
	denom := assetfttypes.BuildDenom(subunit, issuer)
	amount := sdkmath.NewInt(1000)
	msg := &assetfttypes.MsgIssue{
		Issuer:        issuer.String(),
		Symbol:        "ABCWhitelistable",
		Subunit:       subunit,
		Description:   "ABC Description",
		Precision:     1,
		InitialAmount: amount,
		Features: []assetfttypes.Feature{
			assetfttypes.Feature_whitelisting,
		},
	}

	_, err := client.BroadcastTx(
		ctx,
		chain.ClientContext.WithFromAddress(issuer),
		chain.TxFactory().WithGas(chain.GasLimitByMsgs(msg)),
		msg,
	)

	requireT.NoError(err)

	// try to whitelist issuer account
	whitelistMsg := &assetfttypes.MsgSetWhitelistedLimit{
		Sender:  issuer.String(),
		Account: issuer.String(),
		Coin:    sdk.NewCoin(denom, sdkmath.NewInt(1000)),
	}
	_, err = client.BroadcastTx(
		ctx,
		chain.ClientContext.WithFromAddress(issuer),
		chain.TxFactory().WithGas(chain.GasLimitByMsgs(whitelistMsg)),
		whitelistMsg,
	)

	requireT.ErrorIs(err, cosmoserrors.ErrUnauthorized)
}

// TestAssetFTSendingToNonWhitelistedSmartContractIsDenied verifies that this is not possible to send token to smart contract
// if it is not whitelisted.
func TestAssetFTSendingToNonWhitelistedSmartContractIsDenied(t *testing.T) {
	t.Parallel()

	ctx, chain := integrationtests.NewCoreumTestingContext(t)

	issuer := chain.GenAccount()

	requireT := require.New(t)
	chain.Faucet.FundAccounts(ctx, t,
		integration.NewFundedAccount(issuer, chain.NewCoin(sdkmath.NewInt(5000000000))),
	)

	clientCtx := chain.ClientContext

	// Issue a fungible token which cannot be sent to the smart contract
	issueMsg := &assetfttypes.MsgIssue{
		Issuer:        issuer.String(),
		Symbol:        "ABC",
		Subunit:       "abc",
		Precision:     6,
		InitialAmount: sdkmath.NewInt(1000),
		Description:   "ABC Description",
		Features: []assetfttypes.Feature{
			assetfttypes.Feature_whitelisting,
		},
		BurnRate:           sdk.ZeroDec(),
		SendCommissionRate: sdk.ZeroDec(),
	}

	_, err := client.BroadcastTx(
		ctx,
		chain.ClientContext.WithFromAddress(issuer),
		chain.TxFactory().WithGas(chain.GasLimitByMsgs(issueMsg)),
		issueMsg,
	)

	requireT.NoError(err)
	denom := assetfttypes.BuildDenom(issueMsg.Subunit, issuer)

	initialPayload, err := json.Marshal(moduleswasm.SimpleState{
		Count: 1337,
	})
	requireT.NoError(err)

	contractAddr, _, err := chain.Wasm.DeployAndInstantiateWASMContract(
		ctx,
		chain.TxFactory().WithSimulateAndExecute(true),
		issuer,
		moduleswasm.SimpleStateWASM,
		integration.InstantiateConfig{
			AccessType: wasmtypes.AccessTypeUnspecified,
			Payload:    initialPayload,
			Label:      "simple_state",
		},
	)
	requireT.NoError(err)

	// sending coins to the smart contract should fail
	sendMsg := &banktypes.MsgSend{
		FromAddress: issuer.String(),
		ToAddress:   contractAddr,
		Amount:      sdk.NewCoins(sdk.NewInt64Coin(denom, 100)),
	}
	_, err = client.BroadcastTx(
		ctx,
		clientCtx.WithFromAddress(issuer),
		chain.TxFactory().WithGas(chain.GasLimitByMsgs(sendMsg)),
		sendMsg,
	)
	requireT.ErrorIs(err, assetfttypes.ErrWhitelistedLimitExceeded)
}

// TestAssetFTAttachingToNonWhitelistedSmartContractCallIsDenied verifies that this is not possible to attach token to smart contract call
// if contract is not whitelisted.
func TestAssetFTAttachingToNonWhitelistedSmartContractCallIsDenied(t *testing.T) {
	t.Parallel()

	ctx, chain := integrationtests.NewCoreumTestingContext(t)

	issuer := chain.GenAccount()

	requireT := require.New(t)
	chain.Faucet.FundAccounts(ctx, t,
		integration.NewFundedAccount(issuer, chain.NewCoin(sdkmath.NewInt(5000000000))),
	)

	txf := chain.TxFactory().
		WithSimulateAndExecute(true)

	// Issue a fungible token which cannot be sent to the smart contract
	issueMsg := &assetfttypes.MsgIssue{
		Issuer:        issuer.String(),
		Symbol:        "ABC",
		Subunit:       "abc",
		Precision:     6,
		InitialAmount: sdkmath.NewInt(1000),
		Description:   "ABC Description",
		Features: []assetfttypes.Feature{
			assetfttypes.Feature_whitelisting,
		},
		BurnRate:           sdk.ZeroDec(),
		SendCommissionRate: sdk.ZeroDec(),
	}

	_, err := client.BroadcastTx(
		ctx,
		chain.ClientContext.WithFromAddress(issuer),
		chain.TxFactory().WithGas(chain.GasLimitByMsgs(issueMsg)),
		issueMsg,
	)

	requireT.NoError(err)
	denom := assetfttypes.BuildDenom(issueMsg.Subunit, issuer)

	initialPayload, err := json.Marshal(moduleswasm.SimpleState{
		Count: 1337,
	})
	requireT.NoError(err)

	contractAddr, _, err := chain.Wasm.DeployAndInstantiateWASMContract(
		ctx,
		txf,
		issuer,
		moduleswasm.SimpleStateWASM,
		integration.InstantiateConfig{
			AccessType: wasmtypes.AccessTypeUnspecified,
			Payload:    initialPayload,
			Label:      "simple_state",
		},
	)
	requireT.NoError(err)

	// Executing smart contract - this operation should fail because coins are attached to it
	incrementPayload, err := moduleswasm.MethodToEmptyBodyPayload(moduleswasm.SimpleIncrement)
	requireT.NoError(err)
	_, err = chain.Wasm.ExecuteWASMContract(ctx, txf, issuer, contractAddr, incrementPayload, sdk.NewInt64Coin(denom, 100))
	requireT.ErrorContains(err, "whitelisted limit exceeded")
}

// TestAssetFTAttachingToNonWhitelistedSmartContractInstantiationIsDenied verifies that this is not possible to attach token to smart contract instantiation
// if contract is not whitelisted.
func TestAssetFTAttachingToNonWhitelistedSmartContractInstantiationIsDenied(t *testing.T) {
	t.Parallel()

	ctx, chain := integrationtests.NewCoreumTestingContext(t)

	issuer := chain.GenAccount()

	requireT := require.New(t)
	chain.Faucet.FundAccounts(ctx, t,
		integration.NewFundedAccount(issuer, chain.NewCoin(sdkmath.NewInt(5000000000))),
	)

	txf := chain.TxFactory().
		WithSimulateAndExecute(true)

	// Issue a fungible token which cannot be sent to the smart contract
	issueMsg := &assetfttypes.MsgIssue{
		Issuer:        issuer.String(),
		Symbol:        "ABC",
		Subunit:       "abc",
		Precision:     6,
		InitialAmount: sdkmath.NewInt(1000),
		Description:   "ABC Description",
		Features: []assetfttypes.Feature{
			assetfttypes.Feature_whitelisting,
		},
		BurnRate:           sdk.ZeroDec(),
		SendCommissionRate: sdk.ZeroDec(),
	}

	_, err := client.BroadcastTx(
		ctx,
		chain.ClientContext.WithFromAddress(issuer),
		chain.TxFactory().WithGas(chain.GasLimitByMsgs(issueMsg)),
		issueMsg,
	)

	requireT.NoError(err)
	denom := assetfttypes.BuildDenom(issueMsg.Subunit, issuer)

	initialPayload, err := json.Marshal(moduleswasm.SimpleState{
		Count: 1337,
	})
	requireT.NoError(err)

	// This operation should fail due to coins being attached to it
	_, _, err = chain.Wasm.DeployAndInstantiateWASMContract(
		ctx,
		txf,
		issuer,
		moduleswasm.SimpleStateWASM,
		integration.InstantiateConfig{
			AccessType: wasmtypes.AccessTypeUnspecified,
			Payload:    initialPayload,
			Amount:     sdk.NewInt64Coin(denom, 100),
			Label:      "simple_state",
		},
	)
	requireT.ErrorContains(err, "whitelisted limit exceeded")
}

// TestBareToken checks none of the features will work if the flags are not set.
func TestBareToken(t *testing.T) {
	t.Parallel()

	ctx, chain := integrationtests.NewCoreumTestingContext(t)

	requireT := require.New(t)
	assertT := assert.New(t)
	issuer := chain.GenAccount()
	recipient := chain.GenAccount()
	chain.FundAccountWithOptions(ctx, t, issuer, integration.BalancesOptions{
		Messages: []sdk.Msg{
			&assetfttypes.MsgIssue{},
			&assetfttypes.MsgMint{},
			&assetfttypes.MsgBurn{},
			&banktypes.MsgSend{},
			&assetfttypes.MsgFreeze{},
			&assetfttypes.MsgGloballyFreeze{},
			&assetfttypes.MsgSetWhitelistedLimit{},
		},
		Amount: chain.QueryAssetFTParams(ctx, t).IssueFee.Amount,
	})
	chain.FundAccountWithOptions(ctx, t, recipient, integration.BalancesOptions{
		Messages: []sdk.Msg{
			&assetfttypes.MsgBurn{},
		},
	})

	// Issue a bare token
	amount := sdkmath.NewInt(1000)
	msg := &assetfttypes.MsgIssue{
		Issuer:        issuer.String(),
		Symbol:        "baretoken",
		Subunit:       "baretoken",
		InitialAmount: amount,
		Precision:     10,
	}
	denom := assetfttypes.BuildDenom(msg.Subunit, issuer)

	_, err := client.BroadcastTx(
		ctx,
		chain.ClientContext.WithFromAddress(issuer),
		chain.TxFactory().WithGas(chain.GasLimitByMsgs(msg)),
		msg,
	)

	requireT.NoError(err)

	// try to mint
	mintMsg := &assetfttypes.MsgMint{
		Sender: issuer.String(),
		Coin:   sdk.NewCoin(denom, sdkmath.NewInt(1000)),
	}
	_, err = client.BroadcastTx(
		ctx,
		chain.ClientContext.WithFromAddress(issuer),
		chain.TxFactory().WithGas(chain.GasLimitByMsgs(mintMsg)),
		mintMsg,
	)
	assertT.True(assetfttypes.ErrFeatureDisabled.Is(err))

	// try to burn from issuer account (must succeed)
	burnMsg := &assetfttypes.MsgBurn{
		Sender: issuer.String(),
		Coin:   sdk.NewCoin(denom, sdkmath.NewInt(10)),
	}
	_, err = client.BroadcastTx(
		ctx,
		chain.ClientContext.WithFromAddress(issuer),
		chain.TxFactory().WithGas(chain.GasLimitByMsgs(burnMsg)),
		burnMsg,
	)
	assertT.NoError(err)

	// try to burn from non-issuer account (must fail)
	sendMsg := &banktypes.MsgSend{
		FromAddress: issuer.String(),
		ToAddress:   recipient.String(),
		Amount:      sdk.NewCoins(sdk.NewCoin(denom, sdkmath.NewInt(10))),
	}
	_, err = client.BroadcastTx(
		ctx,
		chain.ClientContext.WithFromAddress(issuer),
		chain.TxFactory().WithGas(chain.GasLimitByMsgs(sendMsg)),
		sendMsg,
	)
	assertT.NoError(err)

	burnMsg = &assetfttypes.MsgBurn{
		Sender: recipient.String(),
		Coin:   sdk.NewCoin(denom, sdkmath.NewInt(10)),
	}
	_, err = client.BroadcastTx(
		ctx,
		chain.ClientContext.WithFromAddress(recipient),
		chain.TxFactory().WithGas(chain.GasLimitByMsgs(burnMsg)),
		burnMsg,
	)
	assertT.ErrorIs(err, assetfttypes.ErrFeatureDisabled)

	// try to whitelist
	whitelistMsg := &assetfttypes.MsgSetWhitelistedLimit{
		Sender:  issuer.String(),
		Account: recipient.String(),
		Coin:    sdk.NewCoin(denom, sdkmath.NewInt(1000)),
	}
	_, err = client.BroadcastTx(
		ctx,
		chain.ClientContext.WithFromAddress(issuer),
		chain.TxFactory().WithGas(chain.GasLimitByMsgs(whitelistMsg)),
		whitelistMsg,
	)
	assertT.ErrorIs(err, assetfttypes.ErrFeatureDisabled)

	// try to freeze
	freezeMsg := &assetfttypes.MsgFreeze{
		Sender:  issuer.String(),
		Account: recipient.String(),
		Coin:    sdk.NewCoin(denom, sdkmath.NewInt(1000)),
	}
	_, err = client.BroadcastTx(
		ctx,
		chain.ClientContext.WithFromAddress(issuer),
		chain.TxFactory().WithGas(chain.GasLimitByMsgs(freezeMsg)),
		freezeMsg,
	)
	assertT.ErrorIs(err, assetfttypes.ErrFeatureDisabled)

	// try to globally freeze
	globalFreezeMsg := &assetfttypes.MsgGloballyFreeze{
		Sender: issuer.String(),
		Denom:  denom,
	}
	_, err = client.BroadcastTx(
		ctx,
		chain.ClientContext.WithFromAddress(issuer),
		chain.TxFactory().WithGas(chain.GasLimitByMsgs(globalFreezeMsg)),
		globalFreezeMsg,
	)
	assertT.ErrorIs(err, assetfttypes.ErrFeatureDisabled)
}

// TestAuthz tests the authz module works well with assetft module.
func TestAuthzWithAssetFT(t *testing.T) {
	t.Parallel()

	ctx, chain := integrationtests.NewCoreumTestingContext(t)

	requireT := require.New(t)

	assetftClient := assetfttypes.NewQueryClient(chain.ClientContext)
	authzClient := authztypes.NewQueryClient(chain.ClientContext)

	granter := chain.GenAccount()
	grantee := chain.GenAccount()
	recipient := chain.GenAccount()

	chain.FundAccountWithOptions(ctx, t, granter, integration.BalancesOptions{
		Messages: []sdk.Msg{
			&assetfttypes.MsgIssue{},
			&authztypes.MsgGrant{},
			&authztypes.MsgGrant{},
		},
		Amount: chain.QueryAssetFTParams(ctx, t).IssueFee.Amount,
	})

	// mint and grant authorization
	issueMsg := &assetfttypes.MsgIssue{
		Issuer:        granter.String(),
		Symbol:        "symbol",
		Subunit:       "subunit",
		Precision:     1,
		InitialAmount: sdkmath.NewInt(1000),
		Features: []assetfttypes.Feature{
			assetfttypes.Feature_freezing,
			assetfttypes.Feature_whitelisting,
		},
	}
	denom := assetfttypes.BuildDenom(issueMsg.Subunit, granter)
	grantFreezeMsg, err := authztypes.NewMsgGrant(
		granter,
		grantee,
		authztypes.NewGenericAuthorization(sdk.MsgTypeURL(&assetfttypes.MsgFreeze{})),
		lo.ToPtr(time.Now().Add(time.Minute)),
	)
	require.NoError(t, err)

	grantWhitelistMsg, err := authztypes.NewMsgGrant(
		granter,
		grantee,
		authztypes.NewGenericAuthorization(sdk.MsgTypeURL(&assetfttypes.MsgSetWhitelistedLimit{})),
		lo.ToPtr(time.Now().Add(time.Minute)),
	)
	require.NoError(t, err)

	_, err = client.BroadcastTx(
		ctx,
		chain.ClientContext.WithFromAddress(granter),
		chain.TxFactory().WithGas(chain.GasLimitByMsgs(grantFreezeMsg, grantWhitelistMsg, issueMsg)),
		grantFreezeMsg, grantWhitelistMsg, issueMsg,
	)
	requireT.NoError(err)

	// assert granted
	gransRes, err := authzClient.Grants(ctx, &authztypes.QueryGrantsRequest{
		Granter: granter.String(),
		Grantee: grantee.String(),
	})
	requireT.NoError(err)
	requireT.Equal(2, len(gransRes.Grants))

	// try to whitelist and freeze using the authz
	msgFreeze := &assetfttypes.MsgFreeze{
		Sender:  granter.String(),
		Account: recipient.String(),
		Coin:    sdk.NewCoin(denom, sdkmath.NewInt(240)),
	}

	msgWhitelist := &assetfttypes.MsgSetWhitelistedLimit{
		Sender:  granter.String(),
		Account: recipient.String(),
		Coin:    sdk.NewCoin(denom, sdkmath.NewInt(921)),
	}

	execMsg := authztypes.NewMsgExec(grantee, []sdk.Msg{msgFreeze, msgWhitelist})
	chain.FundAccountWithOptions(ctx, t, grantee, integration.BalancesOptions{
		Messages: []sdk.Msg{
			&execMsg,
		},
	})

	_, err = client.BroadcastTx(
		ctx,
		chain.ClientContext.WithFromAddress(grantee),
		chain.TxFactory().WithGas(chain.GasLimitByMsgs(&execMsg)),
		&execMsg,
	)
	requireT.NoError(err)

	freezingRes, err := assetftClient.FrozenBalance(ctx, &assetfttypes.QueryFrozenBalanceRequest{
		Account: recipient.String(),
		Denom:   denom,
	})
	requireT.NoError(err)
	requireT.EqualValues("240", freezingRes.GetBalance().Amount.String())

	whitelistingRes, err := assetftClient.WhitelistedBalance(ctx, &assetfttypes.QueryWhitelistedBalanceRequest{
		Account: recipient.String(),
		Denom:   denom,
	})
	requireT.NoError(err)
	requireT.EqualValues("921", whitelistingRes.GetBalance().Amount.String())
}

// TestAuthzMintAuthorizationLimit tests the authz MintLimitAuthorization msg works as expected.
func TestAuthzMintAuthorizationLimit(t *testing.T) {
	t.Parallel()

	ctx, chain := integrationtests.NewCoreumTestingContext(t)

	requireT := require.New(t)

	bankClient := banktypes.NewQueryClient(chain.ClientContext)
	authzClient := authztypes.NewQueryClient(chain.ClientContext)

	granter := chain.GenAccount()
	grantee := chain.GenAccount()

	chain.FundAccountWithOptions(ctx, t, granter, integration.BalancesOptions{
		Messages: []sdk.Msg{
			&assetfttypes.MsgIssue{},
			&authztypes.MsgGrant{},
			&authztypes.MsgGrant{},
		},
		Amount: chain.QueryAssetFTParams(ctx, t).IssueFee.Amount,
	})

	// mint and grant authorization
	issueMsg := &assetfttypes.MsgIssue{
		Issuer:        granter.String(),
		Symbol:        "symbol",
		Subunit:       "subunit",
		Precision:     1,
		InitialAmount: sdkmath.NewInt(0),
		Features: []assetfttypes.Feature{
			assetfttypes.Feature_minting,
		},
	}
	denom := assetfttypes.BuildDenom(issueMsg.Subunit, granter)
	grantMintMsg, err := authztypes.NewMsgGrant(
		granter,
		grantee,
		assetfttypes.NewMintAuthorization(sdk.NewCoins(sdk.NewCoin(denom, sdk.NewInt(1000)))),
		lo.ToPtr(time.Now().Add(time.Minute)),
	)
	require.NoError(t, err)

	_, err = client.BroadcastTx(
		ctx,
		chain.ClientContext.WithFromAddress(granter),
		chain.TxFactory().WithGas(chain.GasLimitByMsgs(grantMintMsg, issueMsg)),
		grantMintMsg, issueMsg,
	)
	requireT.NoError(err)

	// assert granted
	gransRes, err := authzClient.Grants(ctx, &authztypes.QueryGrantsRequest{
		Granter: granter.String(),
		Grantee: grantee.String(),
	})
	requireT.NoError(err)
	requireT.Equal(1, len(gransRes.Grants))

	// try to mint using the authz
	msgMint := &assetfttypes.MsgMint{
		Sender: granter.String(),
		Coin:   sdk.NewCoin(denom, sdkmath.NewInt(501)),
	}

	execMsg := authztypes.NewMsgExec(grantee, []sdk.Msg{msgMint})
	chain.FundAccountWithOptions(ctx, t, grantee, integration.BalancesOptions{
		Messages: []sdk.Msg{
			&execMsg,
		},
	})

	_, err = client.BroadcastTx(
		ctx,
		chain.ClientContext.WithFromAddress(grantee),
		chain.TxFactory().WithGas(chain.GasLimitByMsgs(&execMsg)),
		&execMsg,
	)
	requireT.NoError(err)

	supply, err := bankClient.SupplyOf(ctx, &banktypes.QuerySupplyOfRequest{Denom: denom})
	requireT.NoError(err)
	requireT.EqualValues("501", supply.Amount.Amount.String())

	gransRes, err = authzClient.Grants(ctx, &authztypes.QueryGrantsRequest{
		Granter: granter.String(),
		Grantee: grantee.String(),
	})
	requireT.NoError(err)
	requireT.Equal(1, len(gransRes.Grants))
	updatedGrant := assetfttypes.MintAuthorization{}
	chain.ClientContext.Codec().MustUnmarshal(gransRes.Grants[0].Authorization.Value, &updatedGrant)
	requireT.EqualValues("499", updatedGrant.MintLimit.AmountOf(denom).String())

	// try to mint exceeding limit
	msgMint = &assetfttypes.MsgMint{
		Sender: granter.String(),
		Coin:   sdk.NewCoin(denom, sdkmath.NewInt(500)),
	}

	execMsg = authztypes.NewMsgExec(grantee, []sdk.Msg{msgMint})
	chain.FundAccountWithOptions(ctx, t, grantee, integration.BalancesOptions{
		Messages: []sdk.Msg{
			&execMsg,
		},
	})

	_, err = client.BroadcastTx(
		ctx,
		chain.ClientContext.WithFromAddress(grantee),
		chain.TxFactory().WithGas(chain.GasLimitByMsgs(&execMsg)),
		&execMsg,
	)
	requireT.Error(err)
	requireT.ErrorIs(err, cosmoserrors.ErrUnauthorized)

	// minting the entire limit should remove the grant
	msgMint = &assetfttypes.MsgMint{
		Sender: granter.String(),
		Coin:   sdk.NewCoin(denom, sdkmath.NewInt(499)),
	}

	execMsg = authztypes.NewMsgExec(grantee, []sdk.Msg{msgMint})
	chain.FundAccountWithOptions(ctx, t, grantee, integration.BalancesOptions{
		Messages: []sdk.Msg{
			&execMsg,
		},
	})

	_, err = client.BroadcastTx(
		ctx,
		chain.ClientContext.WithFromAddress(grantee),
		chain.TxFactory().WithGas(chain.GasLimitByMsgs(&execMsg)),
		&execMsg,
	)
	requireT.NoError(err)
	gransRes, err = authzClient.Grants(ctx, &authztypes.QueryGrantsRequest{
		Granter: granter.String(),
		Grantee: grantee.String(),
	})
	requireT.NoError(err)
	requireT.Equal(0, len(gransRes.Grants))
}

// TestAuthzMintAuthorizationLimit_GrantFromNonIssuer tests the authz MintLimitAuthorization msg works as expected if
// the granter is non-issuer address.
func TestAuthzMintAuthorizationLimit_GrantFromNonIssuer(t *testing.T) {
	t.Parallel()

	ctx, chain := integrationtests.NewCoreumTestingContext(t)

	requireT := require.New(t)

	authzClient := authztypes.NewQueryClient(chain.ClientContext)

	issuer := chain.GenAccount()
	granter := chain.GenAccount()
	grantee := chain.GenAccount()

	chain.FundAccountWithOptions(ctx, t, issuer, integration.BalancesOptions{
		Messages: []sdk.Msg{
			&assetfttypes.MsgIssue{},
		},
		Amount: chain.QueryAssetFTParams(ctx, t).IssueFee.Amount,
	})

	chain.FundAccountWithOptions(ctx, t, granter, integration.BalancesOptions{
		Messages: []sdk.Msg{
			&authztypes.MsgGrant{},
			&authztypes.MsgGrant{},
		},
	})

	// issue and grant authorization
	issueMsg := &assetfttypes.MsgIssue{
		Issuer:        issuer.String(),
		Symbol:        "symbol",
		Subunit:       "subunit",
		Precision:     1,
		InitialAmount: sdkmath.NewInt(0),
		Features: []assetfttypes.Feature{
			assetfttypes.Feature_minting,
		},
	}

	_, err := client.BroadcastTx(
		ctx,
		chain.ClientContext.WithFromAddress(issuer),
		chain.TxFactory().WithGas(chain.GasLimitByMsgs(issueMsg)),
		issueMsg,
	)
	requireT.NoError(err)

	denom := assetfttypes.BuildDenom(issueMsg.Subunit, issuer)
	grantMintMsg, err := authztypes.NewMsgGrant(
		granter,
		grantee,
		assetfttypes.NewMintAuthorization(sdk.NewCoins(
			sdk.NewCoin(denom, sdk.NewInt(1000)),
		)),
		lo.ToPtr(time.Now().Add(time.Minute)),
	)
	require.NoError(t, err)

	_, err = client.BroadcastTx(
		ctx,
		chain.ClientContext.WithFromAddress(granter),
		chain.TxFactory().WithGas(chain.GasLimitByMsgs(grantMintMsg)),
		grantMintMsg,
	)
	requireT.NoError(err)

	// assert granted
	gransRes, err := authzClient.Grants(ctx, &authztypes.QueryGrantsRequest{
		Granter: granter.String(),
		Grantee: grantee.String(),
	})
	requireT.NoError(err)
	requireT.Equal(1, len(gransRes.Grants))

	// try to mint using the authz
	msgMint := &assetfttypes.MsgMint{
		Sender: granter.String(),
		Coin:   sdk.NewCoin(denom, sdkmath.NewInt(501)),
	}

	execMsg := authztypes.NewMsgExec(grantee, []sdk.Msg{msgMint})
	chain.FundAccountWithOptions(ctx, t, grantee, integration.BalancesOptions{
		Messages: []sdk.Msg{
			&execMsg,
		},
	})

	_, err = client.BroadcastTx(
		ctx,
		chain.ClientContext.WithFromAddress(grantee),
		chain.TxFactory().WithGas(chain.GasLimitByMsgs(&execMsg)),
		&execMsg,
	)
	requireT.Error(err)
	requireT.ErrorIs(err, cosmoserrors.ErrUnauthorized)
}

// TestAuthzMintAuthorizationLimit_MultipleCoins tests the authz MintLimitAuthorization msg works as expected
// if there are multiple coins in the grant.
func TestAuthzMintAuthorizationLimit_MultipleCoins(t *testing.T) {
	t.Parallel()

	ctx, chain := integrationtests.NewCoreumTestingContext(t)

	requireT := require.New(t)

	authzClient := authztypes.NewQueryClient(chain.ClientContext)

	issuer := chain.GenAccount()
	grantee := chain.GenAccount()

	chain.FundAccountWithOptions(ctx, t, issuer, integration.BalancesOptions{
		Messages: []sdk.Msg{
			&assetfttypes.MsgIssue{},
			&assetfttypes.MsgIssue{},
			&authztypes.MsgGrant{},
		},
		Amount: chain.QueryAssetFTParams(ctx, t).IssueFee.Amount.Mul(sdk.NewInt(2)),
	})

	// issue and grant authorization
	issueMsg1 := &assetfttypes.MsgIssue{
		Issuer:        issuer.String(),
		Symbol:        "symbolminting",
		Subunit:       "subunitminting",
		Precision:     1,
		InitialAmount: sdkmath.NewInt(0),
		Features: []assetfttypes.Feature{
			assetfttypes.Feature_minting,
		},
	}

	issueMsg2 := &assetfttypes.MsgIssue{
		Issuer:        issuer.String(),
		Symbol:        "symbol",
		Subunit:       "subunit",
		Precision:     1,
		InitialAmount: sdkmath.NewInt(0),
		Features:      []assetfttypes.Feature{},
	}

	_, err := client.BroadcastTx(
		ctx,
		chain.ClientContext.WithFromAddress(issuer),
		chain.TxFactory().WithGas(chain.GasLimitByMsgs(issueMsg1, issueMsg2)),
		issueMsg1, issueMsg2,
	)
	requireT.NoError(err)

	denom1 := assetfttypes.BuildDenom(issueMsg1.Subunit, issuer)
	denom2 := assetfttypes.BuildDenom(issueMsg2.Subunit, issuer)
	grantMintMsg, err := authztypes.NewMsgGrant(
		issuer,
		grantee,
		assetfttypes.NewMintAuthorization(sdk.NewCoins(
			sdk.NewCoin(denom1, sdk.NewInt(1000)),
			sdk.NewCoin(denom2, sdk.NewInt(1000)),
		)),
		lo.ToPtr(time.Now().Add(time.Minute)),
	)
	require.NoError(t, err)

	_, err = client.BroadcastTx(
		ctx,
		chain.ClientContext.WithFromAddress(issuer),
		chain.TxFactory().WithGas(chain.GasLimitByMsgs(grantMintMsg)),
		grantMintMsg,
	)
	requireT.NoError(err)

	// assert granted
	gransRes, err := authzClient.Grants(ctx, &authztypes.QueryGrantsRequest{
		Granter: issuer.String(),
		Grantee: grantee.String(),
	})
	requireT.NoError(err)
	requireT.Equal(1, len(gransRes.Grants))

	// try to mint using the authz
	msgMint := &assetfttypes.MsgMint{
		Sender: issuer.String(),
		Coin:   sdk.NewCoin(denom1, sdkmath.NewInt(501)),
	}

	execMsg := authztypes.NewMsgExec(grantee, []sdk.Msg{msgMint})
	chain.FundAccountWithOptions(ctx, t, grantee, integration.BalancesOptions{
		Messages: []sdk.Msg{
			&execMsg,
		},
	})

	_, err = client.BroadcastTx(
		ctx,
		chain.ClientContext.WithFromAddress(grantee),
		chain.TxFactory().WithGas(chain.GasLimitByMsgs(&execMsg)),
		&execMsg,
	)
	requireT.NoError(err)

	gransRes, err = authzClient.Grants(ctx, &authztypes.QueryGrantsRequest{
		Granter: issuer.String(),
		Grantee: grantee.String(),
	})
	requireT.NoError(err)
	requireT.Equal(1, len(gransRes.Grants))
	updatedGrant := assetfttypes.BurnAuthorization{}
	chain.ClientContext.Codec().MustUnmarshal(gransRes.Grants[0].Authorization.Value, &updatedGrant)
	requireT.EqualValues("499", updatedGrant.BurnLimit.AmountOf(denom1).String())
	requireT.EqualValues("1000", updatedGrant.BurnLimit.AmountOf(denom2).String())
}

// TestAuthzBurnAuthorizationLimit tests the authz BurnLimitAuthorization msg works as expected.
func TestAuthzBurnAuthorizationLimit(t *testing.T) {
	t.Parallel()

	ctx, chain := integrationtests.NewCoreumTestingContext(t)

	requireT := require.New(t)

	bankClient := banktypes.NewQueryClient(chain.ClientContext)
	authzClient := authztypes.NewQueryClient(chain.ClientContext)

	granter := chain.GenAccount()
	grantee := chain.GenAccount()

	chain.FundAccountWithOptions(ctx, t, granter, integration.BalancesOptions{
		Messages: []sdk.Msg{
			&assetfttypes.MsgIssue{},
			&authztypes.MsgGrant{},
			&authztypes.MsgGrant{},
		},
		Amount: chain.QueryAssetFTParams(ctx, t).IssueFee.Amount,
	})

	// grant authorization
	issueMsg := &assetfttypes.MsgIssue{
		Issuer:        granter.String(),
		Symbol:        "symbol",
		Subunit:       "subunit",
		Precision:     1,
		InitialAmount: sdkmath.NewInt(10000),
		Features:      []assetfttypes.Feature{},
	}
	denom := assetfttypes.BuildDenom(issueMsg.Subunit, granter)
	grantBurnMsg, err := authztypes.NewMsgGrant(
		granter,
		grantee,
		assetfttypes.NewBurnAuthorization(sdk.NewCoins(sdk.NewCoin(denom, sdk.NewInt(1000)))),
		lo.ToPtr(time.Now().Add(time.Minute)),
	)
	require.NoError(t, err)

	_, err = client.BroadcastTx(
		ctx,
		chain.ClientContext.WithFromAddress(granter),
		chain.TxFactory().WithGas(chain.GasLimitByMsgs(grantBurnMsg, issueMsg)),
		grantBurnMsg, issueMsg,
	)
	requireT.NoError(err)

	// assert granted
	gransRes, err := authzClient.Grants(ctx, &authztypes.QueryGrantsRequest{
		Granter: granter.String(),
		Grantee: grantee.String(),
	})
	requireT.NoError(err)
	requireT.Equal(1, len(gransRes.Grants))

	// try to burn using the authz
	msgBurn := &assetfttypes.MsgBurn{
		Sender: granter.String(),
		Coin:   sdk.NewCoin(denom, sdkmath.NewInt(501)),
	}

	execMsg := authztypes.NewMsgExec(grantee, []sdk.Msg{msgBurn})
	chain.FundAccountWithOptions(ctx, t, grantee, integration.BalancesOptions{
		Messages: []sdk.Msg{
			&execMsg,
		},
	})

	_, err = client.BroadcastTx(
		ctx,
		chain.ClientContext.WithFromAddress(grantee),
		chain.TxFactory().WithGas(chain.GasLimitByMsgs(&execMsg)),
		&execMsg,
	)
	requireT.NoError(err)

	supply, err := bankClient.SupplyOf(ctx, &banktypes.QuerySupplyOfRequest{Denom: denom})
	requireT.NoError(err)
	requireT.EqualValues("9499", supply.Amount.Amount.String())

	gransRes, err = authzClient.Grants(ctx, &authztypes.QueryGrantsRequest{
		Granter: granter.String(),
		Grantee: grantee.String(),
	})
	requireT.NoError(err)
	requireT.Equal(1, len(gransRes.Grants))
	updatedGrant := assetfttypes.BurnAuthorization{}
	chain.ClientContext.Codec().MustUnmarshal(gransRes.Grants[0].Authorization.Value, &updatedGrant)
	requireT.EqualValues("499", updatedGrant.BurnLimit.AmountOf(denom).String())

	// try to burn exceeding limit
	msgBurn = &assetfttypes.MsgBurn{
		Sender: granter.String(),
		Coin:   sdk.NewCoin(denom, sdkmath.NewInt(500)),
	}

	execMsg = authztypes.NewMsgExec(grantee, []sdk.Msg{msgBurn})
	chain.FundAccountWithOptions(ctx, t, grantee, integration.BalancesOptions{
		Messages: []sdk.Msg{
			&execMsg,
		},
	})

	_, err = client.BroadcastTx(
		ctx,
		chain.ClientContext.WithFromAddress(grantee),
		chain.TxFactory().WithGas(chain.GasLimitByMsgs(&execMsg)),
		&execMsg,
	)
	requireT.Error(err)
	requireT.ErrorIs(err, cosmoserrors.ErrUnauthorized)

	// burning the entire limit should remove the grant
	msgBurn = &assetfttypes.MsgBurn{
		Sender: granter.String(),
		Coin:   sdk.NewCoin(denom, sdkmath.NewInt(499)),
	}

	execMsg = authztypes.NewMsgExec(grantee, []sdk.Msg{msgBurn})
	chain.FundAccountWithOptions(ctx, t, grantee, integration.BalancesOptions{
		Messages: []sdk.Msg{
			&execMsg,
		},
	})

	_, err = client.BroadcastTx(
		ctx,
		chain.ClientContext.WithFromAddress(grantee),
		chain.TxFactory().WithGas(chain.GasLimitByMsgs(&execMsg)),
		&execMsg,
	)
	requireT.NoError(err)
	gransRes, err = authzClient.Grants(ctx, &authztypes.QueryGrantsRequest{
		Granter: granter.String(),
		Grantee: grantee.String(),
	})
	requireT.NoError(err)
	requireT.Equal(0, len(gransRes.Grants))

	supply, err = bankClient.SupplyOf(ctx, &banktypes.QuerySupplyOfRequest{Denom: denom})
	requireT.NoError(err)
	requireT.EqualValues("9000", supply.Amount.Amount.String())
}

// TestAuthzBurnAuthorizationLimit_GrantFromNonIssuer tests the authz BurnLimitAuthorization msg works as expected if
// the granter is non-issuer address.
func TestAuthzBurnAuthorizationLimit_GrantFromNonIssuer(t *testing.T) {
	t.Parallel()

	ctx, chain := integrationtests.NewCoreumTestingContext(t)

	requireT := require.New(t)

	authzClient := authztypes.NewQueryClient(chain.ClientContext)

	issuer := chain.GenAccount()
	granter := chain.GenAccount()
	grantee := chain.GenAccount()

	chain.FundAccountWithOptions(ctx, t, issuer, integration.BalancesOptions{
		Messages: []sdk.Msg{
			&assetfttypes.MsgIssue{},
			&assetfttypes.MsgIssue{},
			&banktypes.MsgSend{},
			&banktypes.MsgSend{},
		},
		Amount: chain.QueryAssetFTParams(ctx, t).IssueFee.Amount.Mul(sdk.NewInt(2)),
	})

	chain.FundAccountWithOptions(ctx, t, granter, integration.BalancesOptions{
		Messages: []sdk.Msg{
			&authztypes.MsgGrant{},
			&authztypes.MsgGrant{},
		},
	})

	// issue and grant authorization
	issueWithBurningFeatureMsg := &assetfttypes.MsgIssue{
		Issuer:        issuer.String(),
		Symbol:        "symbolburning",
		Subunit:       "subunitburning",
		Precision:     1,
		InitialAmount: sdkmath.NewInt(10000),
		Features: []assetfttypes.Feature{
			assetfttypes.Feature_burning,
		},
	}

	issueWithoutBurningFeatureMsg := &assetfttypes.MsgIssue{
		Issuer:        issuer.String(),
		Symbol:        "symbol",
		Subunit:       "subunit",
		Precision:     1,
		InitialAmount: sdkmath.NewInt(10000),
		Features:      []assetfttypes.Feature{},
	}
	_, err := client.BroadcastTx(
		ctx,
		chain.ClientContext.WithFromAddress(issuer),
		chain.TxFactory().WithGas(chain.GasLimitByMsgs(issueWithBurningFeatureMsg, issueWithoutBurningFeatureMsg)),
		issueWithBurningFeatureMsg, issueWithoutBurningFeatureMsg,
	)
	requireT.NoError(err)

	denomBurning := assetfttypes.BuildDenom(issueWithBurningFeatureMsg.Subunit, issuer)
	denomNoBurning := assetfttypes.BuildDenom(issueWithoutBurningFeatureMsg.Subunit, issuer)

	// send coins to granter
	sendMsg := &banktypes.MsgSend{
		FromAddress: issuer.String(),
		ToAddress:   granter.String(),
		Amount: sdk.NewCoins(
			sdk.NewCoin(denomBurning, sdkmath.NewInt(1000)),
			sdk.NewCoin(denomNoBurning, sdkmath.NewInt(1000)),
		),
	}

	_, err = client.BroadcastTx(
		ctx,
		chain.ClientContext.WithFromAddress(issuer),
		chain.TxFactory().WithGas(chain.GasLimitByMsgs(sendMsg)),
		sendMsg,
	)
	requireT.NoError(err)

	// grant authz to burn
	grantMsg, err := authztypes.NewMsgGrant(
		granter,
		grantee,
		assetfttypes.NewBurnAuthorization(sdk.NewCoins(
			sdk.NewCoin(denomBurning, sdk.NewInt(1000)),
			sdk.NewCoin(denomNoBurning, sdk.NewInt(1000)),
		)),
		lo.ToPtr(time.Now().Add(time.Minute)),
	)
	require.NoError(t, err)

	_, err = client.BroadcastTx(
		ctx,
		chain.ClientContext.WithFromAddress(granter),
		chain.TxFactory().WithGas(chain.GasLimitByMsgs(grantMsg)),
		grantMsg,
	)
	requireT.NoError(err)

	// assert granted
	gransRes, err := authzClient.Grants(ctx, &authztypes.QueryGrantsRequest{
		Granter: granter.String(),
		Grantee: grantee.String(),
	})
	requireT.NoError(err)
	requireT.Equal(1, len(gransRes.Grants))

	// try to burn using the authz when burning is enabled
	msgBurn := &assetfttypes.MsgBurn{
		Sender: granter.String(),
		Coin:   sdk.NewCoin(denomBurning, sdkmath.NewInt(501)),
	}

	execMsg := authztypes.NewMsgExec(grantee, []sdk.Msg{msgBurn})
	chain.FundAccountWithOptions(ctx, t, grantee, integration.BalancesOptions{
		Messages: []sdk.Msg{
			&execMsg,
		},
	})

	_, err = client.BroadcastTx(
		ctx,
		chain.ClientContext.WithFromAddress(grantee),
		chain.TxFactory().WithGas(chain.GasLimitByMsgs(&execMsg)),
		&execMsg,
	)
	requireT.NoError(err)

	// try to burn using the authz when burning is not enabled
	msgBurn = &assetfttypes.MsgBurn{
		Sender: granter.String(),
		Coin:   sdk.NewCoin(denomNoBurning, sdkmath.NewInt(501)),
	}

	execMsg = authztypes.NewMsgExec(grantee, []sdk.Msg{msgBurn})
	chain.FundAccountWithOptions(ctx, t, grantee, integration.BalancesOptions{
		Messages: []sdk.Msg{
			&execMsg,
		},
	})

	_, err = client.BroadcastTx(
		ctx,
		chain.ClientContext.WithFromAddress(grantee),
		chain.TxFactory().WithGas(chain.GasLimitByMsgs(&execMsg)),
		&execMsg,
	)
	requireT.Error(err)
	requireT.ErrorIs(err, assetfttypes.ErrFeatureDisabled)
}

// TestAssetFTBurnRate_OnMinting verifies both burn rate and send commission rate are not applied on received minted tokens.
func TestAssetFT_RatesAreNotApplied_OnMinting(t *testing.T) {
	assertT := assert.New(t)
	requireT := require.New(t)

	ctx, chain := integrationtests.NewCoreumTestingContext(t)
	issuer := chain.GenAccount()

	bankClient := banktypes.NewQueryClient(chain.ClientContext)

	chain.FundAccountWithOptions(ctx, t, issuer, integration.BalancesOptions{
		Messages: []sdk.Msg{
			&assetfttypes.MsgIssue{},
			&assetfttypes.MsgMint{},
		},
		Amount: chain.QueryAssetFTParams(ctx, t).IssueFee.Amount,
	})

	// Issue a fungible token
	issueMsg := &assetfttypes.MsgIssue{
		Issuer:             issuer.String(),
		Symbol:             "ABC",
		Subunit:            "abc",
		Precision:          6,
		InitialAmount:      sdkmath.NewInt(1000),
		Description:        "ABC Description",
		Features:           []assetfttypes.Feature{assetfttypes.Feature_minting},
		BurnRate:           sdk.MustNewDecFromStr("0.10"),
		SendCommissionRate: sdk.MustNewDecFromStr("0.10"),
	}

	_, err := client.BroadcastTx(
		ctx,
		chain.ClientContext.WithFromAddress(issuer),
		chain.TxFactory().WithGas(chain.GasLimitByMsgs(issueMsg)),
		issueMsg,
	)

	requireT.NoError(err)
	denom := assetfttypes.BuildDenom(issueMsg.Subunit, issuer)

	// mint tokens
	requireT.NoError(err)
	mintCoin := sdk.NewCoin(denom, sdkmath.NewInt(500))
	mintMsg := &assetfttypes.MsgMint{
		Sender: issuer.String(),
		Coin:   mintCoin,
	}
	_, err = client.BroadcastTx(
		ctx,
		chain.ClientContext.WithFromAddress(issuer),
		chain.TxFactory().WithGas(chain.GasLimitByMsgs(mintMsg)),
		mintMsg,
	)
	requireT.NoError(err)

	// verify balance of token was not affected by either burn rate or send commission rate
	balance, err := bankClient.Balance(ctx, &banktypes.QueryBalanceRequest{Address: issuer.String(), Denom: denom})
	requireT.NoError(err)
	assertT.EqualValues(sdk.NewCoin(denom, sdkmath.NewInt(1500)).String(), balance.GetBalance().String())
}

// TestAssetFTBurnRate_OnBurning verifies that both burn rate and send commission rate are not applied when a token is burnt.
func TestAssetFTBurnRate_SendCommissionRate_OnBurning(t *testing.T) {
	t.Parallel()

	ctx, chain := integrationtests.NewCoreumTestingContext(t)

	requireT := require.New(t)
	assertT := assert.New(t)
	issuer := chain.GenAccount()
	recipient := chain.GenAccount()

	bankClient := banktypes.NewQueryClient(chain.ClientContext)

	chain.FundAccountWithOptions(ctx, t, issuer, integration.BalancesOptions{
		Messages: []sdk.Msg{
			&banktypes.MsgSend{},
			&assetfttypes.MsgIssue{},
		},
		Amount: chain.QueryAssetFTParams(ctx, t).IssueFee.Amount,
	})

	chain.FundAccountWithOptions(ctx, t, recipient, integration.BalancesOptions{
		Messages: []sdk.Msg{
			&assetfttypes.MsgBurn{},
		},
		Amount: chain.QueryAssetFTParams(ctx, t).IssueFee.Amount,
	})

	// Issue a fungible token
	issueMsg := &assetfttypes.MsgIssue{
		Issuer:             issuer.String(),
		Symbol:             "ABC",
		Subunit:            "abc",
		Precision:          6,
		InitialAmount:      sdkmath.NewInt(1000),
		Description:        "ABC Description",
		Features:           []assetfttypes.Feature{assetfttypes.Feature_burning},
		BurnRate:           sdk.MustNewDecFromStr("0.20"),
		SendCommissionRate: sdk.MustNewDecFromStr("0.10"),
	}

	_, err := client.BroadcastTx(
		ctx,
		chain.ClientContext.WithFromAddress(issuer),
		chain.TxFactory().WithGas(chain.GasLimitByMsgs(issueMsg)),
		issueMsg,
	)

	requireT.NoError(err)
	denom := assetfttypes.BuildDenom(issueMsg.Subunit, issuer)

	// send some coins to the recipient
	sendMsg := &banktypes.MsgSend{
		FromAddress: issuer.String(),
		ToAddress:   recipient.String(),
		Amount:      sdk.NewCoins(sdk.NewCoin(denom, sdkmath.NewInt(200))),
	}

	_, err = client.BroadcastTx(
		ctx,
		chain.ClientContext.WithFromAddress(issuer),
		chain.TxFactory().WithGas(chain.GasLimitByMsgs(sendMsg)),
		sendMsg,
	)
	requireT.NoError(err)

	// recipient burns tokens. Then check recipient and issuer balance, as well as total supply
	oldSupply, err := bankClient.SupplyOf(ctx, &banktypes.QuerySupplyOfRequest{Denom: denom})
	requireT.NoError(err)
	burnCoin := sdk.NewCoin(denom, sdkmath.NewInt(100))

	burnMsg := &assetfttypes.MsgBurn{
		Sender: recipient.String(),
		Coin:   burnCoin,
	}
	_, err = client.BroadcastTx(
		ctx,
		chain.ClientContext.WithFromAddress(recipient),
		chain.TxFactory().WithGas(chain.GasLimitByMsgs(burnMsg)),
		burnMsg,
	)
	requireT.NoError(err)

	issuerBalance, err := bankClient.Balance(ctx, &banktypes.QueryBalanceRequest{Address: issuer.String(), Denom: denom})
	requireT.NoError(err)
	recipientBalance, err := bankClient.Balance(ctx, &banktypes.QueryBalanceRequest{Address: recipient.String(), Denom: denom})
	requireT.NoError(err)
	// verify issuer balance after burning was not affected by the send commission rate
	assertT.EqualValues(sdk.NewCoin(denom, sdkmath.NewInt(800)).String(), issuerBalance.GetBalance().String())
	// verify recipient balance after burning was not affected by the burn rate
	assertT.EqualValues(sdk.NewCoin(denom, sdkmath.NewInt(100)).String(), recipientBalance.GetBalance().String())

	newSupply, err := bankClient.SupplyOf(ctx, &banktypes.QuerySupplyOfRequest{Denom: denom})
	requireT.NoError(err)
	// verify the total supply
	assertT.EqualValues(burnCoin, oldSupply.GetAmount().Sub(newSupply.GetAmount()))
}

// TestAssetFTFreezeAndBurn verifies that it is not possible to burn more tokens - outside of freezing limit.
func TestAssetFTFreezeAndBurn(t *testing.T) {
	t.Parallel()

	ctx, chain := integrationtests.NewCoreumTestingContext(t)

	requireT := require.New(t)
	assertT := assert.New(t)
	issuer := chain.GenAccount()
	recipient := chain.GenAccount()

	bankClient := banktypes.NewQueryClient(chain.ClientContext)

	chain.FundAccountWithOptions(ctx, t, issuer, integration.BalancesOptions{
		Messages: []sdk.Msg{
			&banktypes.MsgSend{},
			&assetfttypes.MsgIssue{},
			&assetfttypes.MsgFreeze{},
		},
		Amount: chain.QueryAssetFTParams(ctx, t).IssueFee.Amount,
	})

	chain.FundAccountWithOptions(ctx, t, recipient, integration.BalancesOptions{
		Messages: []sdk.Msg{
			&assetfttypes.MsgBurn{},
			&assetfttypes.MsgBurn{},
		},
		Amount: chain.QueryAssetFTParams(ctx, t).IssueFee.Amount,
	})

	// Issue a fungible token
	issueMsg := &assetfttypes.MsgIssue{
		Issuer:             issuer.String(),
		Symbol:             "ABC",
		Subunit:            "abc",
		Precision:          6,
		InitialAmount:      sdkmath.NewInt(1000),
		Description:        "ABC Description",
		Features:           []assetfttypes.Feature{assetfttypes.Feature_burning, assetfttypes.Feature_freezing},
		BurnRate:           sdk.NewDec(0),
		SendCommissionRate: sdk.NewDec(0),
	}

	_, err := client.BroadcastTx(
		ctx,
		chain.ClientContext.WithFromAddress(issuer),
		chain.TxFactory().WithGas(chain.GasLimitByMsgs(issueMsg)),
		issueMsg,
	)

	requireT.NoError(err)
	denom := assetfttypes.BuildDenom(issueMsg.Subunit, issuer)

	// send some coins to the recipient
	sendMsg := &banktypes.MsgSend{
		FromAddress: issuer.String(),
		ToAddress:   recipient.String(),
		Amount:      sdk.NewCoins(sdk.NewCoin(denom, sdkmath.NewInt(550))),
	}

	_, err = client.BroadcastTx(
		ctx,
		chain.ClientContext.WithFromAddress(issuer),
		chain.TxFactory().WithGas(chain.GasLimitByMsgs(sendMsg)),
		sendMsg,
	)
	requireT.NoError(err)

	// freeze 300 tokens
	freezeMsg := &assetfttypes.MsgFreeze{
		Sender:  issuer.String(),
		Account: recipient.String(),
		Coin:    sdk.NewCoin(denom, sdkmath.NewInt(300)),
	}
	_, err = client.BroadcastTx(
		ctx,
		chain.ClientContext.WithFromAddress(issuer),
		chain.TxFactory().WithGas(chain.GasLimitByMsgs(freezeMsg)),
		freezeMsg,
	)
	requireT.NoError(err)

	// recipient burns tokens within allowed unfrozen limit
	burnCoin := sdk.NewCoin(denom, sdkmath.NewInt(200))

	burnMsg := &assetfttypes.MsgBurn{
		Sender: recipient.String(),
		Coin:   burnCoin,
	}
	_, err = client.BroadcastTx(
		ctx,
		chain.ClientContext.WithFromAddress(recipient),
		chain.TxFactory().WithGas(chain.GasLimitByMsgs(burnMsg)),
		burnMsg,
	)
	requireT.NoError(err)

	recipientBalance, err := bankClient.Balance(ctx, &banktypes.QueryBalanceRequest{Address: recipient.String(), Denom: denom})
	requireT.NoError(err)
	// verify recipient balance after burning
	assertT.EqualValues(sdk.NewCoin(denom, sdkmath.NewInt(350)).String(), recipientBalance.GetBalance().String())

	// recipient tries to burn more token than allowed (left from unfrozen balance). Tx should fail
	_, err = client.BroadcastTx(
		ctx,
		chain.ClientContext.WithFromAddress(recipient),
		chain.TxFactory().WithGas(chain.GasLimitByMsgs(burnMsg)),
		burnMsg,
	)
	requireT.Error(err)
	assertT.True(cosmoserrors.ErrInsufficientFunds.Is(err))
	// verify recipient balance did not change
	recipientBalance, err = bankClient.Balance(ctx, &banktypes.QueryBalanceRequest{Address: recipient.String(), Denom: denom})
	requireT.NoError(err)
	assertT.EqualValues(sdk.NewCoin(denom, sdkmath.NewInt(350)).String(), recipientBalance.GetBalance().String())
}

// TestAssetFTFreeze_WithRates verifies freezing with both burn and send commission rates applied
// and when one of the rates goes outside unfrozen balance.
func TestAssetFTFreeze_WithRates(t *testing.T) {
	t.Parallel()

	testData := []struct {
		description              string
		burnRate                 sdk.Dec
		sendCommissionRate       sdk.Dec
		expectedCoinDistribution []int
	}{
		{"WithBurnRateOutOfLimit", sdk.MustNewDecFromStr("0.50"), sdk.MustNewDecFromStr("0.10"), []int{510, 340, 100}},
		{"WithSendCommissionRateOutOfLimit", sdk.MustNewDecFromStr("0.10"), sdk.MustNewDecFromStr("0.50"), []int{550, 340, 100}},
	}

	for _, tc := range testData {
		tc := tc
		t.Run(tc.description, func(t *testing.T) {
			t.Parallel()

			ctx, chain := integrationtests.NewCoreumTestingContext(t)

			requireT := require.New(t)
			assertT := assert.New(t)
			issuer := chain.GenAccount()
			recipient1 := chain.GenAccount()
			recipient2 := chain.GenAccount()

			chain.FundAccountWithOptions(ctx, t, issuer, integration.BalancesOptions{
				Messages: []sdk.Msg{
					&banktypes.MsgSend{},
					&assetfttypes.MsgIssue{},
					&assetfttypes.MsgFreeze{},
				},
				Amount: chain.QueryAssetFTParams(ctx, t).IssueFee.Amount,
			})

			chain.FundAccountWithOptions(ctx, t, recipient1, integration.BalancesOptions{
				Messages: []sdk.Msg{
					&banktypes.MsgSend{},
					&banktypes.MsgSend{},
				},
				Amount: chain.QueryAssetFTParams(ctx, t).IssueFee.Amount,
			})

			// Issue a fungible token
			issueMsg := &assetfttypes.MsgIssue{
				Issuer:             issuer.String(),
				Symbol:             "ABC",
				Subunit:            "abc",
				Precision:          6,
				InitialAmount:      sdkmath.NewInt(1000),
				Description:        "ABC Description",
				Features:           []assetfttypes.Feature{assetfttypes.Feature_freezing},
				BurnRate:           tc.burnRate,           // set burn rate
				SendCommissionRate: tc.sendCommissionRate, // set commission rate
			}

			_, err := client.BroadcastTx(
				ctx,
				chain.ClientContext.WithFromAddress(issuer),
				chain.TxFactory().WithGas(chain.GasLimitByMsgs(issueMsg)),
				issueMsg,
			)

			requireT.NoError(err)
			denom := assetfttypes.BuildDenom(issueMsg.Subunit, issuer)

			// send some coins to the recipient
			sendMsg := &banktypes.MsgSend{
				FromAddress: issuer.String(),
				ToAddress:   recipient1.String(),
				Amount:      sdk.NewCoins(sdk.NewCoin(denom, sdkmath.NewInt(500))),
			}

			_, err = client.BroadcastTx(
				ctx,
				chain.ClientContext.WithFromAddress(issuer),
				chain.TxFactory().WithGas(chain.GasLimitByMsgs(sendMsg)),
				sendMsg,
			)
			requireT.NoError(err)

			// freeze 200 tokens
			freezeMsg := &assetfttypes.MsgFreeze{
				Sender:  issuer.String(),
				Account: recipient1.String(),
				Coin:    sdk.NewCoin(denom, sdkmath.NewInt(200)),
			}
			_, err = client.BroadcastTx(
				ctx,
				chain.ClientContext.WithFromAddress(issuer),
				chain.TxFactory().WithGas(chain.GasLimitByMsgs(freezeMsg)),
				freezeMsg,
			)
			requireT.NoError(err)

			// send from recipient1 to recipient2 (burn and commission rate must apply) - within unfrozen balance limit
			sendMsg = &banktypes.MsgSend{
				FromAddress: recipient1.String(),
				ToAddress:   recipient2.String(),
				Amount:      sdk.NewCoins(sdk.NewCoin(denom, sdkmath.NewInt(100))),
			}

			_, err = client.BroadcastTx(
				ctx,
				chain.ClientContext.WithFromAddress(recipient1),
				chain.TxFactory().WithGas(chain.GasLimitByMsgs(sendMsg)),
				sendMsg,
			)
			requireT.NoError(err)

			assertCoinDistribution(ctx, chain.ClientContext, t, denom, map[*sdk.AccAddress]int64{
				&issuer:     int64(tc.expectedCoinDistribution[0]),
				&recipient1: int64(tc.expectedCoinDistribution[1]),
				&recipient2: int64(tc.expectedCoinDistribution[2]),
			})

			// try to send from recipient1 to recipient2. Tx should fail because one of the rates
			// (in the 1st case - burn rate, in the 2nd case - send commission rate) exceeds unfrozen balance limit
			sendMsg = &banktypes.MsgSend{
				FromAddress: recipient1.String(),
				ToAddress:   recipient2.String(),
				Amount:      sdk.NewCoins(sdk.NewCoin(denom, sdkmath.NewInt(100))),
			}

			_, err = client.BroadcastTx(
				ctx,
				chain.ClientContext.WithFromAddress(recipient1),
				chain.TxFactory().WithGas(chain.GasLimitByMsgs(sendMsg)),
				sendMsg,
			)
			requireT.Error(err)
			assertT.True(cosmoserrors.ErrInsufficientFunds.Is(err))
			// verify balances did not change
			assertCoinDistribution(ctx, chain.ClientContext, t, denom, map[*sdk.AccAddress]int64{
				&issuer:     int64(tc.expectedCoinDistribution[0]),
				&recipient1: int64(tc.expectedCoinDistribution[1]),
				&recipient2: int64(tc.expectedCoinDistribution[2]),
			})
		})
	}
}

// TestAssetFTAminoMultisig tests that assetnf module works seamlessly with amino multisig.
func TestAssetFTAminoMultisig(t *testing.T) {
	t.Parallel()

	ctx, chain := integrationtests.NewCoreumTestingContext(t)

	requireT := require.New(t)
	multisigPublicKey, keyNamesSet, err := chain.GenMultisigAccount(2, 2)
	requireT.NoError(err)
	multisigAddress := sdk.AccAddress(multisigPublicKey.Address())
	signer1KeyName := keyNamesSet[0]
	signer2KeyName := keyNamesSet[1]

	bankClient := banktypes.NewQueryClient(chain.ClientContext)

	chain.FundAccountWithOptions(ctx, t, multisigAddress, integration.BalancesOptions{
		Messages: []sdk.Msg{
			&assetfttypes.MsgIssue{},
			&assetfttypes.MsgBurn{},
		},
		Amount: chain.QueryAssetFTParams(ctx, t).IssueFee.Amount,
	})

	// Issue a fungible token
	issueMsg := &assetfttypes.MsgIssue{
		Issuer:             multisigAddress.String(),
		Symbol:             "ABC",
		Subunit:            "abc",
		Precision:          6,
		InitialAmount:      sdkmath.NewInt(1000),
		Description:        "ABC Description",
		Features:           []assetfttypes.Feature{assetfttypes.Feature_burning, assetfttypes.Feature_freezing},
		BurnRate:           sdk.NewDec(0),
		SendCommissionRate: sdk.NewDec(0),
	}

	_, err = chain.SignAndBroadcastMultisigTx(
		ctx,
		chain.ClientContext.WithFromAddress(multisigAddress),
		chain.TxFactory().WithGas(chain.GasLimitByMsgs(issueMsg)),
		issueMsg,
		signer1KeyName, signer2KeyName)
	requireT.NoError(err)

	denom := assetfttypes.BuildDenom(issueMsg.Subunit, multisigAddress)

	burnMsg := &assetfttypes.MsgBurn{
		Sender: multisigAddress.String(),
		Coin:   sdk.NewCoin(denom, sdkmath.NewInt(300)),
	}
	_, err = chain.SignAndBroadcastMultisigTx(
		ctx,
		chain.ClientContext.WithFromAddress(multisigAddress),
		chain.TxFactory().WithGas(chain.GasLimitByMsgs(burnMsg)),
		burnMsg,
		signer1KeyName, signer2KeyName)
	requireT.NoError(err)

	balanceRes, err := bankClient.Balance(ctx, &banktypes.QueryBalanceRequest{
		Address: multisigAddress.String(),
		Denom:   denom,
	})
	requireT.NoError(err)
	requireT.Equal(sdk.NewCoin(denom, sdkmath.NewInt(700)).String(), balanceRes.Balance.String())
}

// TestAssetFTAminoMultisigWithAuthz tests that assetnf module works seamlessly with amino multisig and authz.
func TestAssetFTAminoMultisigWithAuthz(t *testing.T) {
	t.Parallel()

	ctx, chain := integrationtests.NewCoreumTestingContext(t)

	requireT := require.New(t)
	multisigPublicKeyGranter, keyNamesSet, err := chain.GenMultisigAccount(2, 2)
	requireT.NoError(err)
	multisigGranterAddress := sdk.AccAddress(multisigPublicKeyGranter.Address())
	granterSigner1KeyName := keyNamesSet[0]
	granterSigner2KeyName := keyNamesSet[1]

	multisigPublicKeyGrantee, keyNamesSet, err := chain.GenMultisigAccount(2, 2)
	requireT.NoError(err)
	multisigGranteeAddress := sdk.AccAddress(multisigPublicKeyGrantee.Address())
	granteeSigner1KeyName := keyNamesSet[0]
	granteeSigner2KeyName := keyNamesSet[1]

	bankClient := banktypes.NewQueryClient(chain.ClientContext)

	grantMsg, err := authztypes.NewMsgGrant(
		multisigGranterAddress,
		multisigGranteeAddress,
		authztypes.NewGenericAuthorization(sdk.MsgTypeURL(&assetfttypes.MsgIssue{})),
		lo.ToPtr(time.Now().Add(time.Minute)),
	)
	require.NoError(t, err)

	chain.FundAccountWithOptions(ctx, t, multisigGranterAddress, integration.BalancesOptions{
		Messages: []sdk.Msg{
			grantMsg,
		},
		// the fee will be charged from the granter
		Amount: chain.QueryAssetFTParams(ctx, t).IssueFee.Amount,
	})

	_, err = chain.SignAndBroadcastMultisigTx(
		ctx,
		chain.ClientContext.WithFromAddress(multisigGranterAddress),
		chain.TxFactory().WithGas(chain.GasLimitByMsgs(grantMsg)),
		grantMsg,
		granterSigner1KeyName, granterSigner2KeyName)
	requireT.NoError(err)

	issueMsg := &assetfttypes.MsgIssue{
		Issuer:             multisigGranterAddress.String(),
		Symbol:             "ABC",
		Subunit:            "abc",
		Precision:          6,
		InitialAmount:      sdkmath.NewInt(1000),
		Description:        "ABC Description",
		Features:           []assetfttypes.Feature{assetfttypes.Feature_burning, assetfttypes.Feature_freezing},
		BurnRate:           sdk.NewDec(0),
		SendCommissionRate: sdk.NewDec(0),
	}

	execMsg := authztypes.NewMsgExec(multisigGranteeAddress, []sdk.Msg{issueMsg})

	chain.FundAccountWithOptions(ctx, t, multisigGranteeAddress, integration.BalancesOptions{
		Messages: []sdk.Msg{
			&execMsg,
		},
	})

	_, err = chain.SignAndBroadcastMultisigTx(
		ctx,
		chain.ClientContext.WithFromAddress(multisigGranteeAddress),
		chain.TxFactory().WithGas(chain.GasLimitByMsgs(&execMsg)),
		&execMsg,
		granteeSigner1KeyName, granteeSigner2KeyName)
	requireT.NoError(err)

	denom := assetfttypes.BuildDenom(issueMsg.Subunit, multisigGranterAddress)
	balanceRes, err := bankClient.Balance(ctx, &banktypes.QueryBalanceRequest{
		Address: multisigGranterAddress.String(),
		Denom:   denom,
	})
	requireT.NoError(err)
	requireT.Equal(sdk.NewCoin(denom, sdkmath.NewInt(1000)).String(), balanceRes.Balance.String())
}

// TestAssetFTSendCommissionAndBurnRateWithSmartContract verifies that burn rate and send commission are correctly
// accounted when funds are sent from/to smart contract.
func TestAssetFTSendCommissionAndBurnRateWithSmartContract(t *testing.T) {
	t.Parallel()

	ctx, chain := integrationtests.NewCoreumTestingContext(t)

	issuer := chain.GenAccount()
	admin := chain.GenAccount()

	requireT := require.New(t)
	chain.Faucet.FundAccounts(ctx, t,
		integration.NewFundedAccount(issuer, chain.NewCoin(sdkmath.NewInt(5000000000))),
		integration.NewFundedAccount(admin, chain.NewCoin(sdkmath.NewInt(5000000000))),
	)

	clientCtx := chain.ClientContext
	txf := chain.TxFactory().
		WithSimulateAndExecute(true)

	// Issue a fungible token with burn rate and send commission rate
	issueMsg := &assetfttypes.MsgIssue{
		Issuer:             issuer.String(),
		Symbol:             "ABC",
		Subunit:            "abc",
		Precision:          6,
		InitialAmount:      sdkmath.NewInt(1000),
		Description:        "ABC Description",
		Features:           []assetfttypes.Feature{},
		BurnRate:           sdk.MustNewDecFromStr("0.10"),
		SendCommissionRate: sdk.MustNewDecFromStr("0.20"),
	}

	_, err := client.BroadcastTx(
		ctx,
		chain.ClientContext.WithFromAddress(issuer),
		chain.TxFactory().WithGas(chain.GasLimitByMsgs(issueMsg)),
		issueMsg,
	)

	requireT.NoError(err)
	denom := assetfttypes.BuildDenom(issueMsg.Subunit, issuer)

	// send half of the amount to the second account
	sendMsg := &banktypes.MsgSend{
		FromAddress: issuer.String(),
		ToAddress:   admin.String(),
		Amount:      sdk.NewCoins(sdk.NewCoin(denom, sdkmath.NewInt(500))),
	}
	_, err = client.BroadcastTx(
		ctx,
		chain.ClientContext.WithFromAddress(issuer),
		chain.TxFactory().WithGas(chain.GasLimitByMsgs(sendMsg)),
		sendMsg,
	)
	requireT.NoError(err)

	// deploy smart contract and send ft tokens to it, burn rate and send commission should not apply,
	// because tokens are sent by the issuer.
	contractAddr, contractCodeID, err := chain.Wasm.DeployAndInstantiateWASMContract(
		ctx,
		txf,
		issuer,
		moduleswasm.BankSendWASM,
		integration.InstantiateConfig{
			AccessType: wasmtypes.AccessTypeUnspecified,
			Payload:    moduleswasm.EmptyPayload,
			Amount:     sdk.NewInt64Coin(denom, 100),
			Label:      "bank_send",
		},
	)
	requireT.NoError(err)
	contract1 := sdk.MustAccAddressFromBech32(contractAddr)

	// verify amounts
	assertCoinDistribution(ctx, clientCtx, t, denom, map[*sdk.AccAddress]int64{
		&issuer:    400,
		&admin:     500,
		&contract1: 100,
	})

	// send additional coins to contract directly
	sendMsg = &banktypes.MsgSend{
		FromAddress: issuer.String(),
		ToAddress:   contractAddr,
		Amount:      sdk.NewCoins(sdk.NewInt64Coin(denom, 100)),
	}

	_, err = client.BroadcastTx(ctx, clientCtx.WithFromAddress(issuer), txf, sendMsg)
	requireT.NoError(err)

	// verify amounts
	assertCoinDistribution(ctx, clientCtx, t, denom, map[*sdk.AccAddress]int64{
		&issuer:    300,
		&admin:     500,
		&contract1: 200,
	})

	// send to smart contract from the second address, burn rate and send commission should apply
	sendMsg = &banktypes.MsgSend{
		FromAddress: admin.String(),
		ToAddress:   contractAddr,
		Amount:      sdk.NewCoins(sdk.NewInt64Coin(denom, 300)),
	}

	_, err = client.BroadcastTx(ctx, clientCtx.WithFromAddress(admin), txf, sendMsg)
	requireT.NoError(err)

	// verify amounts
	assertCoinDistribution(ctx, clientCtx, t, denom, map[*sdk.AccAddress]int64{
		&issuer:    360,
		&admin:     110,
		&contract1: 500,
	})

	// send from the smart contract to issuer, fees should not apply
	wasmBankSend := &wasmtypes.MsgExecuteContract{
		Sender:   issuer.String(),
		Contract: contractAddr,
		Msg:      wasmtypes.RawContractMessage(moduleswasm.BankSendExecuteWithdrawRequest(sdk.NewInt64Coin(denom, 100), issuer)),
		Funds:    sdk.Coins{},
	}
	_, err = client.BroadcastTx(
		ctx,
		clientCtx.WithFromAddress(issuer),
		txf.WithGasAdjustment(1.5),
		wasmBankSend,
	)
	requireT.NoError(err)

	// verify amounts
	assertCoinDistribution(ctx, clientCtx, t, denom, map[*sdk.AccAddress]int64{
		&issuer:    460,
		&admin:     110,
		&contract1: 400,
	})

	// send from the smart contract to another account, fees should not apply again
	wasmBankSend = &wasmtypes.MsgExecuteContract{
		Sender:   issuer.String(),
		Contract: contractAddr,
		Msg:      wasmtypes.RawContractMessage(moduleswasm.BankSendExecuteWithdrawRequest(sdk.NewInt64Coin(denom, 100), admin)),
		Funds:    sdk.Coins{},
	}

	_, err = client.BroadcastTx(
		ctx,
		clientCtx.WithFromAddress(issuer),
		txf.WithGasAdjustment(1.5),
		wasmBankSend,
	)
	requireT.NoError(err)

	// verify amounts
	assertCoinDistribution(ctx, clientCtx, t, denom, map[*sdk.AccAddress]int64{
		&issuer:    460,
		&admin:     210,
		&contract1: 300,
	})

	// instantiate contract again using non-issuer account, fees should apply.
	salt, err := chain.Wasm.GenerateSalt()
	requireT.NoError(err)
	contractAddr, err = chain.Wasm.InstantiateWASMContract(
		ctx,
		txf,
		admin,
		salt,
		integration.InstantiateConfig{
			CodeID:     contractCodeID,
			AccessType: wasmtypes.AccessTypeUnspecified,
			Payload:    moduleswasm.EmptyPayload,
			Amount:     sdk.NewInt64Coin(denom, 100),
			Label:      "bank_send",
		},
	)
	requireT.NoError(err)
	contract2 := sdk.MustAccAddressFromBech32(contractAddr)

	// verify amounts
	assertCoinDistribution(ctx, clientCtx, t, denom, map[*sdk.AccAddress]int64{
		&issuer:    480,
		&admin:     80,
		&contract1: 300,
		&contract2: 100,
	})

	// send from one contract to another, fees should not apply
	wasmBankSend = &wasmtypes.MsgExecuteContract{
		Sender:   issuer.String(),
		Contract: contract1.String(),
		Msg:      wasmtypes.RawContractMessage(moduleswasm.BankSendExecuteWithdrawRequest(sdk.NewInt64Coin(denom, 100), contract2)),
		Funds:    sdk.Coins{},
	}

	_, err = client.BroadcastTx(
		ctx,
		clientCtx.WithFromAddress(issuer),
		txf.WithGasAdjustment(1.5),
		wasmBankSend,
	)
	requireT.NoError(err)

	// verify amounts
	assertCoinDistribution(ctx, clientCtx, t, denom, map[*sdk.AccAddress]int64{
		&issuer:    480,
		&admin:     80,
		&contract1: 200,
		&contract2: 200,
	})
}

// TestAssetFTSendCommissionAndBurnRateWithSmartContractInstantiation verifies that burn rate and send commission are
// not accounted when smart contract sends token during instantiation.
func TestAssetFTSendCommissionAndBurnRateWithSmartContractInstantiation(t *testing.T) {
	t.Parallel()

	ctx, chain := integrationtests.NewCoreumTestingContext(t)

	issuer := chain.GenAccount()
	recipient := chain.GenAccount()

	requireT := require.New(t)
	chain.Faucet.FundAccounts(ctx, t, integration.NewFundedAccount(issuer, chain.NewCoin(sdkmath.NewInt(5000000000))))

	clientCtx := chain.ClientContext
	txf := chain.TxFactory().
		WithSimulateAndExecute(true)

	// Issue a fungible token with burn rate and send commission rate
	issueMsg := &assetfttypes.MsgIssue{
		Issuer:             issuer.String(),
		Symbol:             "ABC",
		Subunit:            "abc",
		Precision:          6,
		InitialAmount:      sdkmath.NewInt(500),
		Description:        "ABC Description",
		Features:           []assetfttypes.Feature{},
		BurnRate:           sdk.MustNewDecFromStr("0.10"),
		SendCommissionRate: sdk.MustNewDecFromStr("0.20"),
	}

	_, err := client.BroadcastTx(
		ctx,
		chain.ClientContext.WithFromAddress(issuer),
		chain.TxFactory().WithGas(chain.GasLimitByMsgs(issueMsg)),
		issueMsg,
	)

	requireT.NoError(err)
	denom := assetfttypes.BuildDenom(issueMsg.Subunit, issuer)

	// send tokens from smart contract during instantiation - fees should not be charged.
	contractAddr, _, err := chain.Wasm.DeployAndInstantiateWASMContract(
		ctx,
		txf,
		issuer,
		moduleswasm.BankSendWASM,
		integration.InstantiateConfig{
			AccessType: wasmtypes.AccessTypeUnspecified,
			Payload:    moduleswasm.BankSendWithdrawPayload(sdk.NewInt64Coin(denom, 40), recipient),
			Amount:     sdk.NewInt64Coin(denom, 100),
			Label:      "bank_send",
		},
	)
	requireT.NoError(err)
	contract := sdk.MustAccAddressFromBech32(contractAddr)

	// verify amounts
	assertCoinDistribution(ctx, clientCtx, t, denom, map[*sdk.AccAddress]int64{
		&issuer:    400,
		&contract:  60,
		&recipient: 40,
	})
}

// TestAssetFTSendingToSmartContractIsDenied verifies that this is not possible to send token to smart contract
// if issuer blocked this operation.
func TestAssetFTSendingToSmartContractIsDenied(t *testing.T) {
	t.Parallel()

	ctx, chain := integrationtests.NewCoreumTestingContext(t)

	issuer := chain.GenAccount()

	requireT := require.New(t)
	chain.Faucet.FundAccounts(ctx, t,
		integration.NewFundedAccount(issuer, chain.NewCoin(sdkmath.NewInt(5000000000))),
	)

	clientCtx := chain.ClientContext

	// Issue a fungible token which cannot be sent to the smart contract
	issueMsg := &assetfttypes.MsgIssue{
		Issuer:        issuer.String(),
		Symbol:        "ABC",
		Subunit:       "abc",
		Precision:     6,
		InitialAmount: sdkmath.NewInt(1000),
		Description:   "ABC Description",
		Features: []assetfttypes.Feature{
			assetfttypes.Feature_disallowing_smart_contracts,
		},
		BurnRate:           sdk.ZeroDec(),
		SendCommissionRate: sdk.ZeroDec(),
	}

	_, err := client.BroadcastTx(
		ctx,
		chain.ClientContext.WithFromAddress(issuer),
		chain.TxFactory().WithGas(chain.GasLimitByMsgs(issueMsg)),
		issueMsg,
	)

	requireT.NoError(err)
	denom := assetfttypes.BuildDenom(issueMsg.Subunit, issuer)

	initialPayload, err := json.Marshal(moduleswasm.SimpleState{
		Count: 1337,
	})
	requireT.NoError(err)

	contractAddr, _, err := chain.Wasm.DeployAndInstantiateWASMContract(
		ctx,
		chain.TxFactory().WithSimulateAndExecute(true),
		issuer,
		moduleswasm.SimpleStateWASM,
		integration.InstantiateConfig{
			AccessType: wasmtypes.AccessTypeUnspecified,
			Payload:    initialPayload,
			Label:      "simple_state",
		},
	)
	requireT.NoError(err)

	// sending coins to the smart contract should fail
	sendMsg := &banktypes.MsgSend{
		FromAddress: issuer.String(),
		ToAddress:   contractAddr,
		Amount:      sdk.NewCoins(sdk.NewInt64Coin(denom, 100)),
	}
	_, err = client.BroadcastTx(
		ctx,
		clientCtx.WithFromAddress(issuer),
		chain.TxFactory().WithGas(chain.GasLimitByMsgs(sendMsg)),
		sendMsg,
	)
	requireT.ErrorIs(err, cosmoserrors.ErrUnauthorized)

	multiSendMsg := &banktypes.MsgMultiSend{
		Inputs: []banktypes.Input{
			{
				Address: issuer.String(),
				Coins:   sdk.NewCoins(sdk.NewInt64Coin(denom, 100)),
			},
		},
		Outputs: []banktypes.Output{
			{
				Address: contractAddr,
				Coins:   sdk.NewCoins(sdk.NewInt64Coin(denom, 100)),
			},
		},
	}
	_, err = client.BroadcastTx(
		ctx,
		clientCtx.WithFromAddress(issuer),
		chain.TxFactory().WithGas(chain.GasLimitByMsgs(multiSendMsg)),
		multiSendMsg,
	)
	requireT.ErrorIs(err, cosmoserrors.ErrUnauthorized)
}

// TestAssetFTAttachingToSmartContractIsDenied verifies that this is not possible to attach token to smart contract call
// if issuer blocked this operation.
func TestAssetFTAttachingToSmartContractCallIsDenied(t *testing.T) {
	t.Parallel()

	ctx, chain := integrationtests.NewCoreumTestingContext(t)

	issuer := chain.GenAccount()

	requireT := require.New(t)
	chain.Faucet.FundAccounts(ctx, t,
		integration.NewFundedAccount(issuer, chain.NewCoin(sdkmath.NewInt(5000000000))),
	)

	txf := chain.TxFactory().
		WithSimulateAndExecute(true)

	// Issue a fungible token which cannot be sent to the smart contract
	issueMsg := &assetfttypes.MsgIssue{
		Issuer:        issuer.String(),
		Symbol:        "ABC",
		Subunit:       "abc",
		Precision:     6,
		InitialAmount: sdkmath.NewInt(1000),
		Description:   "ABC Description",
		Features: []assetfttypes.Feature{
			assetfttypes.Feature_disallowing_smart_contracts,
		},
		BurnRate:           sdk.ZeroDec(),
		SendCommissionRate: sdk.ZeroDec(),
	}

	_, err := client.BroadcastTx(
		ctx,
		chain.ClientContext.WithFromAddress(issuer),
		chain.TxFactory().WithGas(chain.GasLimitByMsgs(issueMsg)),
		issueMsg,
	)

	requireT.NoError(err)
	denom := assetfttypes.BuildDenom(issueMsg.Subunit, issuer)

	initialPayload, err := json.Marshal(moduleswasm.SimpleState{
		Count: 1337,
	})
	requireT.NoError(err)

	contractAddr, _, err := chain.Wasm.DeployAndInstantiateWASMContract(
		ctx,
		txf,
		issuer,
		moduleswasm.SimpleStateWASM,
		integration.InstantiateConfig{
			AccessType: wasmtypes.AccessTypeUnspecified,
			Payload:    initialPayload,
			Label:      "simple_state",
		},
	)
	requireT.NoError(err)

	// Executing smart contract - this operation should fail because coins are attached to it
	incrementPayload, err := moduleswasm.MethodToEmptyBodyPayload(moduleswasm.SimpleIncrement)
	requireT.NoError(err)
	_, err = chain.Wasm.ExecuteWASMContract(ctx, txf, issuer, contractAddr, incrementPayload, sdk.NewInt64Coin(denom, 100))
	requireT.ErrorContains(err, "unauthorized")
}

// TestAssetFTAttachingToSmartContractIsDenied verifies that this is not possible to attach token to smart contract instantiation
// if issuer blocked this operation.
func TestAssetFTAttachingToSmartContractInstantiationIsDenied(t *testing.T) {
	t.Parallel()

	ctx, chain := integrationtests.NewCoreumTestingContext(t)

	issuer := chain.GenAccount()

	requireT := require.New(t)
	chain.Faucet.FundAccounts(ctx, t,
		integration.NewFundedAccount(issuer, chain.NewCoin(sdkmath.NewInt(5000000000))),
	)

	txf := chain.TxFactory().
		WithSimulateAndExecute(true)

	// Issue a fungible token which cannot be sent to the smart contract
	issueMsg := &assetfttypes.MsgIssue{
		Issuer:        issuer.String(),
		Symbol:        "ABC",
		Subunit:       "abc",
		Precision:     6,
		InitialAmount: sdkmath.NewInt(1000),
		Description:   "ABC Description",
		Features: []assetfttypes.Feature{
			assetfttypes.Feature_disallowing_smart_contracts,
		},
		BurnRate:           sdk.ZeroDec(),
		SendCommissionRate: sdk.ZeroDec(),
	}

	_, err := client.BroadcastTx(
		ctx,
		chain.ClientContext.WithFromAddress(issuer),
		chain.TxFactory().WithGas(chain.GasLimitByMsgs(issueMsg)),
		issueMsg,
	)

	requireT.NoError(err)
	denom := assetfttypes.BuildDenom(issueMsg.Subunit, issuer)

	initialPayload, err := json.Marshal(moduleswasm.SimpleState{
		Count: 1337,
	})
	requireT.NoError(err)

	// This operation should fail due to coins being attached to it
	_, _, err = chain.Wasm.DeployAndInstantiateWASMContract(
		ctx,
		txf,
		issuer,
		moduleswasm.SimpleStateWASM,
		integration.InstantiateConfig{
			AccessType: wasmtypes.AccessTypeUnspecified,
			Payload:    initialPayload,
			Amount:     sdk.NewInt64Coin(denom, 100),
			Label:      "simple_state",
		},
	)
	requireT.ErrorContains(err, "unauthorized")
}

// TestAssetFTIssuingSmartContractIsAllowedToReceive verifies that issuing smart contract is allowed to receive coins even
// if sending them to smart contract is disabled.
func TestAssetFTIssuingSmartContractIsAllowedToSendAndReceive(t *testing.T) {
	t.Parallel()

	ctx, chain := integrationtests.NewCoreumTestingContext(t)

	admin := chain.GenAccount()
	recipient := chain.GenAccount()

	requireT := require.New(t)
	chain.Faucet.FundAccounts(ctx, t,
		integration.NewFundedAccount(admin, chain.NewCoin(sdkmath.NewInt(5000000000))),
	)
	chain.FundAccountWithOptions(ctx, t, recipient, integration.BalancesOptions{
		Messages: []sdk.Msg{
			&banktypes.MsgSend{},
		},
	})

	txf := chain.TxFactory().
		WithSimulateAndExecute(true)

	issuanceAmount := sdkmath.NewInt(10_000)
	issuanceReq := issueFTRequest{
		Symbol:        "symbol",
		Subunit:       "subunit",
		Precision:     6,
		InitialAmount: issuanceAmount.String(),
		Description:   "my wasm fungible token",
		Features: []assetfttypes.Feature{
			assetfttypes.Feature_minting,
			assetfttypes.Feature_disallowing_smart_contracts,
		},
		BurnRate:           sdk.ZeroDec().String(),
		SendCommissionRate: sdk.ZeroDec().String(),
	}
	issuerFTInstantiatePayload, err := json.Marshal(issuanceReq)
	requireT.NoError(err)

	// instantiate new contract
	contractAddr, _, err := chain.Wasm.DeployAndInstantiateWASMContract(
		ctx,
		txf,
		admin,
		moduleswasm.FTWASM,
		integration.InstantiateConfig{
			// we add the initial amount to let the contract issue the token on behalf of it
			Amount:     chain.QueryAssetFTParams(ctx, t).IssueFee,
			AccessType: wasmtypes.AccessTypeUnspecified,
			Payload:    issuerFTInstantiatePayload,
			Label:      "fungible_token",
		},
	)
	requireT.NoError(err)

	denom := assetfttypes.BuildDenom(issuanceReq.Subunit, sdk.MustAccAddressFromBech32(contractAddr))

	// mint to itself
	amountToMint := sdkmath.NewInt(500)
	mintPayload, err := json.Marshal(map[ftMethod]amountBodyFTRequest{
		ftMethodMint: {
			Amount: amountToMint.String(),
		},
	})
	requireT.NoError(err)

	_, err = chain.Wasm.ExecuteWASMContract(ctx, txf, admin, contractAddr, mintPayload, sdk.Coin{})
	requireT.NoError(err)

	// mint to someone else
	amountToMintAndSend := sdkmath.NewInt(100)
	mintAndSendPayload, err := json.Marshal(map[ftMethod]accountAmountBodyFTRequest{
		ftMethodMintAndSend: {
			Account: recipient.String(),
			Amount:  amountToMintAndSend.String(),
		},
	})
	requireT.NoError(err)

	_, err = chain.Wasm.ExecuteWASMContract(ctx, txf, admin, contractAddr, mintAndSendPayload, sdk.Coin{})
	requireT.NoError(err)

	// send back to smart contract
	msgSend := &banktypes.MsgSend{
		FromAddress: recipient.String(),
		ToAddress:   contractAddr,
		Amount:      sdk.NewCoins(sdk.NewCoin(denom, amountToMintAndSend)),
	}
	_, err = client.BroadcastTx(
		ctx,
		chain.ClientContext.WithFromAddress(recipient),
		chain.TxFactory().WithGas(chain.GasLimitByMsgs(msgSend)),
		msgSend,
	)
	require.NoError(t, err)
}

// TestAssetFTMintingAndSendingOnBehalfOfIssuingSmartContractIsPossibleEvenIfSmartContractsAreBlocked verifies that it is possible
// to use authz to mint and send the token on behalf of the issuing smart contract if smart contracts are blocked.
func TestAssetFTMintingAndSendingOnBehalfOfIssuingSmartContractIsPossibleEvenIfSmartContractsAreBlocked(t *testing.T) {
	t.Parallel()

	ctx, chain := integrationtests.NewCoreumTestingContext(t)

	admin := chain.GenAccount()
	grantee := chain.GenAccount()
	recipient := chain.GenAccount()

	requireT := require.New(t)
	chain.Faucet.FundAccounts(ctx, t,
		integration.NewFundedAccount(admin, chain.NewCoin(sdkmath.NewInt(5000000000))),
	)

	// instantiate new contract
	initialPayload, err := json.Marshal(authz{
		Granter: chain.GenAccount().String(),
	})
	requireT.NoError(err)

	contractAddr, _, err := chain.Wasm.DeployAndInstantiateWASMContract(
		ctx,
		chain.TxFactory().WithSimulateAndExecute(true),
		admin,
		moduleswasm.AuthzWASM,
		integration.InstantiateConfig{
			AccessType: wasmtypes.AccessTypeUnspecified,
			Payload:    initialPayload,
			Label:      "authz",
			Amount:     chain.QueryAssetFTParams(ctx, t).IssueFee,
		},
	)
	requireT.NoError(err)

	// grant authorizations
	grantIssueMsg, err := authztypes.NewMsgGrant(
		sdk.MustAccAddressFromBech32(contractAddr),
		grantee,
		authztypes.NewGenericAuthorization(sdk.MsgTypeURL(&assetfttypes.MsgIssue{})),
		lo.ToPtr(time.Now().Add(time.Minute)),
	)
	require.NoError(t, err)

	grantMintMsg, err := authztypes.NewMsgGrant(
		sdk.MustAccAddressFromBech32(contractAddr),
		grantee,
		authztypes.NewGenericAuthorization(sdk.MsgTypeURL(&assetfttypes.MsgMint{})),
		lo.ToPtr(time.Now().Add(time.Minute)),
	)
	require.NoError(t, err)

	grantSendMsg, err := authztypes.NewMsgGrant(
		sdk.MustAccAddressFromBech32(contractAddr),
		grantee,
		authztypes.NewGenericAuthorization(sdk.MsgTypeURL(&banktypes.MsgSend{})),
		lo.ToPtr(time.Now().Add(time.Minute)),
	)
	require.NoError(t, err)

	grantIssueMsgAny, err := codectypes.NewAnyWithValue(grantIssueMsg)
	requireT.NoError(err)
	grantMintMsgAny, err := codectypes.NewAnyWithValue(grantMintMsg)
	requireT.NoError(err)
	grantSendMsgAny, err := codectypes.NewAnyWithValue(grantSendMsg)
	requireT.NoError(err)

	_, err = chain.Wasm.ExecuteWASMContract(
		ctx,
		chain.TxFactory().WithSimulateAndExecute(true),
		admin,
		contractAddr,
		moduleswasm.AuthZExecuteStargateRequest(&authztypes.MsgExec{
			Grantee: contractAddr,
			Msgs: []*codectypes.Any{
				grantIssueMsgAny,
				grantSendMsgAny,
				grantMintMsgAny,
			},
		}),
		sdk.Coin{},
	)
	requireT.NoError(err)

	// issue, send and mint on behalf of the smart contract
	subunit := "uabc"
	denom := assetfttypes.BuildDenom(subunit, sdk.MustAccAddressFromBech32(contractAddr))
	execMsg := authztypes.NewMsgExec(grantee, []sdk.Msg{
		&assetfttypes.MsgIssue{
			Issuer:        contractAddr,
			Symbol:        "ABC",
			Subunit:       subunit,
			Precision:     6,
			Description:   "ABC Description",
			InitialAmount: sdkmath.NewInt(1000),
			Features: []assetfttypes.Feature{
				assetfttypes.Feature_minting,
				assetfttypes.Feature_disallowing_smart_contracts,
			},
		},
		&banktypes.MsgSend{
			FromAddress: contractAddr,
			ToAddress:   recipient.String(),
			Amount:      sdk.NewCoins(sdk.NewInt64Coin(denom, 100)),
		},
		&assetfttypes.MsgMint{
			Sender:    contractAddr,
			Recipient: recipient.String(),
			Coin:      sdk.NewInt64Coin(denom, 100),
		}})

	chain.FundAccountWithOptions(ctx, t, grantee, integration.BalancesOptions{
		Messages: []sdk.Msg{
			&execMsg,
		},
	})

	_, err = client.BroadcastTx(
		ctx,
		chain.ClientContext.WithFromAddress(grantee),
		chain.TxFactory().WithGas(chain.GasLimitByMsgs(&execMsg)),
		&execMsg,
	)
	requireT.NoError(err)

	// check balances

	contract := sdk.MustAccAddressFromBech32(contractAddr)
	assertCoinDistribution(ctx, chain.ClientContext, t, denom, map[*sdk.AccAddress]int64{
		&contract:  900,
		&recipient: 200,
	})
}

// TestAssetFTSendingTokensFromRegularAccountBySmartContractUsingAuthZIsDenied verifies that it is forbidden to execute authz
// message to transfer coins by smart contraxct from regular account if smart contracts are blocked.
func TestAssetFTSendingTokensFromRegularAccountBySmartContractUsingAuthZIsDenied(t *testing.T) {
	t.Parallel()

	ctx, chain := integrationtests.NewCoreumTestingContext(t)

	issuer := chain.GenAccount()
	admin := chain.GenAccount()
	granter := chain.GenAccount()
	recipient := chain.GenAccount()

	requireT := require.New(t)
	chain.FundAccountWithOptions(ctx, t, issuer, integration.BalancesOptions{
		Messages: []sdk.Msg{
			&assetfttypes.MsgIssue{},
			&banktypes.MsgSend{},
			&authztypes.MsgGrant{},
		},
		Amount: chain.QueryAssetFTParams(ctx, t).IssueFee.Amount,
	})
	chain.FundAccountWithOptions(ctx, t, granter, integration.BalancesOptions{
		Messages: []sdk.Msg{
			&authztypes.MsgGrant{},
		},
		Amount: chain.QueryAssetFTParams(ctx, t).IssueFee.Amount,
	})
	chain.Faucet.FundAccounts(ctx, t,
		integration.NewFundedAccount(admin, chain.NewCoin(sdkmath.NewInt(5000000000))),
	)

	// issue token
	issueMsg := &assetfttypes.MsgIssue{
		Issuer:        issuer.String(),
		Symbol:        "ABC",
		Subunit:       "uabc",
		Precision:     6,
		Description:   "ABC Description",
		InitialAmount: sdkmath.NewInt(1000),
		Features: []assetfttypes.Feature{
			assetfttypes.Feature_disallowing_smart_contracts,
		},
	}
	_, err := client.BroadcastTx(
		ctx,
		chain.ClientContext.WithFromAddress(issuer),
		chain.TxFactory().WithGas(chain.GasLimitByMsgs(issueMsg)),
		issueMsg,
	)
	requireT.NoError(err)
	denom := assetfttypes.BuildDenom(issueMsg.Subunit, issuer)

	// send half of the tokens to another account
	sendMsg := &banktypes.MsgSend{
		FromAddress: issuer.String(),
		ToAddress:   granter.String(),
		Amount:      sdk.NewCoins(sdk.NewInt64Coin(denom, 500)),
	}
	_, err = client.BroadcastTx(
		ctx,
		chain.ClientContext.WithFromAddress(issuer),
		chain.TxFactory().WithGas(chain.GasLimitByMsgs(sendMsg)),
		sendMsg,
	)
	requireT.NoError(err)

	// instantiate new contract
	initialPayload, err := json.Marshal(authz{
		Granter: chain.GenAccount().String(),
	})
	requireT.NoError(err)

	contractAddr, _, err := chain.Wasm.DeployAndInstantiateWASMContract(
		ctx,
		chain.TxFactory().WithSimulateAndExecute(true),
		admin,
		moduleswasm.AuthzWASM,
		integration.InstantiateConfig{
			AccessType: wasmtypes.AccessTypeUnspecified,
			Payload:    initialPayload,
			Label:      "authz",
			Amount:     chain.QueryAssetFTParams(ctx, t).IssueFee,
		},
	)
	requireT.NoError(err)

	// grant authorization from issuer
	grantMsg, err := authztypes.NewMsgGrant(
		issuer,
		sdk.MustAccAddressFromBech32(contractAddr),
		authztypes.NewGenericAuthorization(sdk.MsgTypeURL(&banktypes.MsgSend{})),
		lo.ToPtr(time.Now().Add(time.Minute)),
	)
	require.NoError(t, err)

	_, err = client.BroadcastTx(
		ctx,
		chain.ClientContext.WithFromAddress(issuer),
		chain.TxFactory().WithGas(chain.GasLimitByMsgs(grantMsg)),
		grantMsg,
	)
	requireT.NoError(err)

	// grant authorization from granter
	grantMsg, err = authztypes.NewMsgGrant(
		granter,
		sdk.MustAccAddressFromBech32(contractAddr),
		authztypes.NewGenericAuthorization(sdk.MsgTypeURL(&banktypes.MsgSend{})),
		lo.ToPtr(time.Now().Add(time.Minute)),
	)
	require.NoError(t, err)

	_, err = client.BroadcastTx(
		ctx,
		chain.ClientContext.WithFromAddress(granter),
		chain.TxFactory().WithGas(chain.GasLimitByMsgs(grantMsg)),
		grantMsg,
	)
	requireT.NoError(err)

	// send from the issuer - should work
	sendMsg = &banktypes.MsgSend{
		FromAddress: issuer.String(),
		ToAddress:   recipient.String(),
		Amount:      sdk.NewCoins(sdk.NewInt64Coin(denom, 100)),
	}

	sendMsgAny, err := codectypes.NewAnyWithValue(sendMsg)
	requireT.NoError(err)

	_, err = chain.Wasm.ExecuteWASMContract(
		ctx,
		chain.TxFactory().WithSimulateAndExecute(true),
		admin,
		contractAddr,
		moduleswasm.AuthZExecuteStargateRequest(&authztypes.MsgExec{
			Grantee: contractAddr,
			Msgs: []*codectypes.Any{
				sendMsgAny,
			},
		}),
		sdk.Coin{},
	)
	requireT.NoError(err)

	// send from the granter - should be rejected
	sendMsg = &banktypes.MsgSend{
		FromAddress: granter.String(),
		ToAddress:   recipient.String(),
		Amount:      sdk.NewCoins(sdk.NewInt64Coin(denom, 100)),
	}

	sendMsgAny, err = codectypes.NewAnyWithValue(sendMsg)
	requireT.NoError(err)

	_, err = chain.Wasm.ExecuteWASMContract(
		ctx,
		chain.TxFactory().WithSimulateAndExecute(true),
		admin,
		contractAddr,
		moduleswasm.AuthZExecuteStargateRequest(&authztypes.MsgExec{
			Grantee: contractAddr,
			Msgs: []*codectypes.Any{
				sendMsgAny,
			},
		}),
		sdk.Coin{},
	)
	requireT.ErrorContains(err, "unauthorized")

	assertCoinDistribution(ctx, chain.ClientContext, t, denom, map[*sdk.AccAddress]int64{
		&issuer:    400,
		&granter:   500,
		&recipient: 100,
	})
}

func assertCoinDistribution(
	ctx context.Context,
	clientCtx client.Context,
	t *testing.T, denom string,
	dist map[*sdk.AccAddress]int64,
) {
	bankClient := banktypes.NewQueryClient(clientCtx)
	requireT := require.New(t)

	total := int64(0)
	for acc, expectedBalance := range dist {
		total += expectedBalance
		getBalance, err := bankClient.Balance(ctx, &banktypes.QueryBalanceRequest{Address: acc.String(), Denom: denom})
		requireT.NoError(err)
		requireT.Equal(sdk.NewCoin(denom, sdkmath.NewInt(expectedBalance)).String(), getBalance.Balance.String())
	}

	supply, err := bankClient.SupplyOf(ctx, &banktypes.QuerySupplyOfRequest{Denom: denom})
	requireT.NoError(err)
	requireT.EqualValues(sdk.NewCoin(denom, sdkmath.NewInt(total)).String(), supply.Amount.String())
}<|MERGE_RESOLUTION|>--- conflicted
+++ resolved
@@ -252,14 +252,11 @@
 		InitialAmount:      sdkmath.NewInt(777),
 		BurnRate:           sdk.NewDec(0),
 		SendCommissionRate: sdk.NewDec(0),
-<<<<<<< HEAD
+		URI:                "https://my-class-meta.invalid/1",
+		URIHash:            "content-hash",
 		Features: []assetfttypes.Feature{
 			assetfttypes.Feature_disallowing_smart_contracts,
 		},
-=======
-		URI:                "https://my-class-meta.invalid/1",
-		URIHash:            "content-hash",
->>>>>>> 42f9ced0
 	}
 
 	_, err := client.BroadcastTx(
@@ -300,14 +297,11 @@
 		BurnRate:           msg1.BurnRate,
 		SendCommissionRate: msg1.SendCommissionRate,
 		Version:            gotToken.Tokens[0].Version, // test should work with all versions
-<<<<<<< HEAD
+		URI:                msg1.URI,
+		URIHash:            msg1.URIHash,
 		Features: []assetfttypes.Feature{
 			assetfttypes.Feature_disallowing_smart_contracts,
 		},
-=======
-		URI:                msg1.URI,
-		URIHash:            msg1.URIHash,
->>>>>>> 42f9ced0
 	}, gotToken.Tokens[0])
 }
 
