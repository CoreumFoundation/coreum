--- conflicted
+++ resolved
@@ -3148,18 +3148,13 @@
 	requireT.Equal(sdk.NewCoin(denom, sdkmath.NewInt(1000)).String(), balanceRes.Balance.String())
 }
 
-<<<<<<< HEAD
 // TestAssetFTSendCommissionAndBurnRateWithSmartContract verifies that burn rate and send commission is correctly
 // accounted when funds are sent from/to smart contract.
 func TestAssetFTSendCommissionAndBurnRateWithSmartContract(t *testing.T) {
-=======
-func TestMsgUpgradeTokenV1IsNotAllowed(t *testing.T) {
->>>>>>> 05d98fc4
 	t.Parallel()
 
 	ctx, chain := integrationtests.NewCoreumTestingContext(t)
 
-<<<<<<< HEAD
 	issuer := chain.GenAccount()
 	admin := chain.GenAccount()
 
@@ -3184,30 +3179,6 @@
 		Features:           []assetfttypes.Feature{},
 		BurnRate:           sdk.MustNewDecFromStr("0.10"),
 		SendCommissionRate: sdk.MustNewDecFromStr("0.20"),
-=======
-	requireT := require.New(t)
-	issuer := chain.GenAccount()
-
-	chain.FundAccountWithOptions(ctx, t, issuer, integrationtests.BalancesOptions{
-		Messages: []sdk.Msg{
-			&assetfttypes.MsgIssue{},
-			&assetfttypes.MsgUpgradeTokenV1{},
-		},
-		Amount: chain.QueryAssetFTParams(ctx, t).IssueFee.Amount,
-	})
-
-	issueMsg := &assetfttypes.MsgIssue{
-		Issuer:        issuer.String(),
-		Symbol:        "ABC",
-		Subunit:       "uabc",
-		Precision:     6,
-		Description:   "ABC Description",
-		InitialAmount: sdkmath.NewInt(1000),
-		Features: []assetfttypes.Feature{
-			assetfttypes.Feature_minting,
-			assetfttypes.Feature_freezing,
-		},
->>>>>>> 05d98fc4
 	}
 
 	_, err := client.BroadcastTx(
@@ -3218,7 +3189,6 @@
 	)
 
 	requireT.NoError(err)
-<<<<<<< HEAD
 	denom := assetfttypes.BuildDenom(issueMsg.Subunit, issuer)
 
 	// send half of the amount to the second account
@@ -3226,20 +3196,10 @@
 		FromAddress: issuer.String(),
 		ToAddress:   admin.String(),
 		Amount:      sdk.NewCoins(sdk.NewCoin(denom, sdkmath.NewInt(500))),
-=======
-
-	denom := assetfttypes.BuildDenom(issueMsg.Subunit, issuer)
-
-	upgradeMsg := &assetfttypes.MsgUpgradeTokenV1{
-		Sender:     issuer.String(),
-		Denom:      denom,
-		IbcEnabled: true,
->>>>>>> 05d98fc4
-	}
-	_, err = client.BroadcastTx(
-		ctx,
-		chain.ClientContext.WithFromAddress(issuer),
-<<<<<<< HEAD
+	}
+	_, err = client.BroadcastTx(
+		ctx,
+		chain.ClientContext.WithFromAddress(issuer),
 		chain.TxFactory().WithGas(chain.GasLimitByMsgs(sendMsg)),
 		sendMsg,
 	)
@@ -3426,23 +3386,6 @@
 	t *testing.T, denom string,
 	dist map[*sdk.AccAddress]int64,
 ) {
-=======
-		chain.TxFactory().WithGas(chain.GasLimitByMsgs(upgradeMsg)),
-		upgradeMsg,
-	)
-	requireT.ErrorContains(err, "it is no longer possible to upgrade the token")
-
-	ftClient := assetfttypes.NewQueryClient(chain.ClientContext)
-	resp, err := ftClient.Token(ctx, &assetfttypes.QueryTokenRequest{
-		Denom: denom,
-	})
-	requireT.NoError(err)
-	requireT.EqualValues(1, resp.Token.Version)
-	requireT.ElementsMatch(issueMsg.Features, resp.Token.Features)
-}
-
-func assertCoinDistribution(ctx context.Context, clientCtx client.Context, t *testing.T, denom string, dist map[*sdk.AccAddress]int64) {
->>>>>>> 05d98fc4
 	bankClient := banktypes.NewQueryClient(clientCtx)
 	requireT := require.New(t)
 
