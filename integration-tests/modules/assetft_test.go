//go:build integrationtests

package modules

import (
	"context"
	"encoding/json"
	"testing"
	"time"

	sdkmath "cosmossdk.io/math"
	wasmtypes "github.com/CosmWasm/wasmd/x/wasm/types"
	codectypes "github.com/cosmos/cosmos-sdk/codec/types"
	sdk "github.com/cosmos/cosmos-sdk/types"
	cosmoserrors "github.com/cosmos/cosmos-sdk/types/errors"
	authtypes "github.com/cosmos/cosmos-sdk/x/auth/types"
	authztypes "github.com/cosmos/cosmos-sdk/x/authz"
	banktypes "github.com/cosmos/cosmos-sdk/x/bank/types"
	govtypes "github.com/cosmos/cosmos-sdk/x/gov/types"
	govtypesv1 "github.com/cosmos/cosmos-sdk/x/gov/types/v1"
	"github.com/samber/lo"
	"github.com/stretchr/testify/assert"
	"github.com/stretchr/testify/require"

	integrationtests "github.com/CoreumFoundation/coreum/v3/integration-tests"
	moduleswasm "github.com/CoreumFoundation/coreum/v3/integration-tests/contracts/modules"
	"github.com/CoreumFoundation/coreum/v3/pkg/client"
	"github.com/CoreumFoundation/coreum/v3/testutil/event"
	"github.com/CoreumFoundation/coreum/v3/testutil/integration"
	assetfttypes "github.com/CoreumFoundation/coreum/v3/x/asset/ft/types"
)

// TestAssetFTQueryParams queries parameters of asset/ft module.
func TestAssetFTQueryParams(t *testing.T) {
	t.Parallel()

	ctx, chain := integrationtests.NewCoreumTestingContext(t)
	issueFee := chain.QueryAssetFTParams(ctx, t).IssueFee

	assert.True(t, issueFee.Amount.GT(sdkmath.ZeroInt()))
	assert.Equal(t, chain.ChainSettings.Denom, issueFee.Denom)
}

// TestAssetFTIssue tests issue functionality of fungible tokens.
func TestAssetFTIssue(t *testing.T) {
	t.Parallel()

	ctx, chain := integrationtests.NewCoreumTestingContext(t)

	requireT := require.New(t)
	issuer := chain.GenAccount()

	chain.FundAccountWithOptions(ctx, t, issuer, integration.BalancesOptions{
		Messages: []sdk.Msg{
			&assetfttypes.MsgIssue{},
		},
		Amount: chain.QueryAssetFTParams(ctx, t).IssueFee.Amount,
	})

	issueMsg := &assetfttypes.MsgIssue{
		Issuer:        issuer.String(),
		Symbol:        "ABC",
		Subunit:       "uabc",
		Precision:     6,
		Description:   "ABC Description",
		InitialAmount: sdkmath.NewInt(1000),
		Features:      []assetfttypes.Feature{},
	}

	res, err := client.BroadcastTx(
		ctx,
		chain.ClientContext.WithFromAddress(issuer),
		chain.TxFactory().WithGas(chain.GasLimitByMsgs(issueMsg)),
		issueMsg,
	)

	requireT.NoError(err)

	// verify issue fee was burnt
	burntStr, err := event.FindStringEventAttribute(res.Events, banktypes.EventTypeCoinBurn, sdk.AttributeKeyAmount)
	requireT.NoError(err)
	requireT.Equal(chain.QueryAssetFTParams(ctx, t).IssueFee.String(), burntStr)

	// check that balance is 0 meaning issue fee was taken

	bankClient := banktypes.NewQueryClient(chain.ClientContext)
	resp, err := bankClient.Balance(ctx, &banktypes.QueryBalanceRequest{
		Address: issuer.String(),
		Denom:   chain.ChainSettings.Denom,
	})
	requireT.NoError(err)
	requireT.Equal(chain.NewCoin(sdkmath.ZeroInt()).String(), resp.Balance.String())
}

// TestAssetFTIssueInvalidFeatures tests issue functionality of fungible tokens with invalid features.
func TestAssetFTIssueInvalidFeatures(t *testing.T) {
	t.Parallel()

	ctx, chain := integrationtests.NewCoreumTestingContext(t)

	requireT := require.New(t)
	issuer := chain.GenAccount()

	chain.FundAccountWithOptions(ctx, t, issuer, integration.BalancesOptions{
		Messages: []sdk.Msg{
			&assetfttypes.MsgIssue{},
			&assetfttypes.MsgIssue{},
		},
		Amount: chain.QueryAssetFTParams(ctx, t).IssueFee.Amount,
	})

	issueMsg := &assetfttypes.MsgIssue{
		Issuer:        issuer.String(),
		Symbol:        "ABC",
		Subunit:       "uabc",
		Precision:     6,
		Description:   "ABC Description",
		InitialAmount: sdkmath.NewInt(1000),
		Features: []assetfttypes.Feature{
			assetfttypes.Feature_ibc,
			100,
			assetfttypes.Feature_minting,
			assetfttypes.Feature_burning,
		},
	}

	_, err := client.BroadcastTx(
		ctx,
		chain.ClientContext.WithFromAddress(issuer),
		chain.TxFactory().WithGas(chain.GasLimitByMsgs(issueMsg)),
		issueMsg,
	)

	requireT.ErrorContains(err, "non-existing feature provided")

	issueMsg = &assetfttypes.MsgIssue{
		Issuer:        issuer.String(),
		Symbol:        "ABC",
		Subunit:       "uabc",
		Precision:     6,
		Description:   "ABC Description",
		InitialAmount: sdkmath.NewInt(1000),
		Features: []assetfttypes.Feature{
			assetfttypes.Feature_minting,
			assetfttypes.Feature_ibc,
			assetfttypes.Feature_whitelisting,
			assetfttypes.Feature_ibc,
		},
	}

	_, err = client.BroadcastTx(
		ctx,
		chain.ClientContext.WithFromAddress(issuer),
		chain.TxFactory().WithGas(chain.GasLimitByMsgs(issueMsg)),
		issueMsg,
	)

	requireT.ErrorContains(err, "duplicated features in the features list")
}

// TestAssetFTIssueFeeProposal tests proposal upgrading issue fee.
func TestAssetFTIssueFeeProposal(t *testing.T) {
	// This test can't be run together with other tests because it affects balances due to unexpected issue fee.
	// That's why t.Parallel() is not here.

	ctx, chain := integrationtests.NewCoreumTestingContext(t)
	requireT := require.New(t)
	origParams := chain.QueryAssetFTParams(ctx, t)
	newParams := origParams
	newParams.IssueFee.Amount = sdk.ZeroInt()
	chain.Governance.ProposalFromMsgAndVote(
		ctx, t, nil,
		"-", "-", "-", govtypesv1.OptionYes,
		&assetfttypes.MsgUpdateParams{
			Params:    newParams,
			Authority: authtypes.NewModuleAddress(govtypes.ModuleName).String(),
		},
	)

	issuer := chain.GenAccount()
	chain.FundAccountWithOptions(ctx, t, issuer, integration.BalancesOptions{
		Messages: []sdk.Msg{
			&assetfttypes.MsgIssue{},
		},
	})

	// Issue token
	issueMsg := &assetfttypes.MsgIssue{
		Issuer:        issuer.String(),
		Symbol:        "ABC",
		Subunit:       "uabc",
		Precision:     6,
		Description:   "ABC Description",
		InitialAmount: sdkmath.NewInt(1000),
		Features:      []assetfttypes.Feature{},
	}

	_, err := client.BroadcastTx(
		ctx,
		chain.ClientContext.WithFromAddress(issuer),
		chain.TxFactory().WithGas(chain.GasLimitByMsgs(issueMsg)),
		issueMsg,
	)

	requireT.NoError(err)

	// Revert to original issue fee
	chain.Governance.ProposalFromMsgAndVote(
		ctx, t, nil,
		"-", "-", "-", govtypesv1.OptionYes,
		&assetfttypes.MsgUpdateParams{
			Params:    origParams,
			Authority: authtypes.NewModuleAddress(govtypes.ModuleName).String(),
		},
	)
}

// TestAssetIssueAndQueryTokens checks that tokens query works as expected.
func TestAssetIssueAndQueryTokens(t *testing.T) {
	t.Parallel()

	ctx, chain := integrationtests.NewCoreumTestingContext(t)

	requireT := require.New(t)
	clientCtx := chain.ClientContext

	ftClient := assetfttypes.NewQueryClient(clientCtx)

	issueFee := chain.QueryAssetFTParams(ctx, t).IssueFee.Amount

	issuer1 := chain.GenAccount()
	chain.FundAccountWithOptions(ctx, t, issuer1, integration.BalancesOptions{
		Messages: []sdk.Msg{&assetfttypes.MsgIssue{}},
		Amount:   issueFee,
	})

	issuer2 := chain.GenAccount()
	chain.FundAccountWithOptions(ctx, t, issuer2, integration.BalancesOptions{
		Messages: []sdk.Msg{&assetfttypes.MsgIssue{}},
		Amount:   issueFee,
	})

	// issue the new fungible token form issuer1
	msg1 := &assetfttypes.MsgIssue{
		Issuer:             issuer1.String(),
		Symbol:             "WBTC",
		Subunit:            "wsatoshi",
		Precision:          8,
		Description:        "Wrapped BTC",
		InitialAmount:      sdkmath.NewInt(777),
		BurnRate:           sdk.NewDec(0),
		SendCommissionRate: sdk.NewDec(0),
		Features: []assetfttypes.Feature{
			assetfttypes.Feature_disallowing_smart_contracts,
		},
	}

	_, err := client.BroadcastTx(
		ctx,
		chain.ClientContext.WithFromAddress(issuer1),
		chain.TxFactory().WithGas(chain.GasLimitByMsgs(msg1)),
		msg1,
	)
	require.NoError(t, err)

	// issue the new fungible token form issuer2
	msg2 := msg1
	msg2.Issuer = issuer2.String()
	_, err = client.BroadcastTx(
		ctx,
		chain.ClientContext.WithFromAddress(issuer2),
		chain.TxFactory().WithGas(chain.GasLimitByMsgs(msg2)),
		msg1,
	)

	require.NoError(t, err)

	// query for the tokens
	gotToken, err := ftClient.Tokens(ctx, &assetfttypes.QueryTokensRequest{
		Issuer: issuer1.String(),
	})
	requireT.NoError(err)

	denom := assetfttypes.BuildDenom(msg1.Subunit, issuer1)
	requireT.Equal(1, len(gotToken.Tokens))
	requireT.Equal(assetfttypes.Token{
		Denom:              denom,
		Issuer:             issuer1.String(),
		Symbol:             msg1.Symbol,
		Subunit:            "wsatoshi",
		Precision:          8,
		Description:        msg1.Description,
		BurnRate:           msg1.BurnRate,
		SendCommissionRate: msg1.SendCommissionRate,
		Version:            gotToken.Tokens[0].Version, // test should work with all versions
		Features: []assetfttypes.Feature{
			assetfttypes.Feature_disallowing_smart_contracts,
		},
	}, gotToken.Tokens[0])
}

// TestBalanceQuery tests balance query.
func TestBalanceQuery(t *testing.T) {
	t.Parallel()

	ctx, chain := integrationtests.NewCoreumTestingContext(t)

	assertT := assert.New(t)

	issueFee := chain.QueryAssetFTParams(ctx, t).IssueFee.Amount

	issuer := chain.GenAccount()
	recipient := chain.GenAccount()

	chain.FundAccountWithOptions(ctx, t, issuer, integration.BalancesOptions{
		Messages: []sdk.Msg{
			&assetfttypes.MsgIssue{},
			&assetfttypes.MsgSetWhitelistedLimit{},
			&assetfttypes.MsgFreeze{},
			&banktypes.MsgSend{},
		},
		Amount: issueFee,
	})

	// issue the new fungible token form issuer
	msgIssue := &assetfttypes.MsgIssue{
		Issuer:             issuer.String(),
		Symbol:             "WBTC",
		Subunit:            "wsatoshi",
		Precision:          8,
		Description:        "Wrapped BTC",
		InitialAmount:      sdkmath.NewInt(200),
		BurnRate:           sdk.NewDec(0),
		SendCommissionRate: sdk.NewDec(0),
		Features:           []assetfttypes.Feature{assetfttypes.Feature_freezing, assetfttypes.Feature_whitelisting},
	}
	_, err := client.BroadcastTx(
		ctx,
		chain.ClientContext.WithFromAddress(issuer),
		chain.TxFactory().WithGas(chain.GasLimitByMsgs(msgIssue)),
		msgIssue,
	)
	require.NoError(t, err)

	denom := assetfttypes.BuildDenom(msgIssue.Subunit, issuer)
	whitelistedCoin := sdk.NewInt64Coin(denom, 30)
	frozenCoin := sdk.NewInt64Coin(denom, 20)
	sendCoin := sdk.NewInt64Coin(denom, 10)

	msgWhitelist := &assetfttypes.MsgSetWhitelistedLimit{
		Sender:  issuer.String(),
		Account: recipient.String(),
		Coin:    whitelistedCoin,
	}
	_, err = client.BroadcastTx(
		ctx,
		chain.ClientContext.WithFromAddress(issuer),
		chain.TxFactory().WithGas(chain.GasLimitByMsgs(msgWhitelist)),
		msgWhitelist,
	)
	require.NoError(t, err)

	msgFreeze := &assetfttypes.MsgFreeze{
		Sender:  issuer.String(),
		Account: recipient.String(),
		Coin:    frozenCoin,
	}
	_, err = client.BroadcastTx(
		ctx,
		chain.ClientContext.WithFromAddress(issuer),
		chain.TxFactory().WithGas(chain.GasLimitByMsgs(msgFreeze)),
		msgFreeze,
	)
	require.NoError(t, err)

	msgSend := &banktypes.MsgSend{
		FromAddress: issuer.String(),
		ToAddress:   recipient.String(),
		Amount:      sdk.NewCoins(sendCoin),
	}
	_, err = client.BroadcastTx(
		ctx,
		chain.ClientContext.WithFromAddress(issuer),
		chain.TxFactory().WithGas(chain.GasLimitByMsgs(msgSend)),
		msgSend,
	)
	require.NoError(t, err)

	ftClient := assetfttypes.NewQueryClient(chain.ClientContext)
	resp, err := ftClient.Balance(ctx, &assetfttypes.QueryBalanceRequest{
		Account: recipient.String(),
		Denom:   denom,
	})
	require.NoError(t, err)

	assertT.Equal(whitelistedCoin.Amount.String(), resp.Whitelisted.String())
	assertT.Equal(frozenCoin.Amount.String(), resp.Frozen.String())
	assertT.Equal(sendCoin.Amount.String(), resp.Balance.String())
	assertT.Equal("0", resp.Locked.String())
}

// TestEmptyBalanceQuery tests balance query.
func TestEmptyBalanceQuery(t *testing.T) {
	t.Parallel()

	ctx, chain := integrationtests.NewCoreumTestingContext(t)

	assertT := assert.New(t)

	account := chain.GenAccount()

	ftClient := assetfttypes.NewQueryClient(chain.ClientContext)
	resp, err := ftClient.Balance(ctx, &assetfttypes.QueryBalanceRequest{
		Account: account.String(),
		Denom:   "nonexistingdenom",
	})
	require.NoError(t, err)

	assertT.Equal("0", resp.Whitelisted.String())
	assertT.Equal("0", resp.Frozen.String())
	assertT.Equal("0", resp.Balance.String())
	assertT.Equal("0", resp.Locked.String())
}

// TestAssetFTMint tests mint functionality of fungible tokens.
func TestAssetFTMint(t *testing.T) {
	t.Parallel()

	ctx, chain := integrationtests.NewCoreumTestingContext(t)

	requireT := require.New(t)
	assertT := assert.New(t)
	issuer := chain.GenAccount()
	admin := chain.GenAccount()
	randomAddress := chain.GenAccount()
	recipient := chain.GenAccount()
	bankClient := banktypes.NewQueryClient(chain.ClientContext)

	chain.FundAccountWithOptions(ctx, t, issuer, integration.BalancesOptions{
		Messages: []sdk.Msg{
			&assetfttypes.MsgIssue{},
			&assetfttypes.MsgIssue{},
			&assetfttypes.MsgMint{},
			&assetfttypes.MsgMint{},
			&assetfttypes.MsgMint{},
			&assetfttypes.MsgMint{},
		},
		Amount: chain.QueryAssetFTParams(ctx, t).IssueFee.Amount.MulRaw(2),
	})

	chain.FundAccountWithOptions(ctx, t, randomAddress, integration.BalancesOptions{
		Messages: []sdk.Msg{
			&assetfttypes.MsgMint{},
		},
	})

	chain.Faucet.FundAccounts(ctx, t,
		integration.NewFundedAccount(admin, chain.NewCoin(sdkmath.NewInt(5000000000))),
	)

	// Issue an unmintable fungible token
	issueMsg := &assetfttypes.MsgIssue{
		Issuer:        issuer.String(),
		Symbol:        "ABCNotMintable",
		Subunit:       "uabcnotmintable",
		Precision:     6,
		Description:   "ABC Description",
		InitialAmount: sdkmath.NewInt(1000),
		Features: []assetfttypes.Feature{
			assetfttypes.Feature_disallowing_smart_contracts,
			assetfttypes.Feature_burning,
			assetfttypes.Feature_freezing,
		},
	}

	res, err := client.BroadcastTx(
		ctx,
		chain.ClientContext.WithFromAddress(issuer),
		chain.TxFactory().WithGas(chain.GasLimitByMsgs(issueMsg)),
		issueMsg,
	)

	requireT.NoError(err)
	fungibleTokenIssuedEvts, err := event.FindTypedEvents[*assetfttypes.EventIssued](res.Events)
	requireT.NoError(err)
	unmintableDenom := fungibleTokenIssuedEvts[0].Denom

	// try to mint unmintable token
	mintMsg := &assetfttypes.MsgMint{
		Sender: issuer.String(),
		Coin: sdk.Coin{
			Denom:  unmintableDenom,
			Amount: sdkmath.NewInt(1000),
		},
	}

	_, err = client.BroadcastTx(
		ctx,
		chain.ClientContext.WithFromAddress(issuer),
		chain.TxFactory().WithGas(chain.GasLimitByMsgs(mintMsg)),
		mintMsg,
	)
	requireT.True(assetfttypes.ErrFeatureDisabled.Is(err))

	// Issue a mintable fungible token
	issueMsg = &assetfttypes.MsgIssue{
		Issuer:        issuer.String(),
		Symbol:        "ABCMintable",
		Subunit:       "uabcmintable",
		Precision:     6,
		Description:   "ABC Description",
		InitialAmount: sdkmath.NewInt(1000),
		Features: []assetfttypes.Feature{
			assetfttypes.Feature_disallowing_smart_contracts,
			assetfttypes.Feature_minting,
		},
	}

	res, err = client.BroadcastTx(
		ctx,
		chain.ClientContext.WithFromAddress(issuer),
		chain.TxFactory().WithGas(chain.GasLimitByMsgs(issueMsg)),
		issueMsg,
	)

	requireT.NoError(err)
	fungibleTokenIssuedEvts, err = event.FindTypedEvents[*assetfttypes.EventIssued](res.Events)
	requireT.NoError(err)
	mintableDenom := fungibleTokenIssuedEvts[0].Denom

	// try to pass non-issuer signature to msg
	mintMsg = &assetfttypes.MsgMint{
		Sender: randomAddress.String(),
		Coin:   sdk.NewCoin(mintableDenom, sdkmath.NewInt(1000)),
	}
	_, err = client.BroadcastTx(
		ctx,
		chain.ClientContext.WithFromAddress(randomAddress),
		chain.TxFactory().WithGas(chain.GasLimitByMsgs(mintMsg)),
		mintMsg,
	)
	requireT.Error(err)
	assertT.True(cosmoserrors.ErrUnauthorized.Is(err))

	// mint tokens and check balance and total supply
	oldSupply, err := bankClient.SupplyOf(ctx, &banktypes.QuerySupplyOfRequest{Denom: mintableDenom})
	requireT.NoError(err)
	mintCoin := sdk.NewCoin(mintableDenom, sdkmath.NewInt(1600))
	mintMsg = &assetfttypes.MsgMint{
		Sender: issuer.String(),
		Coin:   mintCoin,
	}
	_, err = client.BroadcastTx(
		ctx,
		chain.ClientContext.WithFromAddress(issuer),
		chain.TxFactory().WithGas(chain.GasLimitByMsgs(mintMsg)),
		mintMsg,
	)
	requireT.NoError(err)

	balance, err := bankClient.Balance(ctx, &banktypes.QueryBalanceRequest{Address: issuer.String(), Denom: mintableDenom})
	requireT.NoError(err)
	assertT.EqualValues(mintCoin.Add(sdk.NewCoin(mintableDenom, sdkmath.NewInt(1000))).String(), balance.GetBalance().String())

	newSupply, err := bankClient.SupplyOf(ctx, &banktypes.QuerySupplyOfRequest{Denom: mintableDenom})
	requireT.NoError(err)
	assertT.EqualValues(mintCoin, newSupply.GetAmount().Sub(oldSupply.GetAmount()))

	// mint tokens to recipient
	mintCoin = sdk.NewCoin(mintableDenom, sdkmath.NewInt(10))
	mintMsg = &assetfttypes.MsgMint{
		Sender:    issuer.String(),
		Recipient: recipient.String(),
		Coin:      mintCoin,
	}
	_, err = client.BroadcastTx(
		ctx,
		chain.ClientContext.WithFromAddress(issuer),
		chain.TxFactory().WithGas(chain.GasLimitByMsgs(mintMsg)),
		mintMsg,
	)
	requireT.NoError(err)

	balance, err = bankClient.Balance(ctx, &banktypes.QueryBalanceRequest{Address: recipient.String(), Denom: mintableDenom})
	requireT.NoError(err)
	assertT.EqualValues(mintCoin.String(), balance.GetBalance().String())

	newSupply2, err := bankClient.SupplyOf(ctx, &banktypes.QuerySupplyOfRequest{Denom: mintableDenom})
	requireT.NoError(err)
	assertT.EqualValues(mintCoin, newSupply2.GetAmount().Sub(newSupply.GetAmount()))

	// sending to smart contract is blocked so minting to it should fail
	contractAddr, _, err := chain.Wasm.DeployAndInstantiateWASMContract(
		ctx,
		chain.TxFactory().WithSimulateAndExecute(true),
		admin,
		moduleswasm.BankSendWASM,
		integration.InstantiateConfig{
			AccessType: wasmtypes.AccessTypeUnspecified,
			Payload:    moduleswasm.EmptyPayload,
			Label:      "bank_send",
		},
	)
	requireT.NoError(err)

	mintMsg = &assetfttypes.MsgMint{
		Sender:    issuer.String(),
		Recipient: contractAddr,
		Coin:      mintCoin,
	}
	_, err = client.BroadcastTx(
		ctx,
		chain.ClientContext.WithFromAddress(issuer),
		chain.TxFactory().WithGas(chain.GasLimitByMsgs(mintMsg)),
		mintMsg,
	)
	requireT.ErrorIs(err, cosmoserrors.ErrUnauthorized)
}

// TestAssetFTBurn tests burn functionality of fungible tokens.
func TestAssetFTBurn(t *testing.T) {
	t.Parallel()

	ctx, chain := integrationtests.NewCoreumTestingContext(t)

	requireT := require.New(t)
	assertT := assert.New(t)
	issuer := chain.GenAccount()
	recipient := chain.GenAccount()
	bankClient := banktypes.NewQueryClient(chain.ClientContext)

	chain.FundAccountWithOptions(ctx, t, issuer, integration.BalancesOptions{
		Messages: []sdk.Msg{
			&banktypes.MsgSend{},
			&banktypes.MsgSend{},
			&assetfttypes.MsgIssue{},
			&assetfttypes.MsgIssue{},
			&assetfttypes.MsgBurn{},
			&assetfttypes.MsgBurn{},
		},
		Amount: chain.QueryAssetFTParams(ctx, t).IssueFee.Amount.MulRaw(2),
	})

	chain.FundAccountWithOptions(ctx, t, recipient, integration.BalancesOptions{
		Messages: []sdk.Msg{
			&assetfttypes.MsgBurn{},
			&assetfttypes.MsgBurn{},
		},
	})

	// Issue an unburnable fungible token
	issueMsg := &assetfttypes.MsgIssue{
		Issuer:        issuer.String(),
		Symbol:        "ABCNotBurnable",
		Subunit:       "uabcnotburnable",
		Precision:     6,
		Description:   "ABC Description",
		InitialAmount: sdkmath.NewInt(1000),
		Features: []assetfttypes.Feature{
			assetfttypes.Feature_minting,
			assetfttypes.Feature_freezing,
		},
	}

	res, err := client.BroadcastTx(
		ctx,
		chain.ClientContext.WithFromAddress(issuer),
		chain.TxFactory().WithGas(chain.GasLimitByMsgs(issueMsg)),
		issueMsg,
	)

	requireT.NoError(err)
	fungibleTokenIssuedEvts, err := event.FindTypedEvents[*assetfttypes.EventIssued](res.Events)
	requireT.NoError(err)
	unburnable := fungibleTokenIssuedEvts[0].Denom

	// try to burn unburnable token from issuer
	burnMsg := &assetfttypes.MsgBurn{
		Sender: issuer.String(),
		Coin: sdk.Coin{
			Denom:  unburnable,
			Amount: sdkmath.NewInt(900),
		},
	}

	_, err = client.BroadcastTx(
		ctx,
		chain.ClientContext.WithFromAddress(issuer),
		chain.TxFactory().WithGas(chain.GasLimitByMsgs(burnMsg)),
		burnMsg,
	)
	requireT.NoError(err)

	// send some coins to the recipient
	sendMsg := &banktypes.MsgSend{
		FromAddress: issuer.String(),
		ToAddress:   recipient.String(),
		Amount:      sdk.NewCoins(sdk.NewCoin(unburnable, sdkmath.NewInt(100))),
	}

	_, err = client.BroadcastTx(
		ctx,
		chain.ClientContext.WithFromAddress(issuer),
		chain.TxFactory().WithGas(chain.GasLimitByMsgs(sendMsg)),
		sendMsg,
	)
	requireT.NoError(err)

	// try to burn unburnable token from recipient
	burnMsg = &assetfttypes.MsgBurn{
		Sender: recipient.String(),
		Coin: sdk.Coin{
			Denom:  unburnable,
			Amount: sdkmath.NewInt(1000),
		},
	}

	_, err = client.BroadcastTx(
		ctx,
		chain.ClientContext.WithFromAddress(recipient),
		chain.TxFactory().WithGas(chain.GasLimitByMsgs(burnMsg)),
		burnMsg,
	)
	requireT.True(assetfttypes.ErrFeatureDisabled.Is(err))

	// Issue a burnable fungible token
	issueMsg = &assetfttypes.MsgIssue{
		Issuer:        issuer.String(),
		Symbol:        "ABCBurnable",
		Subunit:       "uabcburnable",
		Precision:     6,
		Description:   "ABC Description",
		InitialAmount: sdkmath.NewInt(1000),
		Features: []assetfttypes.Feature{
			assetfttypes.Feature_disallowing_smart_contracts,
			assetfttypes.Feature_burning,
		},
	}

	res, err = client.BroadcastTx(
		ctx,
		chain.ClientContext.WithFromAddress(issuer),
		chain.TxFactory().WithGas(chain.GasLimitByMsgs(issueMsg)),
		issueMsg,
	)

	requireT.NoError(err)
	fungibleTokenIssuedEvts, err = event.FindTypedEvents[*assetfttypes.EventIssued](res.Events)
	requireT.NoError(err)
	burnableDenom := fungibleTokenIssuedEvts[0].Denom

	// send some coins to the recipient
	sendMsg = &banktypes.MsgSend{
		FromAddress: issuer.String(),
		ToAddress:   recipient.String(),
		Amount:      sdk.NewCoins(sdk.NewCoin(burnableDenom, sdkmath.NewInt(100))),
	}

	_, err = client.BroadcastTx(
		ctx,
		chain.ClientContext.WithFromAddress(issuer),
		chain.TxFactory().WithGas(chain.GasLimitByMsgs(sendMsg)),
		sendMsg,
	)
	requireT.NoError(err)

	// try to pass non-issuer signature to msg
	burnMsg = &assetfttypes.MsgBurn{
		Sender: recipient.String(),
		Coin:   sdk.NewCoin(burnableDenom, sdkmath.NewInt(100)),
	}
	_, err = client.BroadcastTx(
		ctx,
		chain.ClientContext.WithFromAddress(recipient),
		chain.TxFactory().WithGas(chain.GasLimitByMsgs(burnMsg)),
		burnMsg,
	)
	requireT.NoError(err)

	// burn tokens and check balance and total supply
	oldSupply, err := bankClient.SupplyOf(ctx, &banktypes.QuerySupplyOfRequest{Denom: burnableDenom})
	requireT.NoError(err)
	burnCoin := sdk.NewCoin(burnableDenom, sdkmath.NewInt(600))

	burnMsg = &assetfttypes.MsgBurn{
		Sender: issuer.String(),
		Coin:   burnCoin,
	}
	_, err = client.BroadcastTx(
		ctx,
		chain.ClientContext.WithFromAddress(issuer),
		chain.TxFactory().WithGas(chain.GasLimitByMsgs(burnMsg)),
		burnMsg,
	)
	requireT.NoError(err)

	balance, err := bankClient.Balance(ctx, &banktypes.QueryBalanceRequest{Address: issuer.String(), Denom: burnableDenom})
	requireT.NoError(err)
	assertT.EqualValues(sdk.NewCoin(burnableDenom, sdkmath.NewInt(300)).String(), balance.GetBalance().String())

	newSupply, err := bankClient.SupplyOf(ctx, &banktypes.QuerySupplyOfRequest{Denom: burnableDenom})
	requireT.NoError(err)
	assertT.EqualValues(burnCoin, oldSupply.GetAmount().Sub(newSupply.GetAmount()))
}

// TestAssetFTBurnRate tests burn rate functionality of fungible tokens.
func TestAssetFTBurnRate(t *testing.T) {
	t.Parallel()

	ctx, chain := integrationtests.NewCoreumTestingContext(t)

	requireT := require.New(t)
	issuer := chain.GenAccount()
	recipient1 := chain.GenAccount()
	recipient2 := chain.GenAccount()

	chain.FundAccountWithOptions(ctx, t, issuer, integration.BalancesOptions{
		Messages: []sdk.Msg{
			&assetfttypes.MsgIssue{},
			&banktypes.MsgSend{},
		},
		Amount: chain.QueryAssetFTParams(ctx, t).IssueFee.Amount,
	})
	chain.FundAccountWithOptions(ctx, t, recipient1, integration.BalancesOptions{
		Messages: []sdk.Msg{
			&banktypes.MsgSend{},
		},
	})
	chain.FundAccountWithOptions(ctx, t, recipient2, integration.BalancesOptions{
		Messages: []sdk.Msg{
			&banktypes.MsgSend{},
		},
	})

	// Issue a fungible token
	issueMsg := &assetfttypes.MsgIssue{
		Issuer:        issuer.String(),
		Symbol:        "ABC",
		Subunit:       "abc",
		Precision:     6,
		InitialAmount: sdkmath.NewInt(1000),
		Description:   "ABC Description",
		Features: []assetfttypes.Feature{
			assetfttypes.Feature_disallowing_smart_contracts,
		},
		BurnRate:           sdk.MustNewDecFromStr("0.10"),
		SendCommissionRate: sdk.NewDec(0),
	}

	res, err := client.BroadcastTx(
		ctx,
		chain.ClientContext.WithFromAddress(issuer),
		chain.TxFactory().WithGas(chain.GasLimitByMsgs(issueMsg)),
		issueMsg,
	)

	requireT.NoError(err)
	tokenIssuedEvents, err := event.FindTypedEvents[*assetfttypes.EventIssued](res.Events)
	requireT.NoError(err)
	denom := tokenIssuedEvents[0].Denom

	// send from issuer to recipient1 (burn must not apply)
	sendMsg := &banktypes.MsgSend{
		FromAddress: issuer.String(),
		ToAddress:   recipient1.String(),
		Amount:      sdk.NewCoins(sdk.NewCoin(denom, sdkmath.NewInt(400))),
	}

	_, err = client.BroadcastTx(
		ctx,
		chain.ClientContext.WithFromAddress(issuer),
		chain.TxFactory().WithGas(chain.GasLimitByMsgs(sendMsg)),
		sendMsg,
	)
	requireT.NoError(err)
	assertCoinDistribution(ctx, chain.ClientContext, t, denom, map[*sdk.AccAddress]int64{
		&issuer:     600,
		&recipient1: 400,
	})

	// send from recipient1 to recipient2 (burn must apply)
	sendMsg = &banktypes.MsgSend{
		FromAddress: recipient1.String(),
		ToAddress:   recipient2.String(),
		Amount:      sdk.NewCoins(sdk.NewCoin(denom, sdkmath.NewInt(100))),
	}

	_, err = client.BroadcastTx(
		ctx,
		chain.ClientContext.WithFromAddress(recipient1),
		chain.TxFactory().WithGas(chain.GasLimitByMsgs(sendMsg)),
		sendMsg,
	)
	requireT.NoError(err)
	assertCoinDistribution(ctx, chain.ClientContext, t, denom, map[*sdk.AccAddress]int64{
		&issuer:     600,
		&recipient1: 290,
		&recipient2: 100,
	})

	// send from recipient2 to issuer (burn must not apply)
	sendMsg = &banktypes.MsgSend{
		FromAddress: recipient2.String(),
		ToAddress:   issuer.String(),
		Amount:      sdk.NewCoins(sdk.NewCoin(denom, sdkmath.NewInt(100))),
	}

	_, err = client.BroadcastTx(
		ctx,
		chain.ClientContext.WithFromAddress(recipient2),
		chain.TxFactory().WithGas(chain.GasLimitByMsgs(sendMsg)),
		sendMsg,
	)
	requireT.NoError(err)
	assertCoinDistribution(ctx, chain.ClientContext, t, denom, map[*sdk.AccAddress]int64{
		&issuer:     700,
		&recipient1: 290,
		&recipient2: 0,
	})

	// multi send from recipient1 to issuer and recipient2
	// (burn must apply to one of outputs, deducted from recipient 1)
	multiSendMsg := &banktypes.MsgMultiSend{
		Inputs: []banktypes.Input{
			{Address: recipient1.String(), Coins: sdk.NewCoins(sdk.NewCoin(denom, sdkmath.NewInt(200)))},
		},
		Outputs: []banktypes.Output{
			{Address: issuer.String(), Coins: sdk.NewCoins(sdk.NewCoin(denom, sdkmath.NewInt(100)))},
			{Address: recipient2.String(), Coins: sdk.NewCoins(sdk.NewCoin(denom, sdkmath.NewInt(100)))},
		},
	}

	chain.FundAccountWithOptions(ctx, t, recipient1, integration.BalancesOptions{
		Messages: []sdk.Msg{
			multiSendMsg,
		},
	})

	_, err = client.BroadcastTx(
		ctx,
		chain.ClientContext.WithFromAddress(recipient1),
		chain.TxFactory().WithGas(chain.GasLimitByMsgs(multiSendMsg)),
		multiSendMsg,
	)
	requireT.NoError(err)
	assertCoinDistribution(ctx, chain.ClientContext, t, denom, map[*sdk.AccAddress]int64{
		&issuer:     800,
		&recipient1: 80,
		&recipient2: 100,
	})
}

// TestAssetFTSendCommissionRate tests send commission rate functionality of fungible tokens.
func TestAssetFTSendCommissionRate(t *testing.T) {
	t.Parallel()

	ctx, chain := integrationtests.NewCoreumTestingContext(t)

	requireT := require.New(t)
	issuer := chain.GenAccount()
	recipient1 := chain.GenAccount()
	recipient2 := chain.GenAccount()

	chain.FundAccountWithOptions(ctx, t, issuer, integration.BalancesOptions{
		Messages: []sdk.Msg{
			&assetfttypes.MsgIssue{},
			&banktypes.MsgSend{},
		},
		Amount: chain.QueryAssetFTParams(ctx, t).IssueFee.Amount,
	})
	chain.FundAccountWithOptions(ctx, t, recipient1, integration.BalancesOptions{
		Messages: []sdk.Msg{
			&banktypes.MsgSend{},
		},
	})
	chain.FundAccountWithOptions(ctx, t, recipient2, integration.BalancesOptions{
		Messages: []sdk.Msg{
			&banktypes.MsgSend{},
		},
	})

	// Issue a fungible token
	issueMsg := &assetfttypes.MsgIssue{
		Issuer:        issuer.String(),
		Symbol:        "ABC",
		Subunit:       "abc",
		Precision:     6,
		InitialAmount: sdkmath.NewInt(1000),
		Description:   "ABC Description",
		Features: []assetfttypes.Feature{
			assetfttypes.Feature_disallowing_smart_contracts,
		},
		BurnRate:           sdk.NewDec(0),
		SendCommissionRate: sdk.MustNewDecFromStr("0.10"),
	}

	res, err := client.BroadcastTx(
		ctx,
		chain.ClientContext.WithFromAddress(issuer),
		chain.TxFactory().WithGas(chain.GasLimitByMsgs(issueMsg)),
		issueMsg,
	)

	requireT.NoError(err)
	tokenIssuedEvents, err := event.FindTypedEvents[*assetfttypes.EventIssued](res.Events)
	requireT.NoError(err)
	denom := tokenIssuedEvents[0].Denom

	// send from issuer to recipient1 (send commission rate must not apply)
	sendMsg := &banktypes.MsgSend{
		FromAddress: issuer.String(),
		ToAddress:   recipient1.String(),
		Amount:      sdk.NewCoins(sdk.NewCoin(denom, sdkmath.NewInt(400))),
	}

	_, err = client.BroadcastTx(
		ctx,
		chain.ClientContext.WithFromAddress(issuer),
		chain.TxFactory().WithGas(chain.GasLimitByMsgs(sendMsg)),
		sendMsg,
	)
	requireT.NoError(err)
	assertCoinDistribution(ctx, chain.ClientContext, t, denom, map[*sdk.AccAddress]int64{
		&issuer:     600,
		&recipient1: 400,
	})

	// send from recipient1 to recipient2 (send commission rate must apply)
	sendMsg = &banktypes.MsgSend{
		FromAddress: recipient1.String(),
		ToAddress:   recipient2.String(),
		Amount:      sdk.NewCoins(sdk.NewCoin(denom, sdkmath.NewInt(100))),
	}

	_, err = client.BroadcastTx(
		ctx,
		chain.ClientContext.WithFromAddress(recipient1),
		chain.TxFactory().WithGas(chain.GasLimitByMsgs(sendMsg)),
		sendMsg,
	)
	requireT.NoError(err)
	assertCoinDistribution(ctx, chain.ClientContext, t, denom, map[*sdk.AccAddress]int64{
		&issuer:     610,
		&recipient1: 290,
		&recipient2: 100,
	})

	// send from recipient2 to issuer (send commission rate must not apply)
	sendMsg = &banktypes.MsgSend{
		FromAddress: recipient2.String(),
		ToAddress:   issuer.String(),
		Amount:      sdk.NewCoins(sdk.NewCoin(denom, sdkmath.NewInt(100))),
	}

	_, err = client.BroadcastTx(
		ctx,
		chain.ClientContext.WithFromAddress(recipient2),
		chain.TxFactory().WithGas(chain.GasLimitByMsgs(sendMsg)),
		sendMsg,
	)
	requireT.NoError(err)
	assertCoinDistribution(ctx, chain.ClientContext, t, denom, map[*sdk.AccAddress]int64{
		&issuer:     710,
		&recipient1: 290,
		&recipient2: 0,
	})

	// multi send from recipient1 to issuer and recipient2
	// (send commission rate must apply to one of transfers)
	multiSendMsg := &banktypes.MsgMultiSend{
		Inputs: []banktypes.Input{
			{Address: recipient1.String(), Coins: sdk.NewCoins(sdk.NewCoin(denom, sdkmath.NewInt(200)))},
		},
		Outputs: []banktypes.Output{
			{Address: issuer.String(), Coins: sdk.NewCoins(sdk.NewCoin(denom, sdkmath.NewInt(100)))},
			{Address: recipient2.String(), Coins: sdk.NewCoins(sdk.NewCoin(denom, sdkmath.NewInt(100)))},
		},
	}

	chain.FundAccountWithOptions(ctx, t, recipient1, integration.BalancesOptions{
		Messages: []sdk.Msg{
			multiSendMsg,
		},
	})

	_, err = client.BroadcastTx(
		ctx,
		chain.ClientContext.WithFromAddress(recipient1),
		chain.TxFactory().WithGas(chain.GasLimitByMsgs(multiSendMsg)),
		multiSendMsg,
	)
	requireT.NoError(err)
	assertCoinDistribution(ctx, chain.ClientContext, t, denom, map[*sdk.AccAddress]int64{
		&issuer:     820,
		&recipient1: 80,
		&recipient2: 100,
	})
}

// TestAssetFTFeesAreChargedWhenSmartContractExecutesAuthZTransfer verifies that fees are correctly charged when smart contract
// executes authz transfer on behalf of regular account.
func TestAssetFTFeesAreChargedWhenSmartContractExecutesAuthZTransfer(t *testing.T) {
	t.Parallel()

	ctx, chain := integrationtests.NewCoreumTestingContext(t)

	requireT := require.New(t)
	issuer := chain.GenAccount()
	granter := chain.GenAccount()
	receiver := chain.GenAccount()

	chain.Faucet.FundAccounts(ctx, t,
		integration.NewFundedAccount(issuer, chain.NewCoin(sdkmath.NewInt(5000000000))),
	)
	chain.FundAccountWithOptions(ctx, t, granter, integration.BalancesOptions{
		Messages: []sdk.Msg{
			&authztypes.MsgGrant{},
		},
	})

	// Issue a fungible token
	issueMsg := &assetfttypes.MsgIssue{
		Issuer:             issuer.String(),
		Symbol:             "ABC",
		Subunit:            "abc",
		Precision:          6,
		InitialAmount:      sdkmath.NewInt(1000),
		Description:        "ABC Description",
		BurnRate:           sdk.MustNewDecFromStr("0.10"),
		SendCommissionRate: sdk.MustNewDecFromStr("0.20"),
	}

	_, err := client.BroadcastTx(
		ctx,
		chain.ClientContext.WithFromAddress(issuer),
		chain.TxFactory().WithGas(chain.GasLimitByMsgs(issueMsg)),
		issueMsg,
	)

	requireT.NoError(err)
	denom := assetfttypes.BuildDenom(issueMsg.Subunit, issuer)

	// send half of the amount to the second account
	sendMsg := &banktypes.MsgSend{
		FromAddress: issuer.String(),
		ToAddress:   granter.String(),
		Amount:      sdk.NewCoins(sdk.NewCoin(denom, sdkmath.NewInt(500))),
	}
	_, err = client.BroadcastTx(
		ctx,
		chain.ClientContext.WithFromAddress(issuer),
		chain.TxFactory().WithGas(chain.GasLimitByMsgs(sendMsg)),
		sendMsg,
	)
	requireT.NoError(err)

	// deployWASMContract and init contract with the granter.
	initialPayload, err := json.Marshal(authz{
		Granter: granter.String(),
	})
	requireT.NoError(err)

	contractAddr, _, err := chain.Wasm.DeployAndInstantiateWASMContract(
		ctx,
		chain.TxFactory().WithSimulateAndExecute(true),
		issuer,
		moduleswasm.AuthzWASM,
		integration.InstantiateConfig{
			AccessType: wasmtypes.AccessTypeUnspecified,
			Payload:    initialPayload,
			Label:      "authz",
		},
	)
	requireT.NoError(err)

	// grant the bank send authorization
	grantMsg, err := authztypes.NewMsgGrant(
		granter,
		sdk.MustAccAddressFromBech32(contractAddr),
		authztypes.NewGenericAuthorization(sdk.MsgTypeURL(&banktypes.MsgSend{})),
		lo.ToPtr(time.Now().Add(time.Minute)),
	)
	require.NoError(t, err)

	_, err = client.BroadcastTx(
		ctx,
		chain.ClientContext.WithFromAddress(granter),
		chain.TxFactory().WithGas(chain.GasLimitByMsgs(grantMsg)),
		grantMsg,
	)
	requireT.NoError(err)

	grantMsg, err = authztypes.NewMsgGrant(
		issuer,
		sdk.MustAccAddressFromBech32(contractAddr),
		authztypes.NewGenericAuthorization(sdk.MsgTypeURL(&banktypes.MsgSend{})),
		lo.ToPtr(time.Now().Add(time.Minute)),
	)
	require.NoError(t, err)

	_, err = client.BroadcastTx(
		ctx,
		chain.ClientContext.WithFromAddress(issuer),
		chain.TxFactory().WithGas(chain.GasLimitByMsgs(grantMsg)),
		grantMsg,
	)
	requireT.NoError(err)

	// ********** Transfer **********

	_, err = chain.Wasm.ExecuteWASMContract(
		ctx,
		chain.TxFactory().WithSimulateAndExecute(true),
		issuer,
		contractAddr,
		moduleswasm.AuthZExecuteTransferRequest(receiver.String(), sdk.NewInt64Coin(denom, 100)),
		sdk.Coin{},
	)
	requireT.NoError(err)

	// check balances

	assertCoinDistribution(ctx, chain.ClientContext, t, denom, map[*sdk.AccAddress]int64{
		&issuer:   520,
		&granter:  370,
		&receiver: 100,
	})

	// ********** Stargate **********

	msgSendAny, err := codectypes.NewAnyWithValue(&banktypes.MsgSend{
		FromAddress: issuer.String(),
		ToAddress:   receiver.String(),
		Amount:      sdk.NewCoins(sdk.NewInt64Coin(denom, 100)),
	})
	requireT.NoError(err)

	_, err = chain.Wasm.ExecuteWASMContract(
		ctx,
		chain.TxFactory().WithSimulateAndExecute(true),
		issuer,
		contractAddr,
		moduleswasm.AuthZExecuteStargateRequest(&authztypes.MsgExec{
			Grantee: contractAddr,
			Msgs: []*codectypes.Any{
				msgSendAny,
			},
		}),
		sdk.Coin{},
	)
	requireT.NoError(err)

	// check balances

	assertCoinDistribution(ctx, chain.ClientContext, t, denom, map[*sdk.AccAddress]int64{
		&issuer:   420,
		&granter:  370,
		&receiver: 200,
	})
}

// TestAssetFTFeesAreNotChargedWhenTokensAreTransferredFromSmartContractUsingAuthZGrant verifies that fees are not
// charged when funds are transferred from smart contract using authz grant given by the contract.
func TestAssetFTFeesAreNotChargedWhenTokensAreTransferredFromSmartContractUsingAuthZGrant(t *testing.T) {
	t.Parallel()

	ctx, chain := integrationtests.NewCoreumTestingContext(t)

	requireT := require.New(t)
	issuer := chain.GenAccount()
	grantee := chain.GenAccount()
	receiver := chain.GenAccount()

	chain.Faucet.FundAccounts(ctx, t,
		integration.NewFundedAccount(issuer, chain.NewCoin(sdkmath.NewInt(5000000000))),
	)

	// Issue a fungible token
	issueMsg := &assetfttypes.MsgIssue{
		Issuer:             issuer.String(),
		Symbol:             "ABC",
		Subunit:            "abc",
		Precision:          6,
		InitialAmount:      sdkmath.NewInt(1000),
		Description:        "ABC Description",
		BurnRate:           sdk.MustNewDecFromStr("0.10"),
		SendCommissionRate: sdk.MustNewDecFromStr("0.20"),
	}

	_, err := client.BroadcastTx(
		ctx,
		chain.ClientContext.WithFromAddress(issuer),
		chain.TxFactory().WithGas(chain.GasLimitByMsgs(issueMsg)),
		issueMsg,
	)

	requireT.NoError(err)
	denom := assetfttypes.BuildDenom(issueMsg.Subunit, issuer)

	// deploy smart contract
	initialPayload, err := json.Marshal(authz{
		Granter: issuer.String(),
	})
	requireT.NoError(err)

	contractAddr, _, err := chain.Wasm.DeployAndInstantiateWASMContract(
		ctx,
		chain.TxFactory().WithSimulateAndExecute(true),
		issuer,
		moduleswasm.AuthzWASM,
		integration.InstantiateConfig{
			AccessType: wasmtypes.AccessTypeUnspecified,
			Payload:    initialPayload,
			Label:      "authz",
		},
	)
	requireT.NoError(err)

	// send tokens to the smart contract
	sendMsg := &banktypes.MsgSend{
		FromAddress: issuer.String(),
		ToAddress:   contractAddr,
		Amount:      sdk.NewCoins(sdk.NewCoin(denom, issueMsg.InitialAmount)),
	}
	_, err = client.BroadcastTx(
		ctx,
		chain.ClientContext.WithFromAddress(issuer),
		chain.TxFactory().WithGas(chain.GasLimitByMsgs(sendMsg)),
		sendMsg,
	)
	requireT.NoError(err)

	// grant the bank send authorization
	grantMsg, err := authztypes.NewMsgGrant(
		sdk.MustAccAddressFromBech32(contractAddr),
		grantee,
		authztypes.NewGenericAuthorization(sdk.MsgTypeURL(&banktypes.MsgSend{})),
		lo.ToPtr(time.Now().Add(time.Minute)),
	)
	require.NoError(t, err)

	grantMsgAny, err := codectypes.NewAnyWithValue(grantMsg)
	requireT.NoError(err)

	_, err = chain.Wasm.ExecuteWASMContract(
		ctx,
		chain.TxFactory().WithSimulateAndExecute(true),
		issuer,
		contractAddr,
		moduleswasm.AuthZExecuteStargateRequest(&authztypes.MsgExec{
			Grantee: contractAddr,
			Msgs: []*codectypes.Any{
				grantMsgAny,
			},
		}),
		sdk.Coin{},
	)
	requireT.NoError(err)

	// send from smart contract using authz
	execMsg := authztypes.NewMsgExec(grantee, []sdk.Msg{&banktypes.MsgSend{
		FromAddress: contractAddr,
		ToAddress:   receiver.String(),
		Amount:      sdk.NewCoins(sdk.NewInt64Coin(denom, 100)),
	}})

	chain.FundAccountWithOptions(ctx, t, grantee, integration.BalancesOptions{
		Messages: []sdk.Msg{
			&execMsg,
		},
	})

	_, err = client.BroadcastTx(
		ctx,
		chain.ClientContext.WithFromAddress(grantee),
		chain.TxFactory().WithGas(chain.GasLimitByMsgs(&execMsg)),
		&execMsg,
	)
	requireT.NoError(err)

	// check balances

	contract := sdk.MustAccAddressFromBech32(contractAddr)
	assertCoinDistribution(ctx, chain.ClientContext, t, denom, map[*sdk.AccAddress]int64{
		&contract: 900,
		&receiver: 100,
	})
}

// TestAssetFTFreeze checks freeze functionality of fungible tokens.
func TestAssetFTFreeze(t *testing.T) {
	t.Parallel()

	ctx, chain := integrationtests.NewCoreumTestingContext(t)

	requireT := require.New(t)
	assertT := assert.New(t)
	clientCtx := chain.ClientContext

	ftClient := assetfttypes.NewQueryClient(clientCtx)
	bankClient := banktypes.NewQueryClient(clientCtx)

	issuer := chain.GenAccount()
	recipient := chain.GenAccount()
	randomAddress := chain.GenAccount()
	chain.FundAccountWithOptions(ctx, t, issuer, integration.BalancesOptions{
		Messages: []sdk.Msg{
			&assetfttypes.MsgIssue{},
			&banktypes.MsgSend{},
			&assetfttypes.MsgFreeze{},
			&assetfttypes.MsgFreeze{},
			&assetfttypes.MsgUnfreeze{},
			&assetfttypes.MsgUnfreeze{},
			&assetfttypes.MsgUnfreeze{},
		},
		Amount: chain.QueryAssetFTParams(ctx, t).IssueFee.Amount,
	})
	chain.FundAccountWithOptions(ctx, t, recipient, integration.BalancesOptions{
		Messages: []sdk.Msg{
			&banktypes.MsgSend{},
			&banktypes.MsgMultiSend{},
			&banktypes.MsgSend{},
			&banktypes.MsgMultiSend{},
			&banktypes.MsgSend{},
			&banktypes.MsgSend{},
		},
	})
	chain.FundAccountWithOptions(ctx, t, randomAddress, integration.BalancesOptions{
		Messages: []sdk.Msg{
			&assetfttypes.MsgFreeze{},
		},
	})

	// Issue the new fungible token
	msg := &assetfttypes.MsgIssue{
		Issuer:        issuer.String(),
		Symbol:        "ABC",
		Subunit:       "uabc",
		Precision:     6,
		Description:   "ABC Description",
		InitialAmount: sdkmath.NewInt(1000),
		Features: []assetfttypes.Feature{
			assetfttypes.Feature_disallowing_smart_contracts,
			assetfttypes.Feature_freezing,
		},
	}

	msgSend := &banktypes.MsgSend{
		FromAddress: issuer.String(),
		ToAddress:   recipient.String(),
		Amount: sdk.NewCoins(
			sdk.NewCoin(assetfttypes.BuildDenom(msg.Subunit, issuer), sdkmath.NewInt(1000)),
		),
	}

	msgList := []sdk.Msg{
		msg, msgSend,
	}

	res, err := client.BroadcastTx(
		ctx,
		chain.ClientContext.WithFromAddress(issuer),
		chain.TxFactory().WithGas(chain.GasLimitByMsgs(msgList...)),
		msgList...,
	)

	requireT.NoError(err)
	fungibleTokenIssuedEvts, err := event.FindTypedEvents[*assetfttypes.EventIssued](res.Events)
	requireT.NoError(err)
	denom := fungibleTokenIssuedEvts[0].Denom

	// try to pass non-issuer signature to freeze msg
	freezeMsg := &assetfttypes.MsgFreeze{
		Sender:  randomAddress.String(),
		Account: recipient.String(),
		Coin:    sdk.NewCoin(denom, sdkmath.NewInt(1000)),
	}
	_, err = client.BroadcastTx(
		ctx,
		chain.ClientContext.WithFromAddress(randomAddress),
		chain.TxFactory().WithGas(chain.GasLimitByMsgs(freezeMsg)),
		freezeMsg,
	)
	requireT.Error(err)
	assertT.True(cosmoserrors.ErrUnauthorized.Is(err))

	// freeze 400 tokens
	freezeMsg = &assetfttypes.MsgFreeze{
		Sender:  issuer.String(),
		Account: recipient.String(),
		Coin:    sdk.NewCoin(denom, sdkmath.NewInt(400)),
	}
	res, err = client.BroadcastTx(
		ctx,
		chain.ClientContext.WithFromAddress(issuer),
		chain.TxFactory().WithGas(chain.GasLimitByMsgs(freezeMsg)),
		freezeMsg,
	)
	requireT.NoError(err)
	assertT.EqualValues(res.GasUsed, chain.GasLimitByMsgs(freezeMsg))

	fungibleTokenFreezeEvts, err := event.FindTypedEvents[*assetfttypes.EventFrozenAmountChanged](res.Events)
	requireT.NoError(err)
	assertT.EqualValues(&assetfttypes.EventFrozenAmountChanged{
		Account:        recipient.String(),
		Denom:          denom,
		PreviousAmount: sdkmath.NewInt(0),
		CurrentAmount:  sdkmath.NewInt(400),
	}, fungibleTokenFreezeEvts[0])

	// query frozen tokens
	frozenBalance, err := ftClient.FrozenBalance(ctx, &assetfttypes.QueryFrozenBalanceRequest{
		Account: recipient.String(),
		Denom:   denom,
	})
	requireT.NoError(err)
	requireT.EqualValues(sdk.NewCoin(denom, sdkmath.NewInt(400)), frozenBalance.Balance)

	frozenBalances, err := ftClient.FrozenBalances(ctx, &assetfttypes.QueryFrozenBalancesRequest{
		Account: recipient.String(),
	})
	requireT.NoError(err)
	requireT.EqualValues(sdk.NewCoins(sdk.NewCoin(denom, sdkmath.NewInt(400))), frozenBalances.Balances)

	// try to send more than available (650) (600 is available)
	recipient2 := chain.GenAccount()
	coinsToSend := sdk.NewCoins(sdk.NewCoin(denom, sdkmath.NewInt(650)))
	// send
	sendMsg := &banktypes.MsgSend{
		FromAddress: recipient.String(),
		ToAddress:   recipient2.String(),
		Amount:      coinsToSend,
	}
	_, err = client.BroadcastTx(
		ctx,
		chain.ClientContext.WithFromAddress(recipient),
		chain.TxFactory().WithGas(chain.GasLimitByMsgs(sendMsg)),
		sendMsg,
	)
	requireT.Error(err)
	assertT.True(cosmoserrors.ErrInsufficientFunds.Is(err))
	// multi-send
	multiSendMsg := &banktypes.MsgMultiSend{
		Inputs:  []banktypes.Input{{Address: recipient.String(), Coins: coinsToSend}},
		Outputs: []banktypes.Output{{Address: recipient2.String(), Coins: coinsToSend}},
	}
	_, err = client.BroadcastTx(
		ctx,
		chain.ClientContext.WithFromAddress(recipient),
		chain.TxFactory().WithGas(chain.GasLimitByMsgs(multiSendMsg)),
		multiSendMsg,
	)
	requireT.Error(err)
	assertT.True(cosmoserrors.ErrInsufficientFunds.Is(err))

	// try to send available tokens (300 + 300)
	coinsToSend = sdk.NewCoins(sdk.NewCoin(denom, sdkmath.NewInt(300)))
	// send
	sendMsg = &banktypes.MsgSend{
		FromAddress: recipient.String(),
		ToAddress:   recipient2.String(),
		Amount:      coinsToSend,
	}
	_, err = client.BroadcastTx(
		ctx,
		chain.ClientContext.WithFromAddress(recipient),
		chain.TxFactory().WithGas(chain.GasLimitByMsgs(sendMsg)),
		sendMsg,
	)
	requireT.NoError(err)
	balance1, err := bankClient.Balance(ctx, &banktypes.QueryBalanceRequest{
		Address: recipient.String(),
		Denom:   denom,
	})
	requireT.NoError(err)
	requireT.Equal(sdk.NewCoin(denom, sdkmath.NewInt(700)).String(), balance1.GetBalance().String())
	// multi-send
	multiSendMsg = &banktypes.MsgMultiSend{
		Inputs:  []banktypes.Input{{Address: recipient.String(), Coins: coinsToSend}},
		Outputs: []banktypes.Output{{Address: recipient2.String(), Coins: coinsToSend}},
	}
	_, err = client.BroadcastTx(
		ctx,
		chain.ClientContext.WithFromAddress(recipient),
		chain.TxFactory().WithGas(chain.GasLimitByMsgs(multiSendMsg)),
		multiSendMsg,
	)
	requireT.NoError(err)
	balance1, err = bankClient.Balance(ctx, &banktypes.QueryBalanceRequest{
		Address: recipient.String(),
		Denom:   denom,
	})
	requireT.NoError(err)
	requireT.Equal(sdk.NewCoin(denom, sdkmath.NewInt(400)).String(), balance1.GetBalance().String())

	// unfreeze 200 tokens and try to send 250 tokens
	unfreezeMsg := &assetfttypes.MsgUnfreeze{
		Sender:  issuer.String(),
		Account: recipient.String(),
		Coin:    sdk.NewCoin(denom, sdkmath.NewInt(200)),
	}
	res, err = client.BroadcastTx(
		ctx,
		chain.ClientContext.WithFromAddress(issuer),
		chain.TxFactory().WithGas(chain.GasLimitByMsgs(unfreezeMsg)),
		unfreezeMsg,
	)
	requireT.NoError(err)
	assertT.EqualValues(res.GasUsed, chain.GasLimitByMsgs(unfreezeMsg))

	fungibleTokenFreezeEvts, err = event.FindTypedEvents[*assetfttypes.EventFrozenAmountChanged](res.Events)
	requireT.NoError(err)
	assertT.EqualValues(&assetfttypes.EventFrozenAmountChanged{
		Account:        recipient.String(),
		Denom:          denom,
		PreviousAmount: sdkmath.NewInt(400),
		CurrentAmount:  sdkmath.NewInt(200),
	}, fungibleTokenFreezeEvts[0])

	sendMsg = &banktypes.MsgSend{
		FromAddress: recipient.String(),
		ToAddress:   recipient2.String(),
		Amount:      sdk.NewCoins(sdk.NewCoin(denom, sdkmath.NewInt(250))),
	}
	_, err = client.BroadcastTx(
		ctx,
		chain.ClientContext.WithFromAddress(recipient),
		chain.TxFactory().WithGas(chain.GasLimitByMsgs(sendMsg)),
		sendMsg,
	)
	requireT.Error(err)
	assertT.True(cosmoserrors.ErrInsufficientFunds.Is(err))

	// send available tokens (200)
	sendMsg = &banktypes.MsgSend{
		FromAddress: recipient.String(),
		ToAddress:   recipient2.String(),
		Amount:      sdk.NewCoins(sdk.NewCoin(denom, sdkmath.NewInt(200))),
	}
	_, err = client.BroadcastTx(
		ctx,
		chain.ClientContext.WithFromAddress(recipient),
		chain.TxFactory().WithGas(chain.GasLimitByMsgs(sendMsg)),
		sendMsg,
	)
	requireT.NoError(err)

	// unfreeze 400 tokens (frozen balance is 200), it should give error
	unfreezeMsg = &assetfttypes.MsgUnfreeze{
		Sender:  issuer.String(),
		Account: recipient.String(),
		Coin:    sdk.NewCoin(denom, sdkmath.NewInt(400)),
	}
	_, err = client.BroadcastTx(
		ctx,
		chain.ClientContext.WithFromAddress(issuer),
		chain.TxFactory().WithGas(chain.GasLimitByMsgs(unfreezeMsg)),
		unfreezeMsg,
	)
	requireT.True(cosmoserrors.ErrInsufficientFunds.Is(err))

	// set absolute frozen amount to 250
	setFrozenMsg := &assetfttypes.MsgSetFrozen{
		Sender:  issuer.String(),
		Account: recipient.String(),
		Coin:    sdk.NewCoin(denom, sdkmath.NewInt(250)),
	}
	res, err = client.BroadcastTx(
		ctx,
		chain.ClientContext.WithFromAddress(issuer),
		chain.TxFactory().WithGas(chain.GasLimitByMsgs(setFrozenMsg)),
		setFrozenMsg,
	)
	requireT.NoError(err)
	assertT.EqualValues(res.GasUsed, chain.GasLimitByMsgs(setFrozenMsg))
	fungibleTokenFreezeEvts, err = event.FindTypedEvents[*assetfttypes.EventFrozenAmountChanged](res.Events)
	requireT.NoError(err)
	assertT.EqualValues(&assetfttypes.EventFrozenAmountChanged{
		Account:        recipient.String(),
		Denom:          denom,
		PreviousAmount: sdkmath.NewInt(200),
		CurrentAmount:  sdkmath.NewInt(250),
	}, fungibleTokenFreezeEvts[0])

	frozenBalance, err = ftClient.FrozenBalance(ctx, &assetfttypes.QueryFrozenBalanceRequest{
		Account: recipient.String(),
		Denom:   denom,
	})
	requireT.NoError(err)
	requireT.EqualValues(sdk.NewCoin(denom, sdkmath.NewInt(250)), frozenBalance.Balance)

	// unfreeze 250 tokens and observer current frozen amount is zero
	unfreezeMsg = &assetfttypes.MsgUnfreeze{
		Sender:  issuer.String(),
		Account: recipient.String(),
		Coin:    sdk.NewCoin(denom, sdkmath.NewInt(250)),
	}
	res, err = client.BroadcastTx(
		ctx,
		chain.ClientContext.WithFromAddress(issuer),
		chain.TxFactory().WithGas(chain.GasLimitByMsgs(unfreezeMsg)),
		unfreezeMsg,
	)
	requireT.NoError(err)
	assertT.EqualValues(res.GasUsed, chain.GasLimitByMsgs(unfreezeMsg))

	fungibleTokenFreezeEvts, err = event.FindTypedEvents[*assetfttypes.EventFrozenAmountChanged](res.Events)
	requireT.NoError(err)
	assertT.EqualValues(&assetfttypes.EventFrozenAmountChanged{
		Account:        recipient.String(),
		Denom:          denom,
		PreviousAmount: sdkmath.NewInt(250),
		CurrentAmount:  sdkmath.NewInt(0),
	}, fungibleTokenFreezeEvts[0])
}

// TestAssetFTFreezeUnfreezable checks freeze functionality on unfreezable fungible tokens.
func TestAssetFTFreezeUnfreezable(t *testing.T) {
	t.Parallel()

	ctx, chain := integrationtests.NewCoreumTestingContext(t)

	requireT := require.New(t)
	assertT := assert.New(t)
	issuer := chain.GenAccount()
	recipient := chain.GenAccount()
	chain.FundAccountWithOptions(ctx, t, issuer, integration.BalancesOptions{
		Messages: []sdk.Msg{
			&assetfttypes.MsgIssue{},
			&assetfttypes.MsgFreeze{},
		},
		Amount: chain.QueryAssetFTParams(ctx, t).IssueFee.Amount,
	})

	// Issue an unfreezable fungible token
	msg := &assetfttypes.MsgIssue{
		Issuer:        issuer.String(),
		Symbol:        "ABCNotFreezable",
		Subunit:       "uabcnotfreezable",
		Description:   "ABC Description",
		Precision:     1,
		InitialAmount: sdkmath.NewInt(1000),
		Features:      []assetfttypes.Feature{},
	}

	res, err := client.BroadcastTx(
		ctx,
		chain.ClientContext.WithFromAddress(issuer),
		chain.TxFactory().WithGas(chain.GasLimitByMsgs(msg)),
		msg,
	)

	requireT.NoError(err)
	fungibleTokenIssuedEvts, err := event.FindTypedEvents[*assetfttypes.EventIssued](res.Events)
	requireT.NoError(err)
	unfreezableDenom := fungibleTokenIssuedEvts[0].Denom

	// try to freeze unfreezable token
	freezeMsg := &assetfttypes.MsgFreeze{
		Sender:  issuer.String(),
		Account: recipient.String(),
		Coin:    sdk.NewCoin(unfreezableDenom, sdkmath.NewInt(1000)),
	}
	_, err = client.BroadcastTx(
		ctx,
		chain.ClientContext.WithFromAddress(issuer),
		chain.TxFactory().WithGas(chain.GasLimitByMsgs(freezeMsg)),
		freezeMsg,
	)
	assertT.True(assetfttypes.ErrFeatureDisabled.Is(err))
}

// TestAssetFTFreezeIssuerAccount checks that freezing the issuer account is not possible.
func TestAssetFTFreezeIssuerAccount(t *testing.T) {
	t.Parallel()

	ctx, chain := integrationtests.NewCoreumTestingContext(t)

	requireT := require.New(t)
	issuer := chain.GenAccount()
	chain.FundAccountWithOptions(ctx, t, issuer, integration.BalancesOptions{
		Messages: []sdk.Msg{
			&assetfttypes.MsgIssue{},
			&assetfttypes.MsgFreeze{},
		},
		Amount: chain.QueryAssetFTParams(ctx, t).IssueFee.Amount,
	})

	// Issue an freezable fungible token
	msg := &assetfttypes.MsgIssue{
		Issuer:        issuer.String(),
		Symbol:        "ABC",
		Subunit:       "uabc",
		Precision:     1,
		Description:   "ABC Description",
		InitialAmount: sdkmath.NewInt(1000),
		Features: []assetfttypes.Feature{
			assetfttypes.Feature_freezing,
		},
	}

	denom := assetfttypes.BuildDenom(msg.Subunit, issuer)
	_, err := client.BroadcastTx(
		ctx,
		chain.ClientContext.WithFromAddress(issuer),
		chain.TxFactory().WithGas(chain.GasLimitByMsgs(msg)),
		msg,
	)
	requireT.NoError(err)

	// try to freeze issuer account
	freezeMsg := &assetfttypes.MsgFreeze{
		Sender:  issuer.String(),
		Account: issuer.String(),
		Coin:    sdk.NewCoin(denom, sdkmath.NewInt(1000)),
	}
	_, err = client.BroadcastTx(
		ctx,
		chain.ClientContext.WithFromAddress(issuer),
		chain.TxFactory().WithGas(chain.GasLimitByMsgs(freezeMsg)),
		freezeMsg,
	)
	requireT.ErrorIs(err, cosmoserrors.ErrUnauthorized)
}

<<<<<<< HEAD
// TestAssetFTGloballyFreeze checks global freeze functionality of fungible tokens.
func TestAssetFTGloballyFreeze(t *testing.T) {
=======
// TestNotEnoughBalanceForBurnRate checks tx will fail if there is not enough balance to cover burn rate.
func TestNotEnoughBalanceForBurnRate(t *testing.T) {
>>>>>>> d09f797f
	t.Parallel()

	ctx, chain := integrationtests.NewCoreumTestingContext(t)
	requireT := require.New(t)

	issuer := chain.GenAccount()
	recipient := chain.GenAccount()
	chain.FundAccountWithOptions(ctx, t, issuer, integration.BalancesOptions{
		Messages: []sdk.Msg{
			&assetfttypes.MsgIssue{},
			&assetfttypes.MsgGloballyFreeze{},
			&banktypes.MsgSend{},
			&banktypes.MsgMultiSend{},
			&assetfttypes.MsgGloballyUnfreeze{},
			&banktypes.MsgSend{},
		},
		Amount: chain.QueryAssetFTParams(ctx, t).IssueFee.Amount,
	})
	chain.FundAccountWithOptions(ctx, t, recipient, integration.BalancesOptions{
		Messages: []sdk.Msg{
			&banktypes.MsgSend{},
			&banktypes.MsgMultiSend{},
			&banktypes.MsgSend{},
		},
	})

	// Issue the new fungible token
	issueMsg := &assetfttypes.MsgIssue{
		Issuer:        issuer.String(),
		Symbol:        "FREEZE",
		Subunit:       "freeze",
		Precision:     6,
		Description:   "FREEZE Description",
		InitialAmount: sdkmath.NewInt(1000),
		Features: []assetfttypes.Feature{
			assetfttypes.Feature_freezing,
		},
	}
	res, err := client.BroadcastTx(
		ctx,
		chain.ClientContext.WithFromAddress(issuer),
		chain.TxFactory().WithGas(chain.GasLimitByMsgs(issueMsg)),
		issueMsg,
	)

	requireT.NoError(err)
	fungibleTokenIssuedEvts, err := event.FindTypedEvents[*assetfttypes.EventIssued](res.Events)
	requireT.NoError(err)
	denom := fungibleTokenIssuedEvts[0].Denom

	// Globally freeze Token.
	globFreezeMsg := &assetfttypes.MsgGloballyFreeze{
		Sender: issuer.String(),
		Denom:  denom,
	}
	_, err = client.BroadcastTx(
		ctx,
		chain.ClientContext.WithFromAddress(issuer),
		chain.TxFactory().WithGas(chain.GasLimitByMsgs(globFreezeMsg)),
		globFreezeMsg,
	)
	requireT.NoError(err)

	// Try to send Token.
	coinsToSend := sdk.NewCoins(sdk.NewCoin(denom, sdkmath.NewInt(50)))
	// send
	sendMsg := &banktypes.MsgSend{
		FromAddress: issuer.String(),
		ToAddress:   recipient.String(),
		Amount:      coinsToSend,
	}
	_, err = client.BroadcastTx(
		ctx,
		chain.ClientContext.WithFromAddress(issuer),
		chain.TxFactory().WithGas(chain.GasLimitByMsgs(sendMsg)),
		sendMsg,
	)
	requireT.NoError(err)

	// multi-send
	multiSendMsg := &banktypes.MsgMultiSend{
		Inputs:  []banktypes.Input{{Address: issuer.String(), Coins: coinsToSend}},
		Outputs: []banktypes.Output{{Address: recipient.String(), Coins: coinsToSend}},
	}
	_, err = client.BroadcastTx(
		ctx,
		chain.ClientContext.WithFromAddress(issuer),
		chain.TxFactory().WithGas(chain.GasLimitByMsgs(multiSendMsg)),
		multiSendMsg,
	)
	requireT.NoError(err)

	// send from recipient
	sendMsg = &banktypes.MsgSend{
		FromAddress: recipient.String(),
		ToAddress:   issuer.String(),
		Amount:      coinsToSend,
	}
	_, err = client.BroadcastTx(
		ctx,
		chain.ClientContext.WithFromAddress(recipient),
		chain.TxFactory().WithGas(chain.GasLimitByMsgs(sendMsg)),
		sendMsg,
	)
	requireT.True(assetfttypes.ErrGloballyFrozen.Is(err))

	// multi-send
	multiSendMsg = &banktypes.MsgMultiSend{
		Inputs:  []banktypes.Input{{Address: recipient.String(), Coins: coinsToSend}},
		Outputs: []banktypes.Output{{Address: issuer.String(), Coins: coinsToSend}},
	}
	_, err = client.BroadcastTx(
		ctx,
		chain.ClientContext.WithFromAddress(recipient),
		chain.TxFactory().WithGas(chain.GasLimitByMsgs(multiSendMsg)),
		multiSendMsg,
	)
	requireT.True(assetfttypes.ErrGloballyFrozen.Is(err))

	// Globally unfreeze Token.
	globUnfreezeMsg := &assetfttypes.MsgGloballyUnfreeze{
		Sender: issuer.String(),
		Denom:  denom,
	}
	_, err = client.BroadcastTx(
		ctx,
		chain.ClientContext.WithFromAddress(issuer),
		chain.TxFactory().WithGas(chain.GasLimitByMsgs(globUnfreezeMsg)),
		globUnfreezeMsg,
	)
	requireT.NoError(err)

	// Try to send Token from issuer.
	sendMsg = &banktypes.MsgSend{
		FromAddress: issuer.String(),
		ToAddress:   recipient.String(),
		Amount:      coinsToSend,
	}
	_, err = client.BroadcastTx(
		ctx,
		chain.ClientContext.WithFromAddress(issuer),
		chain.TxFactory().WithGas(chain.GasLimitByMsgs(sendMsg)),
		sendMsg,
	)
	requireT.NoError(err)

	// Try to send Token from recipient.
	sendMsg = &banktypes.MsgSend{
		FromAddress: recipient.String(),
		ToAddress:   issuer.String(),
		Amount:      coinsToSend,
	}
	_, err = client.BroadcastTx(
		ctx,
		chain.ClientContext.WithFromAddress(recipient),
		chain.TxFactory().WithGas(chain.GasLimitByMsgs(sendMsg)),
		sendMsg,
	)
	requireT.NoError(err)
}

<<<<<<< HEAD
// TestAssetCommissionRateExceedFreeze checks tx will fail if send commission causes
// breach of freeze limit functionality.
func TestAssetCommissionRateExceedFreeze(t *testing.T) {
=======
// TestNotEnoughBalanceForCommissionRate checks tx will fail if there is not enough balance to cover commission rate.
func TestNotEnoughBalanceForCommissionRate(t *testing.T) {
>>>>>>> d09f797f
	t.Parallel()

	ctx, chain := integrationtests.NewCoreumTestingContext(t)

	requireT := require.New(t)
	assertT := assert.New(t)

	issuer := chain.GenAccount()
	recipient := chain.GenAccount()
	chain.FundAccountWithOptions(ctx, t, issuer, integration.BalancesOptions{
		Messages: []sdk.Msg{
			&assetfttypes.MsgIssue{},
			&banktypes.MsgSend{},
			&assetfttypes.MsgFreeze{},
		},
		Amount: chain.QueryAssetFTParams(ctx, t).IssueFee.Amount,
	})
	chain.FundAccountWithOptions(ctx, t, recipient, integration.BalancesOptions{
		Messages: []sdk.Msg{
			&banktypes.MsgSend{},
		},
	})

	// Issue the new fungible token
	msgIssue := &assetfttypes.MsgIssue{
		Issuer:             issuer.String(),
		Symbol:             "ABC",
		Subunit:            "uabc",
		Precision:          6,
		Description:        "ABC Description",
		InitialAmount:      sdkmath.NewInt(1000),
		SendCommissionRate: sdk.MustNewDecFromStr("0.3"),
		Features: []assetfttypes.Feature{
			assetfttypes.Feature_freezing,
		},
	}
	denom := assetfttypes.BuildDenom(msgIssue.Subunit, issuer)
	msgSend := &banktypes.MsgSend{
		FromAddress: issuer.String(),
		ToAddress:   recipient.String(),
		Amount: sdk.NewCoins(
			sdk.NewCoin(denom, sdkmath.NewInt(1000)),
		),
	}

	msgFreeze := &assetfttypes.MsgFreeze{
		Sender:  issuer.String(),
		Account: recipient.String(),
		Coin:    sdk.NewCoin(denom, sdkmath.NewInt(650)),
	}

	msgList := []sdk.Msg{
		msgIssue, msgSend, msgFreeze,
	}

	_, err := client.BroadcastTx(
		ctx,
		chain.ClientContext.WithFromAddress(issuer),
		chain.TxFactory().WithGas(chain.GasLimitByMsgs(msgList...)),
		msgList...,
	)
	requireT.NoError(err)

	// try to send more than available (300 + 60) (1000 - 650(frozen) = 350 is available)
	recipient2 := chain.GenAccount()
	coinsToSend := sdk.NewCoins(sdk.NewCoin(denom, sdkmath.NewInt(300)))
	// send
	sendMsg := &banktypes.MsgSend{
		FromAddress: recipient.String(),
		ToAddress:   recipient2.String(),
		Amount:      coinsToSend,
	}
	_, err = client.BroadcastTx(
		ctx,
		chain.ClientContext.WithFromAddress(recipient),
		chain.TxFactory().WithGas(chain.GasLimitByMsgs(sendMsg)),
		sendMsg,
	)
	requireT.Error(err)
	assertT.True(cosmoserrors.ErrInsufficientFunds.Is(err))
}

// TestSendCoreTokenWithRestrictedToken checks tx will fail if try to send core token
// alongside restricted user issued token.
func TestSendCoreTokenWithRestrictedToken(t *testing.T) {
	t.Parallel()

	ctx, chain := integrationtests.NewCoreumTestingContext(t)

	requireT := require.New(t)
	assertT := assert.New(t)

	issuer := chain.GenAccount()
	recipient := chain.GenAccount()
	chain.FundAccountWithOptions(ctx, t, issuer, integration.BalancesOptions{
		Messages: []sdk.Msg{
			&assetfttypes.MsgIssue{},
			&banktypes.MsgSend{},
			&assetfttypes.MsgFreeze{},
		},
		Amount: chain.QueryAssetFTParams(ctx, t).IssueFee.Amount,
	})
	chain.FundAccountWithOptions(ctx, t, recipient, integration.BalancesOptions{
		Messages: []sdk.Msg{
			&banktypes.MsgSend{},
		},
		Amount: sdkmath.NewInt(1000),
	})

	// Issue the new fungible token
	msgIssue := &assetfttypes.MsgIssue{
		Issuer:        issuer.String(),
		Symbol:        "ABC",
		Subunit:       "uabc",
		Precision:     6,
		Description:   "ABC Description",
		InitialAmount: sdkmath.NewInt(1000),
		Features: []assetfttypes.Feature{
			assetfttypes.Feature_freezing,
		},
	}
	denom := assetfttypes.BuildDenom(msgIssue.Subunit, issuer)
	msgSend := &banktypes.MsgSend{
		FromAddress: issuer.String(),
		ToAddress:   recipient.String(),
		Amount: sdk.NewCoins(
			sdk.NewCoin(denom, sdkmath.NewInt(1000)),
		),
	}

	msgFreeze := &assetfttypes.MsgFreeze{
		Sender:  issuer.String(),
		Account: recipient.String(),
		Coin:    sdk.NewCoin(denom, sdkmath.NewInt(800)),
	}

	msgList := []sdk.Msg{
		msgIssue, msgSend, msgFreeze,
	}

	_, err := client.BroadcastTx(
		ctx,
		chain.ClientContext.WithFromAddress(issuer),
		chain.TxFactory().WithGas(chain.GasLimitByMsgs(msgList...)),
		msgList...,
	)
	requireT.NoError(err)

	// try to send core token and minted token with freezing violation
	recipient2 := chain.GenAccount()
	coinsToSend := sdk.NewCoins(
		sdk.NewCoin(denom, sdkmath.NewInt(210)),
		chain.NewCoin(sdkmath.NewInt(1000)),
	)

	sendMsg := &banktypes.MsgSend{
		FromAddress: recipient.String(),
		ToAddress:   recipient2.String(),
		Amount:      coinsToSend,
	}
	_, err = client.BroadcastTx(
		ctx,
		chain.ClientContext.WithFromAddress(recipient),
		chain.TxFactory().WithGas(chain.GasLimitByMsgs(sendMsg)),
		sendMsg,
	)
	requireT.Error(err)
	assertT.True(cosmoserrors.ErrInsufficientFunds.Is(err))
}

// TestNotEnoughBalanceForBurnRate checks tx will fail if there is not enough balance to cover burn rate.
//
//nolint:dupl // we expect code duplication in tests
func TestNotEnoughBalanceForBurnRate(t *testing.T) {
	t.Parallel()

	ctx, chain := integrationtests.NewCoreumTestingContext(t)

	requireT := require.New(t)
	assertT := assert.New(t)

	issuer := chain.GenAccount()
	recipient := chain.GenAccount()
	chain.FundAccountWithOptions(ctx, t, issuer, integration.BalancesOptions{
		Messages: []sdk.Msg{
			&assetfttypes.MsgIssue{},
			&banktypes.MsgSend{},
		},
		Amount: chain.QueryAssetFTParams(ctx, t).IssueFee.Amount,
	})
	chain.FundAccountWithOptions(ctx, t, recipient, integration.BalancesOptions{
		Messages: []sdk.Msg{
			&banktypes.MsgSend{},
		},
	})

	// Issue the new fungible token
	msgIssue := &assetfttypes.MsgIssue{
		Issuer:        issuer.String(),
		Symbol:        "ABC",
		Subunit:       "uabc",
		Precision:     6,
		Description:   "ABC Description",
		InitialAmount: sdkmath.NewInt(1000),
		BurnRate:      sdk.MustNewDecFromStr("0.1"),
		Features: []assetfttypes.Feature{
			assetfttypes.Feature_freezing,
		},
	}
	denom := assetfttypes.BuildDenom(msgIssue.Subunit, issuer)
	msgSend := &banktypes.MsgSend{
		FromAddress: issuer.String(),
		ToAddress:   recipient.String(),
		Amount: sdk.NewCoins(
			sdk.NewCoin(denom, sdkmath.NewInt(1000)),
		),
	}

	msgList := []sdk.Msg{
		msgIssue, msgSend,
	}

	_, err := client.BroadcastTx(
		ctx,
		chain.ClientContext.WithFromAddress(issuer),
		chain.TxFactory().WithGas(chain.GasLimitByMsgs(msgList...)),
		msgList...,
	)
	requireT.NoError(err)

	// try to send, it should fail (920 + 92 = 1012 > 1000)
	recipient2 := chain.GenAccount()
	coinsToSend := sdk.NewCoins(sdk.NewCoin(denom, sdkmath.NewInt(920)))

	sendMsg := &banktypes.MsgSend{
		FromAddress: recipient.String(),
		ToAddress:   recipient2.String(),
		Amount:      coinsToSend,
	}
	_, err = client.BroadcastTx(
		ctx,
		chain.ClientContext.WithFromAddress(recipient),
		chain.TxFactory().WithGas(chain.GasLimitByMsgs(sendMsg)),
		sendMsg,
	)
	requireT.Error(err)
	assertT.True(cosmoserrors.ErrInsufficientFunds.Is(err))
}

// TestNotEnoughBalanceForCommissionRate checks tx will fail if there is not enough balance to cover commission rate.
//
//nolint:dupl // we expect code duplication in tests
func TestNotEnoughBalanceForCommissionRate(t *testing.T) {
	t.Parallel()

	ctx, chain := integrationtests.NewCoreumTestingContext(t)

	requireT := require.New(t)
	assertT := assert.New(t)

	issuer := chain.GenAccount()
	recipient := chain.GenAccount()
	chain.FundAccountWithOptions(ctx, t, issuer, integration.BalancesOptions{
		Messages: []sdk.Msg{
			&assetfttypes.MsgIssue{},
			&banktypes.MsgSend{},
		},
		Amount: chain.QueryAssetFTParams(ctx, t).IssueFee.Amount,
	})
	chain.FundAccountWithOptions(ctx, t, recipient, integration.BalancesOptions{
		Messages: []sdk.Msg{
			&banktypes.MsgSend{},
		},
	})

	// Issue the new fungible token
	msgIssue := &assetfttypes.MsgIssue{
		Issuer:             issuer.String(),
		Symbol:             "ABC",
		Subunit:            "uabc",
		Precision:          6,
		Description:        "ABC Description",
		InitialAmount:      sdkmath.NewInt(1000),
		SendCommissionRate: sdk.MustNewDecFromStr("0.1"),
		Features: []assetfttypes.Feature{
			assetfttypes.Feature_freezing,
		},
	}
	denom := assetfttypes.BuildDenom(msgIssue.Subunit, issuer)
	msgSend := &banktypes.MsgSend{
		FromAddress: issuer.String(),
		ToAddress:   recipient.String(),
		Amount: sdk.NewCoins(
			sdk.NewCoin(denom, sdkmath.NewInt(1000)),
		),
	}

	msgList := []sdk.Msg{
		msgIssue, msgSend,
	}

	_, err := client.BroadcastTx(
		ctx,
		chain.ClientContext.WithFromAddress(issuer),
		chain.TxFactory().WithGas(chain.GasLimitByMsgs(msgList...)),
		msgList...,
	)
	requireT.NoError(err)

	// try to send, it should fail (920 + 92 = 1012 > 1000)
	recipient2 := chain.GenAccount()
	coinsToSend := sdk.NewCoins(sdk.NewCoin(denom, sdkmath.NewInt(920)))

	sendMsg := &banktypes.MsgSend{
		FromAddress: recipient.String(),
		ToAddress:   recipient2.String(),
		Amount:      coinsToSend,
	}
	_, err = client.BroadcastTx(
		ctx,
		chain.ClientContext.WithFromAddress(recipient),
		chain.TxFactory().WithGas(chain.GasLimitByMsgs(sendMsg)),
		sendMsg,
	)
	requireT.Error(err)
	assertT.True(cosmoserrors.ErrInsufficientFunds.Is(err))
}

// TestAssetFTWhitelist checks whitelist functionality of fungible tokens.
func TestAssetFTWhitelist(t *testing.T) {
	t.Parallel()

	ctx, chain := integrationtests.NewCoreumTestingContext(t)

	requireT := require.New(t)
	assertT := assert.New(t)
	clientCtx := chain.ClientContext

	ftClient := assetfttypes.NewQueryClient(clientCtx)
	bankClient := banktypes.NewQueryClient(clientCtx)

	issuer := chain.GenAccount()
	nonIssuer := chain.GenAccount()
	recipient := chain.GenAccount()
	chain.FundAccountWithOptions(ctx, t, issuer, integration.BalancesOptions{
		Messages: []sdk.Msg{
			&assetfttypes.MsgIssue{},
			&assetfttypes.MsgSetWhitelistedLimit{},
			&assetfttypes.MsgSetWhitelistedLimit{},
			&assetfttypes.MsgSetWhitelistedLimit{},
			&banktypes.MsgSend{},
			&banktypes.MsgMultiSend{},
			&banktypes.MsgSend{},
			&banktypes.MsgSend{},
			&banktypes.MsgSend{},
			&banktypes.MsgSend{},
			&banktypes.MsgSend{},
			&banktypes.MsgSend{},
		},
		Amount: chain.QueryAssetFTParams(ctx, t).IssueFee.Amount,
	})
	chain.FundAccountWithOptions(ctx, t, nonIssuer, integration.BalancesOptions{
		Messages: []sdk.Msg{
			&assetfttypes.MsgSetWhitelistedLimit{},
		},
	})
	chain.FundAccountWithOptions(ctx, t, recipient, integration.BalancesOptions{
		Messages: []sdk.Msg{
			&banktypes.MsgSend{},
		},
	})

	// Issue the new fungible token
	amount := sdkmath.NewInt(20000)
	subunit := "uabc"
	denom := assetfttypes.BuildDenom(subunit, issuer)
	msg := &assetfttypes.MsgIssue{
		Issuer:        issuer.String(),
		Symbol:        "ABC",
		Subunit:       "uabc",
		Precision:     6,
		Description:   "ABC Description",
		InitialAmount: amount,
		Features: []assetfttypes.Feature{
			assetfttypes.Feature_disallowing_smart_contracts,
			assetfttypes.Feature_whitelisting,
		},
	}
	_, err := client.BroadcastTx(
		ctx,
		chain.ClientContext.WithFromAddress(issuer),
		chain.TxFactory().WithGas(chain.GasLimitByMsgs(msg)),
		msg,
	)

	requireT.NoError(err)

	// try to pass non-issuer signature to whitelist msg
	whitelistMsg := &assetfttypes.MsgSetWhitelistedLimit{
		Sender:  nonIssuer.String(),
		Account: recipient.String(),
		Coin:    sdk.NewCoin(denom, sdkmath.NewInt(400)),
	}
	_, err = client.BroadcastTx(
		ctx,
		chain.ClientContext.WithFromAddress(nonIssuer),
		chain.TxFactory().WithGas(chain.GasLimitByMsgs(whitelistMsg)),
		whitelistMsg,
	)
	assertT.True(cosmoserrors.ErrUnauthorized.Is(err))

	// try to send to recipient before it is whitelisted (balance 0, whitelist limit 0)
	coinsToSend := sdk.NewCoins(sdk.NewCoin(denom, sdkmath.NewInt(10)))
	// send
	sendMsg := &banktypes.MsgSend{
		FromAddress: issuer.String(),
		ToAddress:   recipient.String(),
		Amount:      coinsToSend,
	}
	_, err = client.BroadcastTx(
		ctx,
		chain.ClientContext.WithFromAddress(issuer),
		chain.TxFactory().WithGas(chain.GasLimitByMsgs(sendMsg)),
		sendMsg,
	)
	assertT.True(assetfttypes.ErrWhitelistedLimitExceeded.Is(err))

	// multi-send
	multiSendMsg := &banktypes.MsgMultiSend{
		Inputs:  []banktypes.Input{{Address: issuer.String(), Coins: coinsToSend}},
		Outputs: []banktypes.Output{{Address: recipient.String(), Coins: coinsToSend}},
	}
	_, err = client.BroadcastTx(
		ctx,
		chain.ClientContext.WithFromAddress(issuer),
		chain.TxFactory().WithGas(chain.GasLimitByMsgs(multiSendMsg)),
		multiSendMsg,
	)
	assertT.True(assetfttypes.ErrWhitelistedLimitExceeded.Is(err))

	// whitelist 400 tokens
	whitelistMsg = &assetfttypes.MsgSetWhitelistedLimit{
		Sender:  issuer.String(),
		Account: recipient.String(),
		Coin:    sdk.NewCoin(denom, sdkmath.NewInt(400)),
	}
	res, err := client.BroadcastTx(
		ctx,
		chain.ClientContext.WithFromAddress(issuer),
		chain.TxFactory().WithGas(chain.GasLimitByMsgs(whitelistMsg)),
		whitelistMsg,
	)
	requireT.NoError(err)
	assertT.EqualValues(res.GasUsed, chain.GasLimitByMsgs(whitelistMsg))

	// query whitelisted tokens
	whitelistedBalance, err := ftClient.WhitelistedBalance(ctx, &assetfttypes.QueryWhitelistedBalanceRequest{
		Account: recipient.String(),
		Denom:   denom,
	})
	requireT.NoError(err)
	requireT.EqualValues(sdk.NewCoin(denom, sdkmath.NewInt(400)), whitelistedBalance.Balance)

	whitelistedBalances, err := ftClient.WhitelistedBalances(ctx, &assetfttypes.QueryWhitelistedBalancesRequest{
		Account: recipient.String(),
	})
	requireT.NoError(err)
	requireT.EqualValues(sdk.NewCoins(sdk.NewCoin(denom, sdkmath.NewInt(400))), whitelistedBalances.Balances)

	// try to receive more than whitelisted (600) (possible 400)
	sendMsg = &banktypes.MsgSend{
		FromAddress: issuer.String(),
		ToAddress:   recipient.String(),
		Amount:      sdk.NewCoins(sdk.NewCoin(denom, sdkmath.NewInt(600))),
	}
	_, err = client.BroadcastTx(
		ctx,
		chain.ClientContext.WithFromAddress(issuer),
		chain.TxFactory().WithGas(chain.GasLimitByMsgs(sendMsg)),
		sendMsg,
	)
	assertT.True(assetfttypes.ErrWhitelistedLimitExceeded.Is(err))

	// try to send whitelisted balance (400)
	sendMsg = &banktypes.MsgSend{
		FromAddress: issuer.String(),
		ToAddress:   recipient.String(),
		Amount:      sdk.NewCoins(sdk.NewCoin(denom, sdkmath.NewInt(400))),
	}
	_, err = client.BroadcastTx(
		ctx,
		chain.ClientContext.WithFromAddress(issuer),
		chain.TxFactory().WithGas(chain.GasLimitByMsgs(sendMsg)),
		sendMsg,
	)
	requireT.NoError(err)
	balance, err := bankClient.Balance(ctx, &banktypes.QueryBalanceRequest{
		Address: recipient.String(),
		Denom:   denom,
	})
	requireT.NoError(err)
	requireT.Equal(sdk.NewCoin(denom, sdkmath.NewInt(400)).String(), balance.GetBalance().String())

	// try to send one more
	sendMsg = &banktypes.MsgSend{
		FromAddress: issuer.String(),
		ToAddress:   recipient.String(),
		Amount:      sdk.NewCoins(sdk.NewCoin(denom, sdkmath.NewInt(1))),
	}
	_, err = client.BroadcastTx(
		ctx,
		chain.ClientContext.WithFromAddress(issuer),
		chain.TxFactory().WithGas(chain.GasLimitByMsgs(sendMsg)),
		sendMsg,
	)
	assertT.True(assetfttypes.ErrWhitelistedLimitExceeded.Is(err))

	// whitelist one more
	whitelistMsg = &assetfttypes.MsgSetWhitelistedLimit{
		Sender:  issuer.String(),
		Account: recipient.String(),
		Coin:    sdk.NewCoin(denom, sdkmath.NewInt(401)),
	}
	res, err = client.BroadcastTx(
		ctx,
		chain.ClientContext.WithFromAddress(issuer),
		chain.TxFactory().WithGas(chain.GasLimitByMsgs(whitelistMsg)),
		whitelistMsg,
	)
	requireT.NoError(err)
	assertT.EqualValues(res.GasUsed, chain.GasLimitByMsgs(whitelistMsg))

	// query whitelisted tokens
	whitelistedBalance, err = ftClient.WhitelistedBalance(ctx, &assetfttypes.QueryWhitelistedBalanceRequest{
		Account: recipient.String(),
		Denom:   denom,
	})
	requireT.NoError(err)
	requireT.EqualValues(sdk.NewCoin(denom, sdkmath.NewInt(401)), whitelistedBalance.Balance)

	sendMsg = &banktypes.MsgSend{
		FromAddress: issuer.String(),
		ToAddress:   recipient.String(),
		Amount:      sdk.NewCoins(sdk.NewCoin(denom, sdkmath.NewInt(1))),
	}
	_, err = client.BroadcastTx(
		ctx,
		chain.ClientContext.WithFromAddress(issuer),
		chain.TxFactory().WithGas(chain.GasLimitByMsgs(sendMsg)),
		sendMsg,
	)
	requireT.NoError(err)

	balance, err = bankClient.Balance(ctx, &banktypes.QueryBalanceRequest{
		Address: recipient.String(),
		Denom:   denom,
	})
	requireT.NoError(err)
	requireT.Equal(sdk.NewCoin(denom, sdkmath.NewInt(401)).String(), balance.GetBalance().String())

	// Verify that issuer has no whitelisted balance
	whitelistedBalance, err = ftClient.WhitelistedBalance(ctx, &assetfttypes.QueryWhitelistedBalanceRequest{
		Account: issuer.String(),
		Denom:   denom,
	})
	requireT.NoError(err)
	requireT.EqualValues(sdk.NewCoin(denom, sdkmath.ZeroInt()), whitelistedBalance.Balance)

	// Send something to issuer, it should succeed despite the fact that issuer is not whitelisted
	sendMsg = &banktypes.MsgSend{
		FromAddress: recipient.String(),
		ToAddress:   issuer.String(),
		Amount:      sdk.NewCoins(sdk.NewCoin(denom, sdkmath.NewInt(10))),
	}
	_, err = client.BroadcastTx(
		ctx,
		chain.ClientContext.WithFromAddress(recipient),
		chain.TxFactory().WithGas(chain.GasLimitByMsgs(sendMsg)),
		sendMsg,
	)
	requireT.NoError(err)

	balance, err = bankClient.Balance(ctx, &banktypes.QueryBalanceRequest{
		Address: issuer.String(),
		Denom:   denom,
	})
	requireT.NoError(err)
	requireT.Equal(sdk.NewCoin(denom, sdkmath.NewInt(19609)).String(), balance.GetBalance().String())

	// Set whitelisted balance to 0 for recipient
	whitelistMsg = &assetfttypes.MsgSetWhitelistedLimit{
		Sender:  issuer.String(),
		Account: recipient.String(),
		Coin:    sdk.NewCoin(denom, sdkmath.ZeroInt()),
	}
	_, err = client.BroadcastTx(
		ctx,
		chain.ClientContext.WithFromAddress(issuer),
		chain.TxFactory().WithGas(chain.GasLimitByMsgs(whitelistMsg)),
		whitelistMsg,
	)
	requireT.NoError(err)

	// Transfer to recipient should fail now
	sendMsg = &banktypes.MsgSend{
		FromAddress: issuer.String(),
		ToAddress:   recipient.String(),
		Amount:      sdk.NewCoins(sdk.NewCoin(denom, sdk.OneInt())),
	}
	_, err = client.BroadcastTx(
		ctx,
		chain.ClientContext.WithFromAddress(issuer),
		chain.TxFactory().WithGas(chain.GasLimitByMsgs(sendMsg)),
		sendMsg,
	)
	assertT.True(assetfttypes.ErrWhitelistedLimitExceeded.Is(err))
}

// TestAssetFTWhitelistUnwhitelistable checks whitelist functionality on unwhitelistable fungible tokens.
func TestAssetFTWhitelistUnwhitelistable(t *testing.T) {
	t.Parallel()

	ctx, chain := integrationtests.NewCoreumTestingContext(t)

	requireT := require.New(t)
	assertT := assert.New(t)
	issuer := chain.GenAccount()
	recipient := chain.GenAccount()
	chain.FundAccountWithOptions(ctx, t, issuer, integration.BalancesOptions{
		Messages: []sdk.Msg{
			&assetfttypes.MsgIssue{},
			&assetfttypes.MsgSetWhitelistedLimit{},
		},
		Amount: chain.QueryAssetFTParams(ctx, t).IssueFee.Amount,
	})

	// Issue an unwhitelistable fungible token
	subunit := "uabcnotwhitelistable"
	unwhitelistableDenom := assetfttypes.BuildDenom(subunit, issuer)
	amount := sdkmath.NewInt(1000)
	msg := &assetfttypes.MsgIssue{
		Issuer:        issuer.String(),
		Symbol:        "ABCNotWhitelistable",
		Subunit:       "uabcnotwhitelistable",
		Precision:     1,
		Description:   "ABC Description",
		InitialAmount: amount,
		Features:      []assetfttypes.Feature{},
	}

	_, err := client.BroadcastTx(
		ctx,
		chain.ClientContext.WithFromAddress(issuer),
		chain.TxFactory().WithGas(chain.GasLimitByMsgs(msg)),
		msg,
	)

	requireT.NoError(err)

	// try to whitelist unwhitelistable token
	whitelistMsg := &assetfttypes.MsgSetWhitelistedLimit{
		Sender:  issuer.String(),
		Account: recipient.String(),
		Coin:    sdk.NewCoin(unwhitelistableDenom, sdkmath.NewInt(1000)),
	}
	_, err = client.BroadcastTx(
		ctx,
		chain.ClientContext.WithFromAddress(issuer),
		chain.TxFactory().WithGas(chain.GasLimitByMsgs(whitelistMsg)),
		whitelistMsg,
	)
	assertT.True(assetfttypes.ErrFeatureDisabled.Is(err))
}

// TestAssetFTWhitelistIssuer checks whitelisting on issuer account is not possible.
func TestAssetFTWhitelistIssuerAccount(t *testing.T) {
	t.Parallel()

	ctx, chain := integrationtests.NewCoreumTestingContext(t)

	requireT := require.New(t)
	issuer := chain.GenAccount()
	chain.FundAccountWithOptions(ctx, t, issuer, integration.BalancesOptions{
		Messages: []sdk.Msg{
			&assetfttypes.MsgIssue{},
			&assetfttypes.MsgSetWhitelistedLimit{},
		},
		Amount: chain.QueryAssetFTParams(ctx, t).IssueFee.Amount,
	})

	// Issue an whitelistable fungible token
	subunit := "uabcwhitelistable"
	denom := assetfttypes.BuildDenom(subunit, issuer)
	amount := sdkmath.NewInt(1000)
	msg := &assetfttypes.MsgIssue{
		Issuer:        issuer.String(),
		Symbol:        "ABCWhitelistable",
		Subunit:       subunit,
		Description:   "ABC Description",
		Precision:     1,
		InitialAmount: amount,
		Features: []assetfttypes.Feature{
			assetfttypes.Feature_whitelisting,
		},
	}

	_, err := client.BroadcastTx(
		ctx,
		chain.ClientContext.WithFromAddress(issuer),
		chain.TxFactory().WithGas(chain.GasLimitByMsgs(msg)),
		msg,
	)

	requireT.NoError(err)

	// try to whitelist issuer account
	whitelistMsg := &assetfttypes.MsgSetWhitelistedLimit{
		Sender:  issuer.String(),
		Account: issuer.String(),
		Coin:    sdk.NewCoin(denom, sdkmath.NewInt(1000)),
	}
	_, err = client.BroadcastTx(
		ctx,
		chain.ClientContext.WithFromAddress(issuer),
		chain.TxFactory().WithGas(chain.GasLimitByMsgs(whitelistMsg)),
		whitelistMsg,
	)

	requireT.ErrorIs(err, cosmoserrors.ErrUnauthorized)
}

// TestAssetFTSendingToNonWhitelistedSmartContractIsDenied verifies that this is not possible to send token to smart contract
// if it is not whitelisted.
func TestAssetFTSendingToNonWhitelistedSmartContractIsDenied(t *testing.T) {
	t.Parallel()

	ctx, chain := integrationtests.NewCoreumTestingContext(t)

	issuer := chain.GenAccount()

	requireT := require.New(t)
	chain.Faucet.FundAccounts(ctx, t,
		integration.NewFundedAccount(issuer, chain.NewCoin(sdkmath.NewInt(5000000000))),
	)

	clientCtx := chain.ClientContext

	// Issue a fungible token which cannot be sent to the smart contract
	issueMsg := &assetfttypes.MsgIssue{
		Issuer:        issuer.String(),
		Symbol:        "ABC",
		Subunit:       "abc",
		Precision:     6,
		InitialAmount: sdkmath.NewInt(1000),
		Description:   "ABC Description",
		Features: []assetfttypes.Feature{
			assetfttypes.Feature_whitelisting,
		},
		BurnRate:           sdk.ZeroDec(),
		SendCommissionRate: sdk.ZeroDec(),
	}

	_, err := client.BroadcastTx(
		ctx,
		chain.ClientContext.WithFromAddress(issuer),
		chain.TxFactory().WithGas(chain.GasLimitByMsgs(issueMsg)),
		issueMsg,
	)

	requireT.NoError(err)
	denom := assetfttypes.BuildDenom(issueMsg.Subunit, issuer)

	initialPayload, err := json.Marshal(moduleswasm.SimpleState{
		Count: 1337,
	})
	requireT.NoError(err)

	contractAddr, _, err := chain.Wasm.DeployAndInstantiateWASMContract(
		ctx,
		chain.TxFactory().WithSimulateAndExecute(true),
		issuer,
		moduleswasm.SimpleStateWASM,
		integration.InstantiateConfig{
			AccessType: wasmtypes.AccessTypeUnspecified,
			Payload:    initialPayload,
			Label:      "simple_state",
		},
	)
	requireT.NoError(err)

	// sending coins to the smart contract should fail
	sendMsg := &banktypes.MsgSend{
		FromAddress: issuer.String(),
		ToAddress:   contractAddr,
		Amount:      sdk.NewCoins(sdk.NewInt64Coin(denom, 100)),
	}
	_, err = client.BroadcastTx(
		ctx,
		clientCtx.WithFromAddress(issuer),
		chain.TxFactory().WithGas(chain.GasLimitByMsgs(sendMsg)),
		sendMsg,
	)
	requireT.ErrorIs(err, assetfttypes.ErrWhitelistedLimitExceeded)
}

// TestAssetFTAttachingToNonWhitelistedSmartContractCallIsDenied verifies that this is not possible to attach token to smart contract call
// if contract is not whitelisted.
func TestAssetFTAttachingToNonWhitelistedSmartContractCallIsDenied(t *testing.T) {
	t.Parallel()

	ctx, chain := integrationtests.NewCoreumTestingContext(t)

	issuer := chain.GenAccount()

	requireT := require.New(t)
	chain.Faucet.FundAccounts(ctx, t,
		integration.NewFundedAccount(issuer, chain.NewCoin(sdkmath.NewInt(5000000000))),
	)

	txf := chain.TxFactory().
		WithSimulateAndExecute(true)

	// Issue a fungible token which cannot be sent to the smart contract
	issueMsg := &assetfttypes.MsgIssue{
		Issuer:        issuer.String(),
		Symbol:        "ABC",
		Subunit:       "abc",
		Precision:     6,
		InitialAmount: sdkmath.NewInt(1000),
		Description:   "ABC Description",
		Features: []assetfttypes.Feature{
			assetfttypes.Feature_whitelisting,
		},
		BurnRate:           sdk.ZeroDec(),
		SendCommissionRate: sdk.ZeroDec(),
	}

	_, err := client.BroadcastTx(
		ctx,
		chain.ClientContext.WithFromAddress(issuer),
		chain.TxFactory().WithGas(chain.GasLimitByMsgs(issueMsg)),
		issueMsg,
	)

	requireT.NoError(err)
	denom := assetfttypes.BuildDenom(issueMsg.Subunit, issuer)

	initialPayload, err := json.Marshal(moduleswasm.SimpleState{
		Count: 1337,
	})
	requireT.NoError(err)

	contractAddr, _, err := chain.Wasm.DeployAndInstantiateWASMContract(
		ctx,
		txf,
		issuer,
		moduleswasm.SimpleStateWASM,
		integration.InstantiateConfig{
			AccessType: wasmtypes.AccessTypeUnspecified,
			Payload:    initialPayload,
			Label:      "simple_state",
		},
	)
	requireT.NoError(err)

	// Executing smart contract - this operation should fail because coins are attached to it
	incrementPayload, err := moduleswasm.MethodToEmptyBodyPayload(moduleswasm.SimpleIncrement)
	requireT.NoError(err)
	_, err = chain.Wasm.ExecuteWASMContract(ctx, txf, issuer, contractAddr, incrementPayload, sdk.NewInt64Coin(denom, 100))
	requireT.ErrorContains(err, "whitelisted limit exceeded")
}

// TestAssetFTAttachingToNonWhitelistedSmartContractInstantiationIsDenied verifies that this is not possible to attach token to smart contract instantiation
// if contract is not whitelisted.
func TestAssetFTAttachingToNonWhitelistedSmartContractInstantiationIsDenied(t *testing.T) {
	t.Parallel()

	ctx, chain := integrationtests.NewCoreumTestingContext(t)

	issuer := chain.GenAccount()

	requireT := require.New(t)
	chain.Faucet.FundAccounts(ctx, t,
		integration.NewFundedAccount(issuer, chain.NewCoin(sdkmath.NewInt(5000000000))),
	)

	txf := chain.TxFactory().
		WithSimulateAndExecute(true)

	// Issue a fungible token which cannot be sent to the smart contract
	issueMsg := &assetfttypes.MsgIssue{
		Issuer:        issuer.String(),
		Symbol:        "ABC",
		Subunit:       "abc",
		Precision:     6,
		InitialAmount: sdkmath.NewInt(1000),
		Description:   "ABC Description",
		Features: []assetfttypes.Feature{
			assetfttypes.Feature_whitelisting,
		},
		BurnRate:           sdk.ZeroDec(),
		SendCommissionRate: sdk.ZeroDec(),
	}

	_, err := client.BroadcastTx(
		ctx,
		chain.ClientContext.WithFromAddress(issuer),
		chain.TxFactory().WithGas(chain.GasLimitByMsgs(issueMsg)),
		issueMsg,
	)

	requireT.NoError(err)
	denom := assetfttypes.BuildDenom(issueMsg.Subunit, issuer)

	initialPayload, err := json.Marshal(moduleswasm.SimpleState{
		Count: 1337,
	})
	requireT.NoError(err)

	// This operation should fail due to coins being attached to it
	_, _, err = chain.Wasm.DeployAndInstantiateWASMContract(
		ctx,
		txf,
		issuer,
		moduleswasm.SimpleStateWASM,
		integration.InstantiateConfig{
			AccessType: wasmtypes.AccessTypeUnspecified,
			Payload:    initialPayload,
			Amount:     sdk.NewInt64Coin(denom, 100),
			Label:      "simple_state",
		},
	)
	requireT.ErrorContains(err, "whitelisted limit exceeded")
}

// TestBareToken checks none of the features will work if the flags are not set.
func TestBareToken(t *testing.T) {
	t.Parallel()

	ctx, chain := integrationtests.NewCoreumTestingContext(t)

	requireT := require.New(t)
	assertT := assert.New(t)
	issuer := chain.GenAccount()
	recipient := chain.GenAccount()
	chain.FundAccountWithOptions(ctx, t, issuer, integration.BalancesOptions{
		Messages: []sdk.Msg{
			&assetfttypes.MsgIssue{},
			&assetfttypes.MsgMint{},
			&assetfttypes.MsgBurn{},
			&banktypes.MsgSend{},
			&assetfttypes.MsgFreeze{},
			&assetfttypes.MsgGloballyFreeze{},
			&assetfttypes.MsgSetWhitelistedLimit{},
		},
		Amount: chain.QueryAssetFTParams(ctx, t).IssueFee.Amount,
	})
	chain.FundAccountWithOptions(ctx, t, recipient, integration.BalancesOptions{
		Messages: []sdk.Msg{
			&assetfttypes.MsgBurn{},
		},
	})

	// Issue a bare token
	amount := sdkmath.NewInt(1000)
	msg := &assetfttypes.MsgIssue{
		Issuer:        issuer.String(),
		Symbol:        "baretoken",
		Subunit:       "baretoken",
		InitialAmount: amount,
		Precision:     10,
	}
	denom := assetfttypes.BuildDenom(msg.Subunit, issuer)

	_, err := client.BroadcastTx(
		ctx,
		chain.ClientContext.WithFromAddress(issuer),
		chain.TxFactory().WithGas(chain.GasLimitByMsgs(msg)),
		msg,
	)

	requireT.NoError(err)

	// try to mint
	mintMsg := &assetfttypes.MsgMint{
		Sender: issuer.String(),
		Coin:   sdk.NewCoin(denom, sdkmath.NewInt(1000)),
	}
	_, err = client.BroadcastTx(
		ctx,
		chain.ClientContext.WithFromAddress(issuer),
		chain.TxFactory().WithGas(chain.GasLimitByMsgs(mintMsg)),
		mintMsg,
	)
	assertT.True(assetfttypes.ErrFeatureDisabled.Is(err))

	// try to burn from issuer account (must succeed)
	burnMsg := &assetfttypes.MsgBurn{
		Sender: issuer.String(),
		Coin:   sdk.NewCoin(denom, sdkmath.NewInt(10)),
	}
	_, err = client.BroadcastTx(
		ctx,
		chain.ClientContext.WithFromAddress(issuer),
		chain.TxFactory().WithGas(chain.GasLimitByMsgs(burnMsg)),
		burnMsg,
	)
	assertT.NoError(err)

	// try to burn from non-issuer account (must fail)
	sendMsg := &banktypes.MsgSend{
		FromAddress: issuer.String(),
		ToAddress:   recipient.String(),
		Amount:      sdk.NewCoins(sdk.NewCoin(denom, sdkmath.NewInt(10))),
	}
	_, err = client.BroadcastTx(
		ctx,
		chain.ClientContext.WithFromAddress(issuer),
		chain.TxFactory().WithGas(chain.GasLimitByMsgs(sendMsg)),
		sendMsg,
	)
	assertT.NoError(err)

	burnMsg = &assetfttypes.MsgBurn{
		Sender: recipient.String(),
		Coin:   sdk.NewCoin(denom, sdkmath.NewInt(10)),
	}
	_, err = client.BroadcastTx(
		ctx,
		chain.ClientContext.WithFromAddress(recipient),
		chain.TxFactory().WithGas(chain.GasLimitByMsgs(burnMsg)),
		burnMsg,
	)
	assertT.ErrorIs(err, assetfttypes.ErrFeatureDisabled)

	// try to whitelist
	whitelistMsg := &assetfttypes.MsgSetWhitelistedLimit{
		Sender:  issuer.String(),
		Account: recipient.String(),
		Coin:    sdk.NewCoin(denom, sdkmath.NewInt(1000)),
	}
	_, err = client.BroadcastTx(
		ctx,
		chain.ClientContext.WithFromAddress(issuer),
		chain.TxFactory().WithGas(chain.GasLimitByMsgs(whitelistMsg)),
		whitelistMsg,
	)
	assertT.ErrorIs(err, assetfttypes.ErrFeatureDisabled)

	// try to freeze
	freezeMsg := &assetfttypes.MsgFreeze{
		Sender:  issuer.String(),
		Account: recipient.String(),
		Coin:    sdk.NewCoin(denom, sdkmath.NewInt(1000)),
	}
	_, err = client.BroadcastTx(
		ctx,
		chain.ClientContext.WithFromAddress(issuer),
		chain.TxFactory().WithGas(chain.GasLimitByMsgs(freezeMsg)),
		freezeMsg,
	)
	assertT.ErrorIs(err, assetfttypes.ErrFeatureDisabled)

	// try to globally freeze
	globalFreezeMsg := &assetfttypes.MsgGloballyFreeze{
		Sender: issuer.String(),
		Denom:  denom,
	}
	_, err = client.BroadcastTx(
		ctx,
		chain.ClientContext.WithFromAddress(issuer),
		chain.TxFactory().WithGas(chain.GasLimitByMsgs(globalFreezeMsg)),
		globalFreezeMsg,
	)
	assertT.ErrorIs(err, assetfttypes.ErrFeatureDisabled)
}

// TestAuthz tests the authz module works well with assetft module.
func TestAuthzWithAssetFT(t *testing.T) {
	t.Parallel()

	ctx, chain := integrationtests.NewCoreumTestingContext(t)

	requireT := require.New(t)

	assetftClient := assetfttypes.NewQueryClient(chain.ClientContext)
	authzClient := authztypes.NewQueryClient(chain.ClientContext)

	granter := chain.GenAccount()
	grantee := chain.GenAccount()
	recipient := chain.GenAccount()

	chain.FundAccountWithOptions(ctx, t, granter, integration.BalancesOptions{
		Messages: []sdk.Msg{
			&assetfttypes.MsgIssue{},
			&authztypes.MsgGrant{},
			&authztypes.MsgGrant{},
		},
		Amount: chain.QueryAssetFTParams(ctx, t).IssueFee.Amount,
	})

	// mint and grant authorization
	issueMsg := &assetfttypes.MsgIssue{
		Issuer:        granter.String(),
		Symbol:        "symbol",
		Subunit:       "subunit",
		Precision:     1,
		InitialAmount: sdkmath.NewInt(1000),
		Features: []assetfttypes.Feature{
			assetfttypes.Feature_freezing,
			assetfttypes.Feature_whitelisting,
		},
	}
	denom := assetfttypes.BuildDenom(issueMsg.Subunit, granter)
	grantFreezeMsg, err := authztypes.NewMsgGrant(
		granter,
		grantee,
		authztypes.NewGenericAuthorization(sdk.MsgTypeURL(&assetfttypes.MsgFreeze{})),
		lo.ToPtr(time.Now().Add(time.Minute)),
	)
	require.NoError(t, err)

	grantWhitelistMsg, err := authztypes.NewMsgGrant(
		granter,
		grantee,
		authztypes.NewGenericAuthorization(sdk.MsgTypeURL(&assetfttypes.MsgSetWhitelistedLimit{})),
		lo.ToPtr(time.Now().Add(time.Minute)),
	)
	require.NoError(t, err)

	_, err = client.BroadcastTx(
		ctx,
		chain.ClientContext.WithFromAddress(granter),
		chain.TxFactory().WithGas(chain.GasLimitByMsgs(grantFreezeMsg, grantWhitelistMsg, issueMsg)),
		grantFreezeMsg, grantWhitelistMsg, issueMsg,
	)
	requireT.NoError(err)

	// assert granted
	gransRes, err := authzClient.Grants(ctx, &authztypes.QueryGrantsRequest{
		Granter: granter.String(),
		Grantee: grantee.String(),
	})
	requireT.NoError(err)
	requireT.Equal(2, len(gransRes.Grants))

	// try to whitelist and freeze using the authz
	msgFreeze := &assetfttypes.MsgFreeze{
		Sender:  granter.String(),
		Account: recipient.String(),
		Coin:    sdk.NewCoin(denom, sdkmath.NewInt(240)),
	}

	msgWhitelist := &assetfttypes.MsgSetWhitelistedLimit{
		Sender:  granter.String(),
		Account: recipient.String(),
		Coin:    sdk.NewCoin(denom, sdkmath.NewInt(921)),
	}

	execMsg := authztypes.NewMsgExec(grantee, []sdk.Msg{msgFreeze, msgWhitelist})
	chain.FundAccountWithOptions(ctx, t, grantee, integration.BalancesOptions{
		Messages: []sdk.Msg{
			&execMsg,
		},
	})

	_, err = client.BroadcastTx(
		ctx,
		chain.ClientContext.WithFromAddress(grantee),
		chain.TxFactory().WithGas(chain.GasLimitByMsgs(&execMsg)),
		&execMsg,
	)
	requireT.NoError(err)

	freezingRes, err := assetftClient.FrozenBalance(ctx, &assetfttypes.QueryFrozenBalanceRequest{
		Account: recipient.String(),
		Denom:   denom,
	})
	requireT.NoError(err)
	requireT.EqualValues("240", freezingRes.GetBalance().Amount.String())

	whitelistingRes, err := assetftClient.WhitelistedBalance(ctx, &assetfttypes.QueryWhitelistedBalanceRequest{
		Account: recipient.String(),
		Denom:   denom,
	})
	requireT.NoError(err)
	requireT.EqualValues("921", whitelistingRes.GetBalance().Amount.String())
}

// TestAuthzMintAuthorizationLimit tests the authz MintLimitAuthorization msg works as expected.
func TestAuthzMintAuthorizationLimit(t *testing.T) {
	t.Parallel()

	ctx, chain := integrationtests.NewCoreumTestingContext(t)

	requireT := require.New(t)

	bankClient := banktypes.NewQueryClient(chain.ClientContext)
	authzClient := authztypes.NewQueryClient(chain.ClientContext)

	granter := chain.GenAccount()
	grantee := chain.GenAccount()

	chain.FundAccountWithOptions(ctx, t, granter, integration.BalancesOptions{
		Messages: []sdk.Msg{
			&assetfttypes.MsgIssue{},
			&authztypes.MsgGrant{},
			&authztypes.MsgGrant{},
		},
		Amount: chain.QueryAssetFTParams(ctx, t).IssueFee.Amount,
	})

	// mint and grant authorization
	issueMsg := &assetfttypes.MsgIssue{
		Issuer:        granter.String(),
		Symbol:        "symbol",
		Subunit:       "subunit",
		Precision:     1,
		InitialAmount: sdkmath.NewInt(0),
		Features: []assetfttypes.Feature{
			assetfttypes.Feature_minting,
		},
	}
	denom := assetfttypes.BuildDenom(issueMsg.Subunit, granter)
	grantMintMsg, err := authztypes.NewMsgGrant(
		granter,
		grantee,
		assetfttypes.NewMintAuthorization(sdk.NewCoins(sdk.NewCoin(denom, sdk.NewInt(1000)))),
		lo.ToPtr(time.Now().Add(time.Minute)),
	)
	require.NoError(t, err)

	_, err = client.BroadcastTx(
		ctx,
		chain.ClientContext.WithFromAddress(granter),
		chain.TxFactory().WithGas(chain.GasLimitByMsgs(grantMintMsg, issueMsg)),
		grantMintMsg, issueMsg,
	)
	requireT.NoError(err)

	// assert granted
	gransRes, err := authzClient.Grants(ctx, &authztypes.QueryGrantsRequest{
		Granter: granter.String(),
		Grantee: grantee.String(),
	})
	requireT.NoError(err)
	requireT.Equal(1, len(gransRes.Grants))

	// try to mint using the authz
	msgMint := &assetfttypes.MsgMint{
		Sender: granter.String(),
		Coin:   sdk.NewCoin(denom, sdkmath.NewInt(501)),
	}

	execMsg := authztypes.NewMsgExec(grantee, []sdk.Msg{msgMint})
	chain.FundAccountWithOptions(ctx, t, grantee, integration.BalancesOptions{
		Messages: []sdk.Msg{
			&execMsg,
		},
	})

	_, err = client.BroadcastTx(
		ctx,
		chain.ClientContext.WithFromAddress(grantee),
		chain.TxFactory().WithGas(chain.GasLimitByMsgs(&execMsg)),
		&execMsg,
	)
	requireT.NoError(err)

	supply, err := bankClient.SupplyOf(ctx, &banktypes.QuerySupplyOfRequest{Denom: denom})
	requireT.NoError(err)
	requireT.EqualValues("501", supply.Amount.Amount.String())

	gransRes, err = authzClient.Grants(ctx, &authztypes.QueryGrantsRequest{
		Granter: granter.String(),
		Grantee: grantee.String(),
	})
	requireT.NoError(err)
	requireT.Equal(1, len(gransRes.Grants))
	updatedGrant := assetfttypes.MintAuthorization{}
	chain.ClientContext.Codec().MustUnmarshal(gransRes.Grants[0].Authorization.Value, &updatedGrant)
	requireT.EqualValues("499", updatedGrant.MintLimit.AmountOf(denom).String())

	// try to mint exceeding limit
	msgMint = &assetfttypes.MsgMint{
		Sender: granter.String(),
		Coin:   sdk.NewCoin(denom, sdkmath.NewInt(500)),
	}

	execMsg = authztypes.NewMsgExec(grantee, []sdk.Msg{msgMint})
	chain.FundAccountWithOptions(ctx, t, grantee, integration.BalancesOptions{
		Messages: []sdk.Msg{
			&execMsg,
		},
	})

	_, err = client.BroadcastTx(
		ctx,
		chain.ClientContext.WithFromAddress(grantee),
		chain.TxFactory().WithGas(chain.GasLimitByMsgs(&execMsg)),
		&execMsg,
	)
	requireT.Error(err)
	requireT.ErrorIs(err, cosmoserrors.ErrUnauthorized)

	// minting the entire limit should remove the grant
	msgMint = &assetfttypes.MsgMint{
		Sender: granter.String(),
		Coin:   sdk.NewCoin(denom, sdkmath.NewInt(499)),
	}

	execMsg = authztypes.NewMsgExec(grantee, []sdk.Msg{msgMint})
	chain.FundAccountWithOptions(ctx, t, grantee, integration.BalancesOptions{
		Messages: []sdk.Msg{
			&execMsg,
		},
	})

	_, err = client.BroadcastTx(
		ctx,
		chain.ClientContext.WithFromAddress(grantee),
		chain.TxFactory().WithGas(chain.GasLimitByMsgs(&execMsg)),
		&execMsg,
	)
	requireT.NoError(err)
	gransRes, err = authzClient.Grants(ctx, &authztypes.QueryGrantsRequest{
		Granter: granter.String(),
		Grantee: grantee.String(),
	})
	requireT.NoError(err)
	requireT.Equal(0, len(gransRes.Grants))
}

// TestAuthzMintAuthorizationLimit_GrantFromNonIssuer tests the authz MintLimitAuthorization msg works as expected if
// the granter is non-issuer address.
func TestAuthzMintAuthorizationLimit_GrantFromNonIssuer(t *testing.T) {
	t.Parallel()

	ctx, chain := integrationtests.NewCoreumTestingContext(t)

	requireT := require.New(t)

	authzClient := authztypes.NewQueryClient(chain.ClientContext)

	issuer := chain.GenAccount()
	granter := chain.GenAccount()
	grantee := chain.GenAccount()

	chain.FundAccountWithOptions(ctx, t, issuer, integration.BalancesOptions{
		Messages: []sdk.Msg{
			&assetfttypes.MsgIssue{},
		},
		Amount: chain.QueryAssetFTParams(ctx, t).IssueFee.Amount,
	})

	chain.FundAccountWithOptions(ctx, t, granter, integration.BalancesOptions{
		Messages: []sdk.Msg{
			&authztypes.MsgGrant{},
			&authztypes.MsgGrant{},
		},
	})

	// issue and grant authorization
	issueMsg := &assetfttypes.MsgIssue{
		Issuer:        issuer.String(),
		Symbol:        "symbol",
		Subunit:       "subunit",
		Precision:     1,
		InitialAmount: sdkmath.NewInt(0),
		Features: []assetfttypes.Feature{
			assetfttypes.Feature_minting,
		},
	}

	_, err := client.BroadcastTx(
		ctx,
		chain.ClientContext.WithFromAddress(issuer),
		chain.TxFactory().WithGas(chain.GasLimitByMsgs(issueMsg)),
		issueMsg,
	)
	requireT.NoError(err)

	denom := assetfttypes.BuildDenom(issueMsg.Subunit, issuer)
	grantMintMsg, err := authztypes.NewMsgGrant(
		granter,
		grantee,
		assetfttypes.NewMintAuthorization(sdk.NewCoins(
			sdk.NewCoin(denom, sdk.NewInt(1000)),
		)),
		lo.ToPtr(time.Now().Add(time.Minute)),
	)
	require.NoError(t, err)

	_, err = client.BroadcastTx(
		ctx,
		chain.ClientContext.WithFromAddress(granter),
		chain.TxFactory().WithGas(chain.GasLimitByMsgs(grantMintMsg)),
		grantMintMsg,
	)
	requireT.NoError(err)

	// assert granted
	gransRes, err := authzClient.Grants(ctx, &authztypes.QueryGrantsRequest{
		Granter: granter.String(),
		Grantee: grantee.String(),
	})
	requireT.NoError(err)
	requireT.Equal(1, len(gransRes.Grants))

	// try to mint using the authz
	msgMint := &assetfttypes.MsgMint{
		Sender: granter.String(),
		Coin:   sdk.NewCoin(denom, sdkmath.NewInt(501)),
	}

	execMsg := authztypes.NewMsgExec(grantee, []sdk.Msg{msgMint})
	chain.FundAccountWithOptions(ctx, t, grantee, integration.BalancesOptions{
		Messages: []sdk.Msg{
			&execMsg,
		},
	})

	_, err = client.BroadcastTx(
		ctx,
		chain.ClientContext.WithFromAddress(grantee),
		chain.TxFactory().WithGas(chain.GasLimitByMsgs(&execMsg)),
		&execMsg,
	)
	requireT.Error(err)
	requireT.ErrorIs(err, cosmoserrors.ErrUnauthorized)
}

// TestAuthzMintAuthorizationLimit_MultipleCoins tests the authz MintLimitAuthorization msg works as expected
// if there are multiple coins in the grant.
func TestAuthzMintAuthorizationLimit_MultipleCoins(t *testing.T) {
	t.Parallel()

	ctx, chain := integrationtests.NewCoreumTestingContext(t)

	requireT := require.New(t)

	authzClient := authztypes.NewQueryClient(chain.ClientContext)

	issuer := chain.GenAccount()
	grantee := chain.GenAccount()

	chain.FundAccountWithOptions(ctx, t, issuer, integration.BalancesOptions{
		Messages: []sdk.Msg{
			&assetfttypes.MsgIssue{},
			&assetfttypes.MsgIssue{},
			&authztypes.MsgGrant{},
		},
		Amount: chain.QueryAssetFTParams(ctx, t).IssueFee.Amount.Mul(sdk.NewInt(2)),
	})

	// issue and grant authorization
	issueMsg1 := &assetfttypes.MsgIssue{
		Issuer:        issuer.String(),
		Symbol:        "symbolminting",
		Subunit:       "subunitminting",
		Precision:     1,
		InitialAmount: sdkmath.NewInt(0),
		Features: []assetfttypes.Feature{
			assetfttypes.Feature_minting,
		},
	}

	issueMsg2 := &assetfttypes.MsgIssue{
		Issuer:        issuer.String(),
		Symbol:        "symbol",
		Subunit:       "subunit",
		Precision:     1,
		InitialAmount: sdkmath.NewInt(0),
		Features:      []assetfttypes.Feature{},
	}

	_, err := client.BroadcastTx(
		ctx,
		chain.ClientContext.WithFromAddress(issuer),
		chain.TxFactory().WithGas(chain.GasLimitByMsgs(issueMsg1, issueMsg2)),
		issueMsg1, issueMsg2,
	)
	requireT.NoError(err)

	denom1 := assetfttypes.BuildDenom(issueMsg1.Subunit, issuer)
	denom2 := assetfttypes.BuildDenom(issueMsg2.Subunit, issuer)
	grantMintMsg, err := authztypes.NewMsgGrant(
		issuer,
		grantee,
		assetfttypes.NewMintAuthorization(sdk.NewCoins(
			sdk.NewCoin(denom1, sdk.NewInt(1000)),
			sdk.NewCoin(denom2, sdk.NewInt(1000)),
		)),
		lo.ToPtr(time.Now().Add(time.Minute)),
	)
	require.NoError(t, err)

	_, err = client.BroadcastTx(
		ctx,
		chain.ClientContext.WithFromAddress(issuer),
		chain.TxFactory().WithGas(chain.GasLimitByMsgs(grantMintMsg)),
		grantMintMsg,
	)
	requireT.NoError(err)

	// assert granted
	gransRes, err := authzClient.Grants(ctx, &authztypes.QueryGrantsRequest{
		Granter: issuer.String(),
		Grantee: grantee.String(),
	})
	requireT.NoError(err)
	requireT.Equal(1, len(gransRes.Grants))

	// try to mint using the authz
	msgMint := &assetfttypes.MsgMint{
		Sender: issuer.String(),
		Coin:   sdk.NewCoin(denom1, sdkmath.NewInt(501)),
	}

	execMsg := authztypes.NewMsgExec(grantee, []sdk.Msg{msgMint})
	chain.FundAccountWithOptions(ctx, t, grantee, integration.BalancesOptions{
		Messages: []sdk.Msg{
			&execMsg,
		},
	})

	_, err = client.BroadcastTx(
		ctx,
		chain.ClientContext.WithFromAddress(grantee),
		chain.TxFactory().WithGas(chain.GasLimitByMsgs(&execMsg)),
		&execMsg,
	)
	requireT.NoError(err)

	gransRes, err = authzClient.Grants(ctx, &authztypes.QueryGrantsRequest{
		Granter: issuer.String(),
		Grantee: grantee.String(),
	})
	requireT.NoError(err)
	requireT.Equal(1, len(gransRes.Grants))
	updatedGrant := assetfttypes.BurnAuthorization{}
	chain.ClientContext.Codec().MustUnmarshal(gransRes.Grants[0].Authorization.Value, &updatedGrant)
	requireT.EqualValues("499", updatedGrant.BurnLimit.AmountOf(denom1).String())
	requireT.EqualValues("1000", updatedGrant.BurnLimit.AmountOf(denom2).String())
}

// TestAuthzBurnAuthorizationLimit tests the authz BurnLimitAuthorization msg works as expected.
func TestAuthzBurnAuthorizationLimit(t *testing.T) {
	t.Parallel()

	ctx, chain := integrationtests.NewCoreumTestingContext(t)

	requireT := require.New(t)

	bankClient := banktypes.NewQueryClient(chain.ClientContext)
	authzClient := authztypes.NewQueryClient(chain.ClientContext)

	granter := chain.GenAccount()
	grantee := chain.GenAccount()

	chain.FundAccountWithOptions(ctx, t, granter, integration.BalancesOptions{
		Messages: []sdk.Msg{
			&assetfttypes.MsgIssue{},
			&authztypes.MsgGrant{},
			&authztypes.MsgGrant{},
		},
		Amount: chain.QueryAssetFTParams(ctx, t).IssueFee.Amount,
	})

	// grant authorization
	issueMsg := &assetfttypes.MsgIssue{
		Issuer:        granter.String(),
		Symbol:        "symbol",
		Subunit:       "subunit",
		Precision:     1,
		InitialAmount: sdkmath.NewInt(10000),
		Features:      []assetfttypes.Feature{},
	}
	denom := assetfttypes.BuildDenom(issueMsg.Subunit, granter)
	grantBurnMsg, err := authztypes.NewMsgGrant(
		granter,
		grantee,
		assetfttypes.NewBurnAuthorization(sdk.NewCoins(sdk.NewCoin(denom, sdk.NewInt(1000)))),
		lo.ToPtr(time.Now().Add(time.Minute)),
	)
	require.NoError(t, err)

	_, err = client.BroadcastTx(
		ctx,
		chain.ClientContext.WithFromAddress(granter),
		chain.TxFactory().WithGas(chain.GasLimitByMsgs(grantBurnMsg, issueMsg)),
		grantBurnMsg, issueMsg,
	)
	requireT.NoError(err)

	// assert granted
	gransRes, err := authzClient.Grants(ctx, &authztypes.QueryGrantsRequest{
		Granter: granter.String(),
		Grantee: grantee.String(),
	})
	requireT.NoError(err)
	requireT.Equal(1, len(gransRes.Grants))

	// try to burn using the authz
	msgBurn := &assetfttypes.MsgBurn{
		Sender: granter.String(),
		Coin:   sdk.NewCoin(denom, sdkmath.NewInt(501)),
	}

	execMsg := authztypes.NewMsgExec(grantee, []sdk.Msg{msgBurn})
	chain.FundAccountWithOptions(ctx, t, grantee, integration.BalancesOptions{
		Messages: []sdk.Msg{
			&execMsg,
		},
	})

	_, err = client.BroadcastTx(
		ctx,
		chain.ClientContext.WithFromAddress(grantee),
		chain.TxFactory().WithGas(chain.GasLimitByMsgs(&execMsg)),
		&execMsg,
	)
	requireT.NoError(err)

	supply, err := bankClient.SupplyOf(ctx, &banktypes.QuerySupplyOfRequest{Denom: denom})
	requireT.NoError(err)
	requireT.EqualValues("9499", supply.Amount.Amount.String())

	gransRes, err = authzClient.Grants(ctx, &authztypes.QueryGrantsRequest{
		Granter: granter.String(),
		Grantee: grantee.String(),
	})
	requireT.NoError(err)
	requireT.Equal(1, len(gransRes.Grants))
	updatedGrant := assetfttypes.BurnAuthorization{}
	chain.ClientContext.Codec().MustUnmarshal(gransRes.Grants[0].Authorization.Value, &updatedGrant)
	requireT.EqualValues("499", updatedGrant.BurnLimit.AmountOf(denom).String())

	// try to burn exceeding limit
	msgBurn = &assetfttypes.MsgBurn{
		Sender: granter.String(),
		Coin:   sdk.NewCoin(denom, sdkmath.NewInt(500)),
	}

	execMsg = authztypes.NewMsgExec(grantee, []sdk.Msg{msgBurn})
	chain.FundAccountWithOptions(ctx, t, grantee, integration.BalancesOptions{
		Messages: []sdk.Msg{
			&execMsg,
		},
	})

	_, err = client.BroadcastTx(
		ctx,
		chain.ClientContext.WithFromAddress(grantee),
		chain.TxFactory().WithGas(chain.GasLimitByMsgs(&execMsg)),
		&execMsg,
	)
	requireT.Error(err)
	requireT.ErrorIs(err, cosmoserrors.ErrUnauthorized)

	// burning the entire limit should remove the grant
	msgBurn = &assetfttypes.MsgBurn{
		Sender: granter.String(),
		Coin:   sdk.NewCoin(denom, sdkmath.NewInt(499)),
	}

	execMsg = authztypes.NewMsgExec(grantee, []sdk.Msg{msgBurn})
	chain.FundAccountWithOptions(ctx, t, grantee, integration.BalancesOptions{
		Messages: []sdk.Msg{
			&execMsg,
		},
	})

	_, err = client.BroadcastTx(
		ctx,
		chain.ClientContext.WithFromAddress(grantee),
		chain.TxFactory().WithGas(chain.GasLimitByMsgs(&execMsg)),
		&execMsg,
	)
	requireT.NoError(err)
	gransRes, err = authzClient.Grants(ctx, &authztypes.QueryGrantsRequest{
		Granter: granter.String(),
		Grantee: grantee.String(),
	})
	requireT.NoError(err)
	requireT.Equal(0, len(gransRes.Grants))

	supply, err = bankClient.SupplyOf(ctx, &banktypes.QuerySupplyOfRequest{Denom: denom})
	requireT.NoError(err)
	requireT.EqualValues("9000", supply.Amount.Amount.String())
}

// TestAuthzBurnAuthorizationLimit_GrantFromNonIssuer tests the authz BurnLimitAuthorization msg works as expected if
// the granter is non-issuer address.
func TestAuthzBurnAuthorizationLimit_GrantFromNonIssuer(t *testing.T) {
	t.Parallel()

	ctx, chain := integrationtests.NewCoreumTestingContext(t)

	requireT := require.New(t)

	authzClient := authztypes.NewQueryClient(chain.ClientContext)

	issuer := chain.GenAccount()
	granter := chain.GenAccount()
	grantee := chain.GenAccount()

	chain.FundAccountWithOptions(ctx, t, issuer, integration.BalancesOptions{
		Messages: []sdk.Msg{
			&assetfttypes.MsgIssue{},
			&assetfttypes.MsgIssue{},
			&banktypes.MsgSend{},
			&banktypes.MsgSend{},
		},
		Amount: chain.QueryAssetFTParams(ctx, t).IssueFee.Amount.Mul(sdk.NewInt(2)),
	})

	chain.FundAccountWithOptions(ctx, t, granter, integration.BalancesOptions{
		Messages: []sdk.Msg{
			&authztypes.MsgGrant{},
			&authztypes.MsgGrant{},
		},
	})

	// issue and grant authorization
	issueWithBurningFeatureMsg := &assetfttypes.MsgIssue{
		Issuer:        issuer.String(),
		Symbol:        "symbolburning",
		Subunit:       "subunitburning",
		Precision:     1,
		InitialAmount: sdkmath.NewInt(10000),
		Features: []assetfttypes.Feature{
			assetfttypes.Feature_burning,
		},
	}

	issueWithoutBurningFeatureMsg := &assetfttypes.MsgIssue{
		Issuer:        issuer.String(),
		Symbol:        "symbol",
		Subunit:       "subunit",
		Precision:     1,
		InitialAmount: sdkmath.NewInt(10000),
		Features:      []assetfttypes.Feature{},
	}
	_, err := client.BroadcastTx(
		ctx,
		chain.ClientContext.WithFromAddress(issuer),
		chain.TxFactory().WithGas(chain.GasLimitByMsgs(issueWithBurningFeatureMsg, issueWithoutBurningFeatureMsg)),
		issueWithBurningFeatureMsg, issueWithoutBurningFeatureMsg,
	)
	requireT.NoError(err)

	denomBurning := assetfttypes.BuildDenom(issueWithBurningFeatureMsg.Subunit, issuer)
	denomNoBurning := assetfttypes.BuildDenom(issueWithoutBurningFeatureMsg.Subunit, issuer)

	// send coins to granter
	sendMsg := &banktypes.MsgSend{
		FromAddress: issuer.String(),
		ToAddress:   granter.String(),
		Amount: sdk.NewCoins(
			sdk.NewCoin(denomBurning, sdkmath.NewInt(1000)),
			sdk.NewCoin(denomNoBurning, sdkmath.NewInt(1000)),
		),
	}

	_, err = client.BroadcastTx(
		ctx,
		chain.ClientContext.WithFromAddress(issuer),
		chain.TxFactory().WithGas(chain.GasLimitByMsgs(sendMsg)),
		sendMsg,
	)
	requireT.NoError(err)

	// grant authz to burn
	grantMsg, err := authztypes.NewMsgGrant(
		granter,
		grantee,
		assetfttypes.NewBurnAuthorization(sdk.NewCoins(
			sdk.NewCoin(denomBurning, sdk.NewInt(1000)),
			sdk.NewCoin(denomNoBurning, sdk.NewInt(1000)),
		)),
		lo.ToPtr(time.Now().Add(time.Minute)),
	)
	require.NoError(t, err)

	_, err = client.BroadcastTx(
		ctx,
		chain.ClientContext.WithFromAddress(granter),
		chain.TxFactory().WithGas(chain.GasLimitByMsgs(grantMsg)),
		grantMsg,
	)
	requireT.NoError(err)

	// assert granted
	gransRes, err := authzClient.Grants(ctx, &authztypes.QueryGrantsRequest{
		Granter: granter.String(),
		Grantee: grantee.String(),
	})
	requireT.NoError(err)
	requireT.Equal(1, len(gransRes.Grants))

	// try to burn using the authz when burning is enabled
	msgBurn := &assetfttypes.MsgBurn{
		Sender: granter.String(),
		Coin:   sdk.NewCoin(denomBurning, sdkmath.NewInt(501)),
	}

	execMsg := authztypes.NewMsgExec(grantee, []sdk.Msg{msgBurn})
	chain.FundAccountWithOptions(ctx, t, grantee, integration.BalancesOptions{
		Messages: []sdk.Msg{
			&execMsg,
		},
	})

	_, err = client.BroadcastTx(
		ctx,
		chain.ClientContext.WithFromAddress(grantee),
		chain.TxFactory().WithGas(chain.GasLimitByMsgs(&execMsg)),
		&execMsg,
	)
	requireT.NoError(err)

	// try to burn using the authz when burning is not enabled
	msgBurn = &assetfttypes.MsgBurn{
		Sender: granter.String(),
		Coin:   sdk.NewCoin(denomNoBurning, sdkmath.NewInt(501)),
	}

	execMsg = authztypes.NewMsgExec(grantee, []sdk.Msg{msgBurn})
	chain.FundAccountWithOptions(ctx, t, grantee, integration.BalancesOptions{
		Messages: []sdk.Msg{
			&execMsg,
		},
	})

	_, err = client.BroadcastTx(
		ctx,
		chain.ClientContext.WithFromAddress(grantee),
		chain.TxFactory().WithGas(chain.GasLimitByMsgs(&execMsg)),
		&execMsg,
	)
	requireT.Error(err)
	requireT.ErrorIs(err, assetfttypes.ErrFeatureDisabled)
}

// TestAssetFTBurnRate_OnMinting verifies both burn rate and send commission rate are not applied on received minted tokens.
func TestAssetFT_RatesAreNotApplied_OnMinting(t *testing.T) {
	assertT := assert.New(t)
	requireT := require.New(t)

	ctx, chain := integrationtests.NewCoreumTestingContext(t)
	issuer := chain.GenAccount()

	bankClient := banktypes.NewQueryClient(chain.ClientContext)

	chain.FundAccountWithOptions(ctx, t, issuer, integration.BalancesOptions{
		Messages: []sdk.Msg{
			&assetfttypes.MsgIssue{},
			&assetfttypes.MsgMint{},
		},
		Amount: chain.QueryAssetFTParams(ctx, t).IssueFee.Amount,
	})

	// Issue a fungible token
	issueMsg := &assetfttypes.MsgIssue{
		Issuer:             issuer.String(),
		Symbol:             "ABC",
		Subunit:            "abc",
		Precision:          6,
		InitialAmount:      sdkmath.NewInt(1000),
		Description:        "ABC Description",
		Features:           []assetfttypes.Feature{assetfttypes.Feature_minting},
		BurnRate:           sdk.MustNewDecFromStr("0.10"),
		SendCommissionRate: sdk.MustNewDecFromStr("0.10"),
	}

	_, err := client.BroadcastTx(
		ctx,
		chain.ClientContext.WithFromAddress(issuer),
		chain.TxFactory().WithGas(chain.GasLimitByMsgs(issueMsg)),
		issueMsg,
	)

	requireT.NoError(err)
	denom := assetfttypes.BuildDenom(issueMsg.Subunit, issuer)

	// mint tokens
	requireT.NoError(err)
	mintCoin := sdk.NewCoin(denom, sdkmath.NewInt(500))
	mintMsg := &assetfttypes.MsgMint{
		Sender: issuer.String(),
		Coin:   mintCoin,
	}
	_, err = client.BroadcastTx(
		ctx,
		chain.ClientContext.WithFromAddress(issuer),
		chain.TxFactory().WithGas(chain.GasLimitByMsgs(mintMsg)),
		mintMsg,
	)
	requireT.NoError(err)

	// verify balance of token was not affected by either burn rate or send commission rate
	balance, err := bankClient.Balance(ctx, &banktypes.QueryBalanceRequest{Address: issuer.String(), Denom: denom})
	requireT.NoError(err)
	assertT.EqualValues(sdk.NewCoin(denom, sdkmath.NewInt(1500)).String(), balance.GetBalance().String())
}

// TestAssetFTBurnRate_OnBurning verifies that both burn rate and send commission rate are not applied when a token is burnt.
func TestAssetFTBurnRate_SendCommissionRate_OnBurning(t *testing.T) {
	t.Parallel()

	ctx, chain := integrationtests.NewCoreumTestingContext(t)

	requireT := require.New(t)
	assertT := assert.New(t)
	issuer := chain.GenAccount()
	recipient := chain.GenAccount()

	bankClient := banktypes.NewQueryClient(chain.ClientContext)

	chain.FundAccountWithOptions(ctx, t, issuer, integration.BalancesOptions{
		Messages: []sdk.Msg{
			&banktypes.MsgSend{},
			&assetfttypes.MsgIssue{},
		},
		Amount: chain.QueryAssetFTParams(ctx, t).IssueFee.Amount,
	})

	chain.FundAccountWithOptions(ctx, t, recipient, integration.BalancesOptions{
		Messages: []sdk.Msg{
			&assetfttypes.MsgBurn{},
		},
		Amount: chain.QueryAssetFTParams(ctx, t).IssueFee.Amount,
	})

	// Issue a fungible token
	issueMsg := &assetfttypes.MsgIssue{
		Issuer:             issuer.String(),
		Symbol:             "ABC",
		Subunit:            "abc",
		Precision:          6,
		InitialAmount:      sdkmath.NewInt(1000),
		Description:        "ABC Description",
		Features:           []assetfttypes.Feature{assetfttypes.Feature_burning},
		BurnRate:           sdk.MustNewDecFromStr("0.20"),
		SendCommissionRate: sdk.MustNewDecFromStr("0.10"),
	}

	_, err := client.BroadcastTx(
		ctx,
		chain.ClientContext.WithFromAddress(issuer),
		chain.TxFactory().WithGas(chain.GasLimitByMsgs(issueMsg)),
		issueMsg,
	)

	requireT.NoError(err)
	denom := assetfttypes.BuildDenom(issueMsg.Subunit, issuer)

	// send some coins to the recipient
	sendMsg := &banktypes.MsgSend{
		FromAddress: issuer.String(),
		ToAddress:   recipient.String(),
		Amount:      sdk.NewCoins(sdk.NewCoin(denom, sdkmath.NewInt(200))),
	}

	_, err = client.BroadcastTx(
		ctx,
		chain.ClientContext.WithFromAddress(issuer),
		chain.TxFactory().WithGas(chain.GasLimitByMsgs(sendMsg)),
		sendMsg,
	)
	requireT.NoError(err)

	// recipient burns tokens. Then check recipient and issuer balance, as well as total supply
	oldSupply, err := bankClient.SupplyOf(ctx, &banktypes.QuerySupplyOfRequest{Denom: denom})
	requireT.NoError(err)
	burnCoin := sdk.NewCoin(denom, sdkmath.NewInt(100))

	burnMsg := &assetfttypes.MsgBurn{
		Sender: recipient.String(),
		Coin:   burnCoin,
	}
	_, err = client.BroadcastTx(
		ctx,
		chain.ClientContext.WithFromAddress(recipient),
		chain.TxFactory().WithGas(chain.GasLimitByMsgs(burnMsg)),
		burnMsg,
	)
	requireT.NoError(err)

	issuerBalance, err := bankClient.Balance(ctx, &banktypes.QueryBalanceRequest{Address: issuer.String(), Denom: denom})
	requireT.NoError(err)
	recipientBalance, err := bankClient.Balance(ctx, &banktypes.QueryBalanceRequest{Address: recipient.String(), Denom: denom})
	requireT.NoError(err)
	// verify issuer balance after burning was not affected by the send commission rate
	assertT.EqualValues(sdk.NewCoin(denom, sdkmath.NewInt(800)).String(), issuerBalance.GetBalance().String())
	// verify recipient balance after burning was not affected by the burn rate
	assertT.EqualValues(sdk.NewCoin(denom, sdkmath.NewInt(100)).String(), recipientBalance.GetBalance().String())

	newSupply, err := bankClient.SupplyOf(ctx, &banktypes.QuerySupplyOfRequest{Denom: denom})
	requireT.NoError(err)
	// verify the total supply
	assertT.EqualValues(burnCoin, oldSupply.GetAmount().Sub(newSupply.GetAmount()))
}

// TestAssetFTFreezeAndBurn verifies that it is not possible to burn more tokens - outside of freezing limit.
func TestAssetFTFreezeAndBurn(t *testing.T) {
	t.Parallel()

	ctx, chain := integrationtests.NewCoreumTestingContext(t)

	requireT := require.New(t)
	assertT := assert.New(t)
	issuer := chain.GenAccount()
	recipient := chain.GenAccount()

	bankClient := banktypes.NewQueryClient(chain.ClientContext)

	chain.FundAccountWithOptions(ctx, t, issuer, integration.BalancesOptions{
		Messages: []sdk.Msg{
			&banktypes.MsgSend{},
			&assetfttypes.MsgIssue{},
			&assetfttypes.MsgFreeze{},
		},
		Amount: chain.QueryAssetFTParams(ctx, t).IssueFee.Amount,
	})

	chain.FundAccountWithOptions(ctx, t, recipient, integration.BalancesOptions{
		Messages: []sdk.Msg{
			&assetfttypes.MsgBurn{},
			&assetfttypes.MsgBurn{},
		},
		Amount: chain.QueryAssetFTParams(ctx, t).IssueFee.Amount,
	})

	// Issue a fungible token
	issueMsg := &assetfttypes.MsgIssue{
		Issuer:             issuer.String(),
		Symbol:             "ABC",
		Subunit:            "abc",
		Precision:          6,
		InitialAmount:      sdkmath.NewInt(1000),
		Description:        "ABC Description",
		Features:           []assetfttypes.Feature{assetfttypes.Feature_burning, assetfttypes.Feature_freezing},
		BurnRate:           sdk.NewDec(0),
		SendCommissionRate: sdk.NewDec(0),
	}

	_, err := client.BroadcastTx(
		ctx,
		chain.ClientContext.WithFromAddress(issuer),
		chain.TxFactory().WithGas(chain.GasLimitByMsgs(issueMsg)),
		issueMsg,
	)

	requireT.NoError(err)
	denom := assetfttypes.BuildDenom(issueMsg.Subunit, issuer)

	// send some coins to the recipient
	sendMsg := &banktypes.MsgSend{
		FromAddress: issuer.String(),
		ToAddress:   recipient.String(),
		Amount:      sdk.NewCoins(sdk.NewCoin(denom, sdkmath.NewInt(550))),
	}

	_, err = client.BroadcastTx(
		ctx,
		chain.ClientContext.WithFromAddress(issuer),
		chain.TxFactory().WithGas(chain.GasLimitByMsgs(sendMsg)),
		sendMsg,
	)
	requireT.NoError(err)

	// freeze 300 tokens
	freezeMsg := &assetfttypes.MsgFreeze{
		Sender:  issuer.String(),
		Account: recipient.String(),
		Coin:    sdk.NewCoin(denom, sdkmath.NewInt(300)),
	}
	_, err = client.BroadcastTx(
		ctx,
		chain.ClientContext.WithFromAddress(issuer),
		chain.TxFactory().WithGas(chain.GasLimitByMsgs(freezeMsg)),
		freezeMsg,
	)
	requireT.NoError(err)

	// recipient burns tokens within allowed unfrozen limit
	burnCoin := sdk.NewCoin(denom, sdkmath.NewInt(200))

	burnMsg := &assetfttypes.MsgBurn{
		Sender: recipient.String(),
		Coin:   burnCoin,
	}
	_, err = client.BroadcastTx(
		ctx,
		chain.ClientContext.WithFromAddress(recipient),
		chain.TxFactory().WithGas(chain.GasLimitByMsgs(burnMsg)),
		burnMsg,
	)
	requireT.NoError(err)

	recipientBalance, err := bankClient.Balance(ctx, &banktypes.QueryBalanceRequest{Address: recipient.String(), Denom: denom})
	requireT.NoError(err)
	// verify recipient balance after burning
	assertT.EqualValues(sdk.NewCoin(denom, sdkmath.NewInt(350)).String(), recipientBalance.GetBalance().String())

	// recipient tries to burn more token than allowed (left from unfrozen balance). Tx should fail
	_, err = client.BroadcastTx(
		ctx,
		chain.ClientContext.WithFromAddress(recipient),
		chain.TxFactory().WithGas(chain.GasLimitByMsgs(burnMsg)),
		burnMsg,
	)
	requireT.Error(err)
	assertT.True(cosmoserrors.ErrInsufficientFunds.Is(err))
	// verify recipient balance did not change
	recipientBalance, err = bankClient.Balance(ctx, &banktypes.QueryBalanceRequest{Address: recipient.String(), Denom: denom})
	requireT.NoError(err)
	assertT.EqualValues(sdk.NewCoin(denom, sdkmath.NewInt(350)).String(), recipientBalance.GetBalance().String())
}

// TestAssetFTFreeze_WithRates verifies freezing with both burn and send commission rates applied
// and when one of the rates goes outside unfrozen balance.
func TestAssetFTFreeze_WithRates(t *testing.T) {
	t.Parallel()

	testData := []struct {
		description              string
		burnRate                 sdk.Dec
		sendCommissionRate       sdk.Dec
		expectedCoinDistribution []int
	}{
		{"WithBurnRateOutOfLimit", sdk.MustNewDecFromStr("0.50"), sdk.MustNewDecFromStr("0.10"), []int{510, 340, 100}},
		{"WithSendCommissionRateOutOfLimit", sdk.MustNewDecFromStr("0.10"), sdk.MustNewDecFromStr("0.50"), []int{550, 340, 100}},
	}

	for _, tc := range testData {
		tc := tc
		t.Run(tc.description, func(t *testing.T) {
			t.Parallel()

			ctx, chain := integrationtests.NewCoreumTestingContext(t)

			requireT := require.New(t)
			assertT := assert.New(t)
			issuer := chain.GenAccount()
			recipient1 := chain.GenAccount()
			recipient2 := chain.GenAccount()

			chain.FundAccountWithOptions(ctx, t, issuer, integration.BalancesOptions{
				Messages: []sdk.Msg{
					&banktypes.MsgSend{},
					&assetfttypes.MsgIssue{},
					&assetfttypes.MsgFreeze{},
				},
				Amount: chain.QueryAssetFTParams(ctx, t).IssueFee.Amount,
			})

			chain.FundAccountWithOptions(ctx, t, recipient1, integration.BalancesOptions{
				Messages: []sdk.Msg{
					&banktypes.MsgSend{},
					&banktypes.MsgSend{},
				},
				Amount: chain.QueryAssetFTParams(ctx, t).IssueFee.Amount,
			})

			// Issue a fungible token
			issueMsg := &assetfttypes.MsgIssue{
				Issuer:             issuer.String(),
				Symbol:             "ABC",
				Subunit:            "abc",
				Precision:          6,
				InitialAmount:      sdkmath.NewInt(1000),
				Description:        "ABC Description",
				Features:           []assetfttypes.Feature{assetfttypes.Feature_freezing},
				BurnRate:           tc.burnRate,           // set burn rate
				SendCommissionRate: tc.sendCommissionRate, // set commission rate
			}

			_, err := client.BroadcastTx(
				ctx,
				chain.ClientContext.WithFromAddress(issuer),
				chain.TxFactory().WithGas(chain.GasLimitByMsgs(issueMsg)),
				issueMsg,
			)

			requireT.NoError(err)
			denom := assetfttypes.BuildDenom(issueMsg.Subunit, issuer)

			// send some coins to the recipient
			sendMsg := &banktypes.MsgSend{
				FromAddress: issuer.String(),
				ToAddress:   recipient1.String(),
				Amount:      sdk.NewCoins(sdk.NewCoin(denom, sdkmath.NewInt(500))),
			}

			_, err = client.BroadcastTx(
				ctx,
				chain.ClientContext.WithFromAddress(issuer),
				chain.TxFactory().WithGas(chain.GasLimitByMsgs(sendMsg)),
				sendMsg,
			)
			requireT.NoError(err)

			// freeze 200 tokens
			freezeMsg := &assetfttypes.MsgFreeze{
				Sender:  issuer.String(),
				Account: recipient1.String(),
				Coin:    sdk.NewCoin(denom, sdkmath.NewInt(200)),
			}
			_, err = client.BroadcastTx(
				ctx,
				chain.ClientContext.WithFromAddress(issuer),
				chain.TxFactory().WithGas(chain.GasLimitByMsgs(freezeMsg)),
				freezeMsg,
			)
			requireT.NoError(err)

			// send from recipient1 to recipient2 (burn and commission rate must apply) - within unfrozen balance limit
			sendMsg = &banktypes.MsgSend{
				FromAddress: recipient1.String(),
				ToAddress:   recipient2.String(),
				Amount:      sdk.NewCoins(sdk.NewCoin(denom, sdkmath.NewInt(100))),
			}

			_, err = client.BroadcastTx(
				ctx,
				chain.ClientContext.WithFromAddress(recipient1),
				chain.TxFactory().WithGas(chain.GasLimitByMsgs(sendMsg)),
				sendMsg,
			)
			requireT.NoError(err)

			assertCoinDistribution(ctx, chain.ClientContext, t, denom, map[*sdk.AccAddress]int64{
				&issuer:     int64(tc.expectedCoinDistribution[0]),
				&recipient1: int64(tc.expectedCoinDistribution[1]),
				&recipient2: int64(tc.expectedCoinDistribution[2]),
			})

			// try to send from recipient1 to recipient2. Tx should fail because one of the rates
			// (in the 1st case - burn rate, in the 2nd case - send commission rate) exceeds unfrozen balance limit
			sendMsg = &banktypes.MsgSend{
				FromAddress: recipient1.String(),
				ToAddress:   recipient2.String(),
				Amount:      sdk.NewCoins(sdk.NewCoin(denom, sdkmath.NewInt(100))),
			}

			_, err = client.BroadcastTx(
				ctx,
				chain.ClientContext.WithFromAddress(recipient1),
				chain.TxFactory().WithGas(chain.GasLimitByMsgs(sendMsg)),
				sendMsg,
			)
			requireT.Error(err)
			assertT.True(cosmoserrors.ErrInsufficientFunds.Is(err))
			// verify balances did not change
			assertCoinDistribution(ctx, chain.ClientContext, t, denom, map[*sdk.AccAddress]int64{
				&issuer:     int64(tc.expectedCoinDistribution[0]),
				&recipient1: int64(tc.expectedCoinDistribution[1]),
				&recipient2: int64(tc.expectedCoinDistribution[2]),
			})
		})
	}
}

// TestAssetFTAminoMultisig tests that assetnf module works seamlessly with amino multisig.
func TestAssetFTAminoMultisig(t *testing.T) {
	t.Parallel()

	ctx, chain := integrationtests.NewCoreumTestingContext(t)

	requireT := require.New(t)
	multisigPublicKey, keyNamesSet, err := chain.GenMultisigAccount(2, 2)
	requireT.NoError(err)
	multisigAddress := sdk.AccAddress(multisigPublicKey.Address())
	signer1KeyName := keyNamesSet[0]
	signer2KeyName := keyNamesSet[1]

	bankClient := banktypes.NewQueryClient(chain.ClientContext)

	chain.FundAccountWithOptions(ctx, t, multisigAddress, integration.BalancesOptions{
		Messages: []sdk.Msg{
			&assetfttypes.MsgIssue{},
			&assetfttypes.MsgBurn{},
		},
		Amount: chain.QueryAssetFTParams(ctx, t).IssueFee.Amount,
	})

	// Issue a fungible token
	issueMsg := &assetfttypes.MsgIssue{
		Issuer:             multisigAddress.String(),
		Symbol:             "ABC",
		Subunit:            "abc",
		Precision:          6,
		InitialAmount:      sdkmath.NewInt(1000),
		Description:        "ABC Description",
		Features:           []assetfttypes.Feature{assetfttypes.Feature_burning, assetfttypes.Feature_freezing},
		BurnRate:           sdk.NewDec(0),
		SendCommissionRate: sdk.NewDec(0),
	}

	_, err = chain.SignAndBroadcastMultisigTx(
		ctx,
		chain.ClientContext.WithFromAddress(multisigAddress),
		chain.TxFactory().WithGas(chain.GasLimitByMsgs(issueMsg)),
		issueMsg,
		signer1KeyName, signer2KeyName)
	requireT.NoError(err)

	denom := assetfttypes.BuildDenom(issueMsg.Subunit, multisigAddress)

	burnMsg := &assetfttypes.MsgBurn{
		Sender: multisigAddress.String(),
		Coin:   sdk.NewCoin(denom, sdkmath.NewInt(300)),
	}
	_, err = chain.SignAndBroadcastMultisigTx(
		ctx,
		chain.ClientContext.WithFromAddress(multisigAddress),
		chain.TxFactory().WithGas(chain.GasLimitByMsgs(burnMsg)),
		burnMsg,
		signer1KeyName, signer2KeyName)
	requireT.NoError(err)

	balanceRes, err := bankClient.Balance(ctx, &banktypes.QueryBalanceRequest{
		Address: multisigAddress.String(),
		Denom:   denom,
	})
	requireT.NoError(err)
	requireT.Equal(sdk.NewCoin(denom, sdkmath.NewInt(700)).String(), balanceRes.Balance.String())
}

// TestAssetFTAminoMultisigWithAuthz tests that assetnf module works seamlessly with amino multisig and authz.
func TestAssetFTAminoMultisigWithAuthz(t *testing.T) {
	t.Parallel()

	ctx, chain := integrationtests.NewCoreumTestingContext(t)

	requireT := require.New(t)
	multisigPublicKeyGranter, keyNamesSet, err := chain.GenMultisigAccount(2, 2)
	requireT.NoError(err)
	multisigGranterAddress := sdk.AccAddress(multisigPublicKeyGranter.Address())
	granterSigner1KeyName := keyNamesSet[0]
	granterSigner2KeyName := keyNamesSet[1]

	multisigPublicKeyGrantee, keyNamesSet, err := chain.GenMultisigAccount(2, 2)
	requireT.NoError(err)
	multisigGranteeAddress := sdk.AccAddress(multisigPublicKeyGrantee.Address())
	granteeSigner1KeyName := keyNamesSet[0]
	granteeSigner2KeyName := keyNamesSet[1]

	bankClient := banktypes.NewQueryClient(chain.ClientContext)

	grantMsg, err := authztypes.NewMsgGrant(
		multisigGranterAddress,
		multisigGranteeAddress,
		authztypes.NewGenericAuthorization(sdk.MsgTypeURL(&assetfttypes.MsgIssue{})),
		lo.ToPtr(time.Now().Add(time.Minute)),
	)
	require.NoError(t, err)

	chain.FundAccountWithOptions(ctx, t, multisigGranterAddress, integration.BalancesOptions{
		Messages: []sdk.Msg{
			grantMsg,
		},
		// the fee will be charged from the granter
		Amount: chain.QueryAssetFTParams(ctx, t).IssueFee.Amount,
	})

	_, err = chain.SignAndBroadcastMultisigTx(
		ctx,
		chain.ClientContext.WithFromAddress(multisigGranterAddress),
		chain.TxFactory().WithGas(chain.GasLimitByMsgs(grantMsg)),
		grantMsg,
		granterSigner1KeyName, granterSigner2KeyName)
	requireT.NoError(err)

	issueMsg := &assetfttypes.MsgIssue{
		Issuer:             multisigGranterAddress.String(),
		Symbol:             "ABC",
		Subunit:            "abc",
		Precision:          6,
		InitialAmount:      sdkmath.NewInt(1000),
		Description:        "ABC Description",
		Features:           []assetfttypes.Feature{assetfttypes.Feature_burning, assetfttypes.Feature_freezing},
		BurnRate:           sdk.NewDec(0),
		SendCommissionRate: sdk.NewDec(0),
	}

	execMsg := authztypes.NewMsgExec(multisigGranteeAddress, []sdk.Msg{issueMsg})

	chain.FundAccountWithOptions(ctx, t, multisigGranteeAddress, integration.BalancesOptions{
		Messages: []sdk.Msg{
			&execMsg,
		},
	})

	_, err = chain.SignAndBroadcastMultisigTx(
		ctx,
		chain.ClientContext.WithFromAddress(multisigGranteeAddress),
		chain.TxFactory().WithGas(chain.GasLimitByMsgs(&execMsg)),
		&execMsg,
		granteeSigner1KeyName, granteeSigner2KeyName)
	requireT.NoError(err)

	denom := assetfttypes.BuildDenom(issueMsg.Subunit, multisigGranterAddress)
	balanceRes, err := bankClient.Balance(ctx, &banktypes.QueryBalanceRequest{
		Address: multisigGranterAddress.String(),
		Denom:   denom,
	})
	requireT.NoError(err)
	requireT.Equal(sdk.NewCoin(denom, sdkmath.NewInt(1000)).String(), balanceRes.Balance.String())
}

// TestAssetFTSendCommissionAndBurnRateWithSmartContract verifies that burn rate and send commission are correctly
// accounted when funds are sent from/to smart contract.
func TestAssetFTSendCommissionAndBurnRateWithSmartContract(t *testing.T) {
	t.Parallel()

	ctx, chain := integrationtests.NewCoreumTestingContext(t)

	issuer := chain.GenAccount()
	admin := chain.GenAccount()

	requireT := require.New(t)
	chain.Faucet.FundAccounts(ctx, t,
		integration.NewFundedAccount(issuer, chain.NewCoin(sdkmath.NewInt(5000000000))),
		integration.NewFundedAccount(admin, chain.NewCoin(sdkmath.NewInt(5000000000))),
	)

	clientCtx := chain.ClientContext
	txf := chain.TxFactory().
		WithSimulateAndExecute(true)

	// Issue a fungible token with burn rate and send commission rate
	issueMsg := &assetfttypes.MsgIssue{
		Issuer:             issuer.String(),
		Symbol:             "ABC",
		Subunit:            "abc",
		Precision:          6,
		InitialAmount:      sdkmath.NewInt(1000),
		Description:        "ABC Description",
		Features:           []assetfttypes.Feature{},
		BurnRate:           sdk.MustNewDecFromStr("0.10"),
		SendCommissionRate: sdk.MustNewDecFromStr("0.20"),
	}

	_, err := client.BroadcastTx(
		ctx,
		chain.ClientContext.WithFromAddress(issuer),
		chain.TxFactory().WithGas(chain.GasLimitByMsgs(issueMsg)),
		issueMsg,
	)

	requireT.NoError(err)
	denom := assetfttypes.BuildDenom(issueMsg.Subunit, issuer)

	// send half of the amount to the second account
	sendMsg := &banktypes.MsgSend{
		FromAddress: issuer.String(),
		ToAddress:   admin.String(),
		Amount:      sdk.NewCoins(sdk.NewCoin(denom, sdkmath.NewInt(500))),
	}
	_, err = client.BroadcastTx(
		ctx,
		chain.ClientContext.WithFromAddress(issuer),
		chain.TxFactory().WithGas(chain.GasLimitByMsgs(sendMsg)),
		sendMsg,
	)
	requireT.NoError(err)

	// deploy smart contract and send ft tokens to it, burn rate and send commission should not apply,
	// because tokens are sent by the issuer.
	contractAddr, contractCodeID, err := chain.Wasm.DeployAndInstantiateWASMContract(
		ctx,
		txf,
		issuer,
		moduleswasm.BankSendWASM,
		integration.InstantiateConfig{
			AccessType: wasmtypes.AccessTypeUnspecified,
			Payload:    moduleswasm.EmptyPayload,
			Amount:     sdk.NewInt64Coin(denom, 100),
			Label:      "bank_send",
		},
	)
	requireT.NoError(err)
	contract1 := sdk.MustAccAddressFromBech32(contractAddr)

	// verify amounts
	assertCoinDistribution(ctx, clientCtx, t, denom, map[*sdk.AccAddress]int64{
		&issuer:    400,
		&admin:     500,
		&contract1: 100,
	})

	// send additional coins to contract directly
	sendMsg = &banktypes.MsgSend{
		FromAddress: issuer.String(),
		ToAddress:   contractAddr,
		Amount:      sdk.NewCoins(sdk.NewInt64Coin(denom, 100)),
	}

	_, err = client.BroadcastTx(ctx, clientCtx.WithFromAddress(issuer), txf, sendMsg)
	requireT.NoError(err)

	// verify amounts
	assertCoinDistribution(ctx, clientCtx, t, denom, map[*sdk.AccAddress]int64{
		&issuer:    300,
		&admin:     500,
		&contract1: 200,
	})

	// send to smart contract from the second address, burn rate and send commission should apply
	sendMsg = &banktypes.MsgSend{
		FromAddress: admin.String(),
		ToAddress:   contractAddr,
		Amount:      sdk.NewCoins(sdk.NewInt64Coin(denom, 300)),
	}

	_, err = client.BroadcastTx(ctx, clientCtx.WithFromAddress(admin), txf, sendMsg)
	requireT.NoError(err)

	// verify amounts
	assertCoinDistribution(ctx, clientCtx, t, denom, map[*sdk.AccAddress]int64{
		&issuer:    360,
		&admin:     110,
		&contract1: 500,
	})

	// send from the smart contract to issuer, fees should not apply
	wasmBankSend := &wasmtypes.MsgExecuteContract{
		Sender:   issuer.String(),
		Contract: contractAddr,
		Msg:      wasmtypes.RawContractMessage(moduleswasm.BankSendExecuteWithdrawRequest(sdk.NewInt64Coin(denom, 100), issuer)),
		Funds:    sdk.Coins{},
	}
	_, err = client.BroadcastTx(
		ctx,
		clientCtx.WithFromAddress(issuer),
		txf.WithGasAdjustment(1.5),
		wasmBankSend,
	)
	requireT.NoError(err)

	// verify amounts
	assertCoinDistribution(ctx, clientCtx, t, denom, map[*sdk.AccAddress]int64{
		&issuer:    460,
		&admin:     110,
		&contract1: 400,
	})

	// send from the smart contract to another account, fees should not apply again
	wasmBankSend = &wasmtypes.MsgExecuteContract{
		Sender:   issuer.String(),
		Contract: contractAddr,
		Msg:      wasmtypes.RawContractMessage(moduleswasm.BankSendExecuteWithdrawRequest(sdk.NewInt64Coin(denom, 100), admin)),
		Funds:    sdk.Coins{},
	}

	_, err = client.BroadcastTx(
		ctx,
		clientCtx.WithFromAddress(issuer),
		txf.WithGasAdjustment(1.5),
		wasmBankSend,
	)
	requireT.NoError(err)

	// verify amounts
	assertCoinDistribution(ctx, clientCtx, t, denom, map[*sdk.AccAddress]int64{
		&issuer:    460,
		&admin:     210,
		&contract1: 300,
	})

	// instantiate contract again using non-issuer account, fees should apply.
	salt, err := chain.Wasm.GenerateSalt()
	requireT.NoError(err)
	contractAddr, err = chain.Wasm.InstantiateWASMContract(
		ctx,
		txf,
		admin,
		salt,
		integration.InstantiateConfig{
			CodeID:     contractCodeID,
			AccessType: wasmtypes.AccessTypeUnspecified,
			Payload:    moduleswasm.EmptyPayload,
			Amount:     sdk.NewInt64Coin(denom, 100),
			Label:      "bank_send",
		},
	)
	requireT.NoError(err)
	contract2 := sdk.MustAccAddressFromBech32(contractAddr)

	// verify amounts
	assertCoinDistribution(ctx, clientCtx, t, denom, map[*sdk.AccAddress]int64{
		&issuer:    480,
		&admin:     80,
		&contract1: 300,
		&contract2: 100,
	})

	// send from one contract to another, fees should not apply
	wasmBankSend = &wasmtypes.MsgExecuteContract{
		Sender:   issuer.String(),
		Contract: contract1.String(),
		Msg:      wasmtypes.RawContractMessage(moduleswasm.BankSendExecuteWithdrawRequest(sdk.NewInt64Coin(denom, 100), contract2)),
		Funds:    sdk.Coins{},
	}

	_, err = client.BroadcastTx(
		ctx,
		clientCtx.WithFromAddress(issuer),
		txf.WithGasAdjustment(1.5),
		wasmBankSend,
	)
	requireT.NoError(err)

	// verify amounts
	assertCoinDistribution(ctx, clientCtx, t, denom, map[*sdk.AccAddress]int64{
		&issuer:    480,
		&admin:     80,
		&contract1: 200,
		&contract2: 200,
	})
}

// TestAssetFTSendCommissionAndBurnRateWithSmartContractInstantiation verifies that burn rate and send commission are
// not accounted when smart contract sends token during instantiation.
func TestAssetFTSendCommissionAndBurnRateWithSmartContractInstantiation(t *testing.T) {
	t.Parallel()

	ctx, chain := integrationtests.NewCoreumTestingContext(t)

	issuer := chain.GenAccount()
	recipient := chain.GenAccount()

	requireT := require.New(t)
	chain.Faucet.FundAccounts(ctx, t, integration.NewFundedAccount(issuer, chain.NewCoin(sdkmath.NewInt(5000000000))))

	clientCtx := chain.ClientContext
	txf := chain.TxFactory().
		WithSimulateAndExecute(true)

	// Issue a fungible token with burn rate and send commission rate
	issueMsg := &assetfttypes.MsgIssue{
		Issuer:             issuer.String(),
		Symbol:             "ABC",
		Subunit:            "abc",
		Precision:          6,
		InitialAmount:      sdkmath.NewInt(500),
		Description:        "ABC Description",
		Features:           []assetfttypes.Feature{},
		BurnRate:           sdk.MustNewDecFromStr("0.10"),
		SendCommissionRate: sdk.MustNewDecFromStr("0.20"),
	}

	_, err := client.BroadcastTx(
		ctx,
		chain.ClientContext.WithFromAddress(issuer),
		chain.TxFactory().WithGas(chain.GasLimitByMsgs(issueMsg)),
		issueMsg,
	)

	requireT.NoError(err)
	denom := assetfttypes.BuildDenom(issueMsg.Subunit, issuer)

	// send tokens from smart contract during instantiation - fees should not be charged.
	contractAddr, _, err := chain.Wasm.DeployAndInstantiateWASMContract(
		ctx,
		txf,
		issuer,
		moduleswasm.BankSendWASM,
		integration.InstantiateConfig{
			AccessType: wasmtypes.AccessTypeUnspecified,
			Payload:    moduleswasm.BankSendWithdrawPayload(sdk.NewInt64Coin(denom, 40), recipient),
			Amount:     sdk.NewInt64Coin(denom, 100),
			Label:      "bank_send",
		},
	)
	requireT.NoError(err)
	contract := sdk.MustAccAddressFromBech32(contractAddr)

	// verify amounts
	assertCoinDistribution(ctx, clientCtx, t, denom, map[*sdk.AccAddress]int64{
		&issuer:    400,
		&contract:  60,
		&recipient: 40,
	})
}

// TestAssetFTSendingToSmartContractIsDenied verifies that this is not possible to send token to smart contract
// if issuer blocked this operation.
func TestAssetFTSendingToSmartContractIsDenied(t *testing.T) {
	t.Parallel()

	ctx, chain := integrationtests.NewCoreumTestingContext(t)

	issuer := chain.GenAccount()

	requireT := require.New(t)
	chain.Faucet.FundAccounts(ctx, t,
		integration.NewFundedAccount(issuer, chain.NewCoin(sdkmath.NewInt(5000000000))),
	)

	clientCtx := chain.ClientContext

	// Issue a fungible token which cannot be sent to the smart contract
	issueMsg := &assetfttypes.MsgIssue{
		Issuer:        issuer.String(),
		Symbol:        "ABC",
		Subunit:       "abc",
		Precision:     6,
		InitialAmount: sdkmath.NewInt(1000),
		Description:   "ABC Description",
		Features: []assetfttypes.Feature{
			assetfttypes.Feature_disallowing_smart_contracts,
		},
		BurnRate:           sdk.ZeroDec(),
		SendCommissionRate: sdk.ZeroDec(),
	}

	_, err := client.BroadcastTx(
		ctx,
		chain.ClientContext.WithFromAddress(issuer),
		chain.TxFactory().WithGas(chain.GasLimitByMsgs(issueMsg)),
		issueMsg,
	)

	requireT.NoError(err)
	denom := assetfttypes.BuildDenom(issueMsg.Subunit, issuer)

	initialPayload, err := json.Marshal(moduleswasm.SimpleState{
		Count: 1337,
	})
	requireT.NoError(err)

	contractAddr, _, err := chain.Wasm.DeployAndInstantiateWASMContract(
		ctx,
		chain.TxFactory().WithSimulateAndExecute(true),
		issuer,
		moduleswasm.SimpleStateWASM,
		integration.InstantiateConfig{
			AccessType: wasmtypes.AccessTypeUnspecified,
			Payload:    initialPayload,
			Label:      "simple_state",
		},
	)
	requireT.NoError(err)

	// sending coins to the smart contract should fail
	sendMsg := &banktypes.MsgSend{
		FromAddress: issuer.String(),
		ToAddress:   contractAddr,
		Amount:      sdk.NewCoins(sdk.NewInt64Coin(denom, 100)),
	}
	_, err = client.BroadcastTx(
		ctx,
		clientCtx.WithFromAddress(issuer),
		chain.TxFactory().WithGas(chain.GasLimitByMsgs(sendMsg)),
		sendMsg,
	)
	requireT.ErrorIs(err, cosmoserrors.ErrUnauthorized)

	multiSendMsg := &banktypes.MsgMultiSend{
		Inputs: []banktypes.Input{
			{
				Address: issuer.String(),
				Coins:   sdk.NewCoins(sdk.NewInt64Coin(denom, 100)),
			},
		},
		Outputs: []banktypes.Output{
			{
				Address: contractAddr,
				Coins:   sdk.NewCoins(sdk.NewInt64Coin(denom, 100)),
			},
		},
	}
	_, err = client.BroadcastTx(
		ctx,
		clientCtx.WithFromAddress(issuer),
		chain.TxFactory().WithGas(chain.GasLimitByMsgs(multiSendMsg)),
		multiSendMsg,
	)
	requireT.ErrorIs(err, cosmoserrors.ErrUnauthorized)
}

// TestAssetFTAttachingToSmartContractIsDenied verifies that this is not possible to attach token to smart contract call
// if issuer blocked this operation.
func TestAssetFTAttachingToSmartContractCallIsDenied(t *testing.T) {
	t.Parallel()

	ctx, chain := integrationtests.NewCoreumTestingContext(t)

	issuer := chain.GenAccount()

	requireT := require.New(t)
	chain.Faucet.FundAccounts(ctx, t,
		integration.NewFundedAccount(issuer, chain.NewCoin(sdkmath.NewInt(5000000000))),
	)

	txf := chain.TxFactory().
		WithSimulateAndExecute(true)

	// Issue a fungible token which cannot be sent to the smart contract
	issueMsg := &assetfttypes.MsgIssue{
		Issuer:        issuer.String(),
		Symbol:        "ABC",
		Subunit:       "abc",
		Precision:     6,
		InitialAmount: sdkmath.NewInt(1000),
		Description:   "ABC Description",
		Features: []assetfttypes.Feature{
			assetfttypes.Feature_disallowing_smart_contracts,
		},
		BurnRate:           sdk.ZeroDec(),
		SendCommissionRate: sdk.ZeroDec(),
	}

	_, err := client.BroadcastTx(
		ctx,
		chain.ClientContext.WithFromAddress(issuer),
		chain.TxFactory().WithGas(chain.GasLimitByMsgs(issueMsg)),
		issueMsg,
	)

	requireT.NoError(err)
	denom := assetfttypes.BuildDenom(issueMsg.Subunit, issuer)

	initialPayload, err := json.Marshal(moduleswasm.SimpleState{
		Count: 1337,
	})
	requireT.NoError(err)

	contractAddr, _, err := chain.Wasm.DeployAndInstantiateWASMContract(
		ctx,
		txf,
		issuer,
		moduleswasm.SimpleStateWASM,
		integration.InstantiateConfig{
			AccessType: wasmtypes.AccessTypeUnspecified,
			Payload:    initialPayload,
			Label:      "simple_state",
		},
	)
	requireT.NoError(err)

	// Executing smart contract - this operation should fail because coins are attached to it
	incrementPayload, err := moduleswasm.MethodToEmptyBodyPayload(moduleswasm.SimpleIncrement)
	requireT.NoError(err)
	_, err = chain.Wasm.ExecuteWASMContract(ctx, txf, issuer, contractAddr, incrementPayload, sdk.NewInt64Coin(denom, 100))
	requireT.ErrorContains(err, "unauthorized")
}

// TestAssetFTAttachingToSmartContractIsDenied verifies that this is not possible to attach token to smart contract instantiation
// if issuer blocked this operation.
func TestAssetFTAttachingToSmartContractInstantiationIsDenied(t *testing.T) {
	t.Parallel()

	ctx, chain := integrationtests.NewCoreumTestingContext(t)

	issuer := chain.GenAccount()

	requireT := require.New(t)
	chain.Faucet.FundAccounts(ctx, t,
		integration.NewFundedAccount(issuer, chain.NewCoin(sdkmath.NewInt(5000000000))),
	)

	txf := chain.TxFactory().
		WithSimulateAndExecute(true)

	// Issue a fungible token which cannot be sent to the smart contract
	issueMsg := &assetfttypes.MsgIssue{
		Issuer:        issuer.String(),
		Symbol:        "ABC",
		Subunit:       "abc",
		Precision:     6,
		InitialAmount: sdkmath.NewInt(1000),
		Description:   "ABC Description",
		Features: []assetfttypes.Feature{
			assetfttypes.Feature_disallowing_smart_contracts,
		},
		BurnRate:           sdk.ZeroDec(),
		SendCommissionRate: sdk.ZeroDec(),
	}

	_, err := client.BroadcastTx(
		ctx,
		chain.ClientContext.WithFromAddress(issuer),
		chain.TxFactory().WithGas(chain.GasLimitByMsgs(issueMsg)),
		issueMsg,
	)

	requireT.NoError(err)
	denom := assetfttypes.BuildDenom(issueMsg.Subunit, issuer)

	initialPayload, err := json.Marshal(moduleswasm.SimpleState{
		Count: 1337,
	})
	requireT.NoError(err)

	// This operation should fail due to coins being attached to it
	_, _, err = chain.Wasm.DeployAndInstantiateWASMContract(
		ctx,
		txf,
		issuer,
		moduleswasm.SimpleStateWASM,
		integration.InstantiateConfig{
			AccessType: wasmtypes.AccessTypeUnspecified,
			Payload:    initialPayload,
			Amount:     sdk.NewInt64Coin(denom, 100),
			Label:      "simple_state",
		},
	)
	requireT.ErrorContains(err, "unauthorized")
}

// TestAssetFTIssuingSmartContractIsAllowedToReceive verifies that issuing smart contract is allowed to receive coins even
// if sending them to smart contract is disabled.
func TestAssetFTIssuingSmartContractIsAllowedToSendAndReceive(t *testing.T) {
	t.Parallel()

	ctx, chain := integrationtests.NewCoreumTestingContext(t)

	admin := chain.GenAccount()
	recipient := chain.GenAccount()

	requireT := require.New(t)
	chain.Faucet.FundAccounts(ctx, t,
		integration.NewFundedAccount(admin, chain.NewCoin(sdkmath.NewInt(5000000000))),
	)
	chain.FundAccountWithOptions(ctx, t, recipient, integration.BalancesOptions{
		Messages: []sdk.Msg{
			&banktypes.MsgSend{},
		},
	})

	txf := chain.TxFactory().
		WithSimulateAndExecute(true)

	issuanceAmount := sdkmath.NewInt(10_000)
	issuanceReq := issueFTRequest{
		Symbol:        "symbol",
		Subunit:       "subunit",
		Precision:     6,
		InitialAmount: issuanceAmount.String(),
		Description:   "my wasm fungible token",
		Features: []assetfttypes.Feature{
			assetfttypes.Feature_minting,
			assetfttypes.Feature_disallowing_smart_contracts,
		},
		BurnRate:           sdk.ZeroDec().String(),
		SendCommissionRate: sdk.ZeroDec().String(),
	}
	issuerFTInstantiatePayload, err := json.Marshal(issuanceReq)
	requireT.NoError(err)

	// instantiate new contract
	contractAddr, _, err := chain.Wasm.DeployAndInstantiateWASMContract(
		ctx,
		txf,
		admin,
		moduleswasm.FTWASM,
		integration.InstantiateConfig{
			// we add the initial amount to let the contract issue the token on behalf of it
			Amount:     chain.QueryAssetFTParams(ctx, t).IssueFee,
			AccessType: wasmtypes.AccessTypeUnspecified,
			Payload:    issuerFTInstantiatePayload,
			Label:      "fungible_token",
		},
	)
	requireT.NoError(err)

	denom := assetfttypes.BuildDenom(issuanceReq.Subunit, sdk.MustAccAddressFromBech32(contractAddr))

	// mint to itself
	amountToMint := sdkmath.NewInt(500)
	mintPayload, err := json.Marshal(map[ftMethod]amountBodyFTRequest{
		ftMethodMint: {
			Amount: amountToMint.String(),
		},
	})
	requireT.NoError(err)

	_, err = chain.Wasm.ExecuteWASMContract(ctx, txf, admin, contractAddr, mintPayload, sdk.Coin{})
	requireT.NoError(err)

	// mint to someone else
	amountToMintAndSend := sdkmath.NewInt(100)
	mintAndSendPayload, err := json.Marshal(map[ftMethod]accountAmountBodyFTRequest{
		ftMethodMintAndSend: {
			Account: recipient.String(),
			Amount:  amountToMintAndSend.String(),
		},
	})
	requireT.NoError(err)

	_, err = chain.Wasm.ExecuteWASMContract(ctx, txf, admin, contractAddr, mintAndSendPayload, sdk.Coin{})
	requireT.NoError(err)

	// send back to smart contract
	msgSend := &banktypes.MsgSend{
		FromAddress: recipient.String(),
		ToAddress:   contractAddr,
		Amount:      sdk.NewCoins(sdk.NewCoin(denom, amountToMintAndSend)),
	}
	_, err = client.BroadcastTx(
		ctx,
		chain.ClientContext.WithFromAddress(recipient),
		chain.TxFactory().WithGas(chain.GasLimitByMsgs(msgSend)),
		msgSend,
	)
	require.NoError(t, err)
}

// TestAssetFTMintingAndSendingOnBehalfOfIssuingSmartContractIsPossibleEvenIfSmartContractsAreBlocked verifies that it is possible
// to use authz to mint and send the token on behalf of the issuing smart contract if smart contracts are blocked.
func TestAssetFTMintingAndSendingOnBehalfOfIssuingSmartContractIsPossibleEvenIfSmartContractsAreBlocked(t *testing.T) {
	t.Parallel()

	ctx, chain := integrationtests.NewCoreumTestingContext(t)

	admin := chain.GenAccount()
	grantee := chain.GenAccount()
	recipient := chain.GenAccount()

	requireT := require.New(t)
	chain.Faucet.FundAccounts(ctx, t,
		integration.NewFundedAccount(admin, chain.NewCoin(sdkmath.NewInt(5000000000))),
	)

	// instantiate new contract
	initialPayload, err := json.Marshal(authz{
		Granter: chain.GenAccount().String(),
	})
	requireT.NoError(err)

	contractAddr, _, err := chain.Wasm.DeployAndInstantiateWASMContract(
		ctx,
		chain.TxFactory().WithSimulateAndExecute(true),
		admin,
		moduleswasm.AuthzWASM,
		integration.InstantiateConfig{
			AccessType: wasmtypes.AccessTypeUnspecified,
			Payload:    initialPayload,
			Label:      "authz",
			Amount:     chain.QueryAssetFTParams(ctx, t).IssueFee,
		},
	)
	requireT.NoError(err)

	// grant authorizations
	grantIssueMsg, err := authztypes.NewMsgGrant(
		sdk.MustAccAddressFromBech32(contractAddr),
		grantee,
		authztypes.NewGenericAuthorization(sdk.MsgTypeURL(&assetfttypes.MsgIssue{})),
		lo.ToPtr(time.Now().Add(time.Minute)),
	)
	require.NoError(t, err)

	grantMintMsg, err := authztypes.NewMsgGrant(
		sdk.MustAccAddressFromBech32(contractAddr),
		grantee,
		authztypes.NewGenericAuthorization(sdk.MsgTypeURL(&assetfttypes.MsgMint{})),
		lo.ToPtr(time.Now().Add(time.Minute)),
	)
	require.NoError(t, err)

	grantSendMsg, err := authztypes.NewMsgGrant(
		sdk.MustAccAddressFromBech32(contractAddr),
		grantee,
		authztypes.NewGenericAuthorization(sdk.MsgTypeURL(&banktypes.MsgSend{})),
		lo.ToPtr(time.Now().Add(time.Minute)),
	)
	require.NoError(t, err)

	grantIssueMsgAny, err := codectypes.NewAnyWithValue(grantIssueMsg)
	requireT.NoError(err)
	grantMintMsgAny, err := codectypes.NewAnyWithValue(grantMintMsg)
	requireT.NoError(err)
	grantSendMsgAny, err := codectypes.NewAnyWithValue(grantSendMsg)
	requireT.NoError(err)

	_, err = chain.Wasm.ExecuteWASMContract(
		ctx,
		chain.TxFactory().WithSimulateAndExecute(true),
		admin,
		contractAddr,
		moduleswasm.AuthZExecuteStargateRequest(&authztypes.MsgExec{
			Grantee: contractAddr,
			Msgs: []*codectypes.Any{
				grantIssueMsgAny,
				grantSendMsgAny,
				grantMintMsgAny,
			},
		}),
		sdk.Coin{},
	)
	requireT.NoError(err)

	// issue, send and mint on behalf of the smart contract
	subunit := "uabc"
	denom := assetfttypes.BuildDenom(subunit, sdk.MustAccAddressFromBech32(contractAddr))
	execMsg := authztypes.NewMsgExec(grantee, []sdk.Msg{
		&assetfttypes.MsgIssue{
			Issuer:        contractAddr,
			Symbol:        "ABC",
			Subunit:       subunit,
			Precision:     6,
			Description:   "ABC Description",
			InitialAmount: sdkmath.NewInt(1000),
			Features: []assetfttypes.Feature{
				assetfttypes.Feature_minting,
				assetfttypes.Feature_disallowing_smart_contracts,
			},
		},
		&banktypes.MsgSend{
			FromAddress: contractAddr,
			ToAddress:   recipient.String(),
			Amount:      sdk.NewCoins(sdk.NewInt64Coin(denom, 100)),
		},
		&assetfttypes.MsgMint{
			Sender:    contractAddr,
			Recipient: recipient.String(),
			Coin:      sdk.NewInt64Coin(denom, 100),
		}})

	chain.FundAccountWithOptions(ctx, t, grantee, integration.BalancesOptions{
		Messages: []sdk.Msg{
			&execMsg,
		},
	})

	_, err = client.BroadcastTx(
		ctx,
		chain.ClientContext.WithFromAddress(grantee),
		chain.TxFactory().WithGas(chain.GasLimitByMsgs(&execMsg)),
		&execMsg,
	)
	requireT.NoError(err)

	// check balances

	contract := sdk.MustAccAddressFromBech32(contractAddr)
	assertCoinDistribution(ctx, chain.ClientContext, t, denom, map[*sdk.AccAddress]int64{
		&contract:  900,
		&recipient: 200,
	})
}

// TestAssetFTSendingTokensFromRegularAccountBySmartContractUsingAuthZIsDenied verifies that it is forbidden to execute authz
// message to transfer coins by smart contraxct from regular account if smart contracts are blocked.
func TestAssetFTSendingTokensFromRegularAccountBySmartContractUsingAuthZIsDenied(t *testing.T) {
	t.Parallel()

	ctx, chain := integrationtests.NewCoreumTestingContext(t)

	issuer := chain.GenAccount()
	admin := chain.GenAccount()
	granter := chain.GenAccount()
	recipient := chain.GenAccount()

	requireT := require.New(t)
	chain.FundAccountWithOptions(ctx, t, issuer, integration.BalancesOptions{
		Messages: []sdk.Msg{
			&assetfttypes.MsgIssue{},
			&banktypes.MsgSend{},
			&authztypes.MsgGrant{},
		},
		Amount: chain.QueryAssetFTParams(ctx, t).IssueFee.Amount,
	})
	chain.FundAccountWithOptions(ctx, t, granter, integration.BalancesOptions{
		Messages: []sdk.Msg{
			&authztypes.MsgGrant{},
		},
		Amount: chain.QueryAssetFTParams(ctx, t).IssueFee.Amount,
	})
	chain.Faucet.FundAccounts(ctx, t,
		integration.NewFundedAccount(admin, chain.NewCoin(sdkmath.NewInt(5000000000))),
	)

	// issue token
	issueMsg := &assetfttypes.MsgIssue{
		Issuer:        issuer.String(),
		Symbol:        "ABC",
		Subunit:       "uabc",
		Precision:     6,
		Description:   "ABC Description",
		InitialAmount: sdkmath.NewInt(1000),
		Features: []assetfttypes.Feature{
			assetfttypes.Feature_disallowing_smart_contracts,
		},
	}
	_, err := client.BroadcastTx(
		ctx,
		chain.ClientContext.WithFromAddress(issuer),
		chain.TxFactory().WithGas(chain.GasLimitByMsgs(issueMsg)),
		issueMsg,
	)
	requireT.NoError(err)
	denom := assetfttypes.BuildDenom(issueMsg.Subunit, issuer)

	// send half of the tokens to another account
	sendMsg := &banktypes.MsgSend{
		FromAddress: issuer.String(),
		ToAddress:   granter.String(),
		Amount:      sdk.NewCoins(sdk.NewInt64Coin(denom, 500)),
	}
	_, err = client.BroadcastTx(
		ctx,
		chain.ClientContext.WithFromAddress(issuer),
		chain.TxFactory().WithGas(chain.GasLimitByMsgs(sendMsg)),
		sendMsg,
	)
	requireT.NoError(err)

	// instantiate new contract
	initialPayload, err := json.Marshal(authz{
		Granter: chain.GenAccount().String(),
	})
	requireT.NoError(err)

	contractAddr, _, err := chain.Wasm.DeployAndInstantiateWASMContract(
		ctx,
		chain.TxFactory().WithSimulateAndExecute(true),
		admin,
		moduleswasm.AuthzWASM,
		integration.InstantiateConfig{
			AccessType: wasmtypes.AccessTypeUnspecified,
			Payload:    initialPayload,
			Label:      "authz",
			Amount:     chain.QueryAssetFTParams(ctx, t).IssueFee,
		},
	)
	requireT.NoError(err)

	// grant authorization from issuer
	grantMsg, err := authztypes.NewMsgGrant(
		issuer,
		sdk.MustAccAddressFromBech32(contractAddr),
		authztypes.NewGenericAuthorization(sdk.MsgTypeURL(&banktypes.MsgSend{})),
		lo.ToPtr(time.Now().Add(time.Minute)),
	)
	require.NoError(t, err)

	_, err = client.BroadcastTx(
		ctx,
		chain.ClientContext.WithFromAddress(issuer),
		chain.TxFactory().WithGas(chain.GasLimitByMsgs(grantMsg)),
		grantMsg,
	)
	requireT.NoError(err)

	// grant authorization from granter
	grantMsg, err = authztypes.NewMsgGrant(
		granter,
		sdk.MustAccAddressFromBech32(contractAddr),
		authztypes.NewGenericAuthorization(sdk.MsgTypeURL(&banktypes.MsgSend{})),
		lo.ToPtr(time.Now().Add(time.Minute)),
	)
	require.NoError(t, err)

	_, err = client.BroadcastTx(
		ctx,
		chain.ClientContext.WithFromAddress(granter),
		chain.TxFactory().WithGas(chain.GasLimitByMsgs(grantMsg)),
		grantMsg,
	)
	requireT.NoError(err)

	// send from the issuer - should work
	sendMsg = &banktypes.MsgSend{
		FromAddress: issuer.String(),
		ToAddress:   recipient.String(),
		Amount:      sdk.NewCoins(sdk.NewInt64Coin(denom, 100)),
	}

	sendMsgAny, err := codectypes.NewAnyWithValue(sendMsg)
	requireT.NoError(err)

	_, err = chain.Wasm.ExecuteWASMContract(
		ctx,
		chain.TxFactory().WithSimulateAndExecute(true),
		admin,
		contractAddr,
		moduleswasm.AuthZExecuteStargateRequest(&authztypes.MsgExec{
			Grantee: contractAddr,
			Msgs: []*codectypes.Any{
				sendMsgAny,
			},
		}),
		sdk.Coin{},
	)
	requireT.NoError(err)

	// send from the granter - should be rejected
	sendMsg = &banktypes.MsgSend{
		FromAddress: granter.String(),
		ToAddress:   recipient.String(),
		Amount:      sdk.NewCoins(sdk.NewInt64Coin(denom, 100)),
	}

	sendMsgAny, err = codectypes.NewAnyWithValue(sendMsg)
	requireT.NoError(err)

	_, err = chain.Wasm.ExecuteWASMContract(
		ctx,
		chain.TxFactory().WithSimulateAndExecute(true),
		admin,
		contractAddr,
		moduleswasm.AuthZExecuteStargateRequest(&authztypes.MsgExec{
			Grantee: contractAddr,
			Msgs: []*codectypes.Any{
				sendMsgAny,
			},
		}),
		sdk.Coin{},
	)
	requireT.ErrorContains(err, "unauthorized")

	assertCoinDistribution(ctx, chain.ClientContext, t, denom, map[*sdk.AccAddress]int64{
		&issuer:    400,
		&granter:   500,
		&recipient: 100,
	})
}

func assertCoinDistribution(
	ctx context.Context,
	clientCtx client.Context,
	t *testing.T, denom string,
	dist map[*sdk.AccAddress]int64,
) {
	bankClient := banktypes.NewQueryClient(clientCtx)
	requireT := require.New(t)

	total := int64(0)
	for acc, expectedBalance := range dist {
		total += expectedBalance
		getBalance, err := bankClient.Balance(ctx, &banktypes.QueryBalanceRequest{Address: acc.String(), Denom: denom})
		requireT.NoError(err)
		requireT.Equal(sdk.NewCoin(denom, sdkmath.NewInt(expectedBalance)).String(), getBalance.Balance.String())
	}

	supply, err := bankClient.SupplyOf(ctx, &banktypes.QuerySupplyOfRequest{Denom: denom})
	requireT.NoError(err)
	requireT.EqualValues(sdk.NewCoin(denom, sdkmath.NewInt(total)).String(), supply.Amount.String())
}<|MERGE_RESOLUTION|>--- conflicted
+++ resolved
@@ -1823,13 +1823,8 @@
 	requireT.ErrorIs(err, cosmoserrors.ErrUnauthorized)
 }
 
-<<<<<<< HEAD
 // TestAssetFTGloballyFreeze checks global freeze functionality of fungible tokens.
 func TestAssetFTGloballyFreeze(t *testing.T) {
-=======
-// TestNotEnoughBalanceForBurnRate checks tx will fail if there is not enough balance to cover burn rate.
-func TestNotEnoughBalanceForBurnRate(t *testing.T) {
->>>>>>> d09f797f
 	t.Parallel()
 
 	ctx, chain := integrationtests.NewCoreumTestingContext(t)
@@ -1991,14 +1986,9 @@
 	requireT.NoError(err)
 }
 
-<<<<<<< HEAD
 // TestAssetCommissionRateExceedFreeze checks tx will fail if send commission causes
 // breach of freeze limit functionality.
 func TestAssetCommissionRateExceedFreeze(t *testing.T) {
-=======
-// TestNotEnoughBalanceForCommissionRate checks tx will fail if there is not enough balance to cover commission rate.
-func TestNotEnoughBalanceForCommissionRate(t *testing.T) {
->>>>>>> d09f797f
 	t.Parallel()
 
 	ctx, chain := integrationtests.NewCoreumTestingContext(t)
@@ -2170,8 +2160,6 @@
 }
 
 // TestNotEnoughBalanceForBurnRate checks tx will fail if there is not enough balance to cover burn rate.
-//
-//nolint:dupl // we expect code duplication in tests
 func TestNotEnoughBalanceForBurnRate(t *testing.T) {
 	t.Parallel()
 
@@ -2249,8 +2237,6 @@
 }
 
 // TestNotEnoughBalanceForCommissionRate checks tx will fail if there is not enough balance to cover commission rate.
-//
-//nolint:dupl // we expect code duplication in tests
 func TestNotEnoughBalanceForCommissionRate(t *testing.T) {
 	t.Parallel()
 
