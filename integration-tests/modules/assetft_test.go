//go:build integrationtests

package modules

import (
	"context"
	"testing"
	"time"

	sdkmath "cosmossdk.io/math"
	tmjson "github.com/cometbft/cometbft/libs/json"
	sdk "github.com/cosmos/cosmos-sdk/types"
	cosmoserrors "github.com/cosmos/cosmos-sdk/types/errors"
	authztypes "github.com/cosmos/cosmos-sdk/x/authz"
	banktypes "github.com/cosmos/cosmos-sdk/x/bank/types"
	paramproposal "github.com/cosmos/cosmos-sdk/x/params/types/proposal"
	"github.com/samber/lo"
	"github.com/stretchr/testify/assert"
	"github.com/stretchr/testify/require"

	"github.com/CoreumFoundation/coreum-tools/pkg/must"
	integrationtests "github.com/CoreumFoundation/coreum/v2/integration-tests"
	"github.com/CoreumFoundation/coreum/v2/pkg/client"
	"github.com/CoreumFoundation/coreum/v2/testutil/event"
	assetfttypes "github.com/CoreumFoundation/coreum/v2/x/asset/ft/types"
)

// TestAssetFTQueryParams queries parameters of asset/ft module.
func TestAssetFTQueryParams(t *testing.T) {
	t.Parallel()

	ctx, chain := integrationtests.NewCoreumTestingContext(t)
	issueFee := chain.QueryAssetFTParams(ctx, t).IssueFee

	assert.True(t, issueFee.Amount.GT(sdk.ZeroInt()))
	assert.Equal(t, chain.ChainSettings.Denom, issueFee.Denom)
}

// TestAssetFTIssue tests issue functionality of fungible tokens.
func TestAssetFTIssue(t *testing.T) {
	t.Parallel()

	ctx, chain := integrationtests.NewCoreumTestingContext(t)

	requireT := require.New(t)
	issuer := chain.GenAccount()

	chain.FundAccountWithOptions(ctx, t, issuer, integrationtests.BalancesOptions{
		Messages: []sdk.Msg{
			&assetfttypes.MsgIssue{},
		},
		Amount: chain.QueryAssetFTParams(ctx, t).IssueFee.Amount,
	})

	issueMsg := &assetfttypes.MsgIssue{
		Issuer:        issuer.String(),
		Symbol:        "ABC",
		Subunit:       "uabc",
		Precision:     6,
		Description:   "ABC Description",
		InitialAmount: sdkmath.NewInt(1000),
		Features:      []assetfttypes.Feature{},
	}

	res, err := client.BroadcastTx(
		ctx,
		chain.ClientContext.WithFromAddress(issuer),
		chain.TxFactory().WithGas(chain.GasLimitByMsgs(issueMsg)),
		issueMsg,
	)

	requireT.NoError(err)

	// verify issue fee was burnt
	burntStr, err := event.FindStringEventAttribute(res.Events, banktypes.EventTypeCoinBurn, sdk.AttributeKeyAmount)
	requireT.NoError(err)
	requireT.Equal(chain.QueryAssetFTParams(ctx, t).IssueFee.String(), burntStr)

	// check that balance is 0 meaning issue fee was taken

	bankClient := banktypes.NewQueryClient(chain.ClientContext)
	resp, err := bankClient.Balance(ctx, &banktypes.QueryBalanceRequest{
		Address: issuer.String(),
		Denom:   chain.ChainSettings.Denom,
	})
	requireT.NoError(err)
	requireT.Equal(chain.NewCoin(sdk.ZeroInt()).String(), resp.Balance.String())
}

// TestAssetFTIssueFeeProposal tests proposal upgrading issue fee.
func TestAssetFTIssueFeeProposal(t *testing.T) {
	// This test can't be run together with other tests because it affects balances due to unexpected issue fee.
	// That's why t.Parallel() is not here.

	ctx, chain := integrationtests.NewCoreumTestingContext(t)
	requireT := require.New(t)
	origIssueFee := chain.QueryAssetFTParams(ctx, t).IssueFee

	chain.Governance.UpdateParams(ctx, t, "Propose changing IssueFee in the assetft module",
		[]paramproposal.ParamChange{
			paramproposal.NewParamChange(assetfttypes.ModuleName, string(assetfttypes.KeyIssueFee), string(must.Bytes(tmjson.Marshal(sdk.NewCoin(origIssueFee.Denom, sdk.ZeroInt()))))),
		})

	issuer := chain.GenAccount()

	chain.FundAccountWithOptions(ctx, t, issuer, integrationtests.BalancesOptions{
		Messages: []sdk.Msg{
			&assetfttypes.MsgIssue{},
		},
	})

	// Issue token
	issueMsg := &assetfttypes.MsgIssue{
		Issuer:        issuer.String(),
		Symbol:        "ABC",
		Subunit:       "uabc",
		Precision:     6,
		Description:   "ABC Description",
		InitialAmount: sdkmath.NewInt(1000),
		Features:      []assetfttypes.Feature{},
	}

	_, err := client.BroadcastTx(
		ctx,
		chain.ClientContext.WithFromAddress(issuer),
		chain.TxFactory().WithGas(chain.GasLimitByMsgs(issueMsg)),
		issueMsg,
	)

	requireT.NoError(err)

	// Revert to original issue fee
	chain.Governance.UpdateParams(ctx, t, "Propose changing IssueFee in the assetft module",
		[]paramproposal.ParamChange{
			paramproposal.NewParamChange(assetfttypes.ModuleName, string(assetfttypes.KeyIssueFee), string(must.Bytes(tmjson.Marshal(origIssueFee)))),
		})
}

// TestAssetIssueAndQueryTokens checks that tokens query works as expected.
func TestAssetIssueAndQueryTokens(t *testing.T) {
	t.Parallel()

	ctx, chain := integrationtests.NewCoreumTestingContext(t)

	requireT := require.New(t)
	clientCtx := chain.ClientContext

	ftClient := assetfttypes.NewQueryClient(clientCtx)

	issueFee := chain.QueryAssetFTParams(ctx, t).IssueFee.Amount

	issuer1 := chain.GenAccount()
	chain.FundAccountWithOptions(ctx, t, issuer1, integrationtests.BalancesOptions{
		Messages: []sdk.Msg{&assetfttypes.MsgIssue{}},
		Amount:   issueFee,
	})

	issuer2 := chain.GenAccount()
	chain.FundAccountWithOptions(ctx, t, issuer2, integrationtests.BalancesOptions{
		Messages: []sdk.Msg{&assetfttypes.MsgIssue{}},
		Amount:   issueFee,
	})

	// issue the new fungible token form issuer1
	msg1 := &assetfttypes.MsgIssue{
		Issuer:             issuer1.String(),
		Symbol:             "WBTC",
		Subunit:            "wsatoshi",
		Precision:          8,
		Description:        "Wrapped BTC",
		InitialAmount:      sdkmath.NewInt(777),
		BurnRate:           sdk.NewDec(0),
		SendCommissionRate: sdk.NewDec(0),
	}

	_, err := client.BroadcastTx(
		ctx,
		chain.ClientContext.WithFromAddress(issuer1),
		chain.TxFactory().WithGas(chain.GasLimitByMsgs(msg1)),
		msg1,
	)
	require.NoError(t, err)

	// issue the new fungible token form issuer2
	msg2 := msg1
	msg2.Issuer = issuer2.String()
	_, err = client.BroadcastTx(
		ctx,
		chain.ClientContext.WithFromAddress(issuer2),
		chain.TxFactory().WithGas(chain.GasLimitByMsgs(msg2)),
		msg1,
	)

	require.NoError(t, err)

	// query for the tokens
	gotToken, err := ftClient.Tokens(ctx, &assetfttypes.QueryTokensRequest{
		Issuer: issuer1.String(),
	})
	requireT.NoError(err)

	denom := assetfttypes.BuildDenom(msg1.Subunit, issuer1)
	requireT.Equal(1, len(gotToken.Tokens))
	requireT.Equal(assetfttypes.Token{
		Denom:              denom,
		Issuer:             issuer1.String(),
		Symbol:             msg1.Symbol,
		Subunit:            "wsatoshi",
		Precision:          8,
		Description:        msg1.Description,
		BurnRate:           msg1.BurnRate,
		SendCommissionRate: msg1.SendCommissionRate,
		Version:            gotToken.Tokens[0].Version, // test should work with all versions
	}, gotToken.Tokens[0])
}

// TestBalanceQuery tests balance query.
func TestBalanceQuery(t *testing.T) {
	t.Parallel()

	ctx, chain := integrationtests.NewCoreumTestingContext(t)

	assertT := assert.New(t)

	issueFee := chain.QueryAssetFTParams(ctx, t).IssueFee.Amount

	issuer := chain.GenAccount()
	recipient := chain.GenAccount()

	chain.FundAccountWithOptions(ctx, t, issuer, integrationtests.BalancesOptions{
		Messages: []sdk.Msg{
			&assetfttypes.MsgIssue{},
			&assetfttypes.MsgSetWhitelistedLimit{},
			&assetfttypes.MsgFreeze{},
			&banktypes.MsgSend{},
		},
		Amount: issueFee,
	})

	// issue the new fungible token form issuer
	msgIssue := &assetfttypes.MsgIssue{
		Issuer:             issuer.String(),
		Symbol:             "WBTC",
		Subunit:            "wsatoshi",
		Precision:          8,
		Description:        "Wrapped BTC",
		InitialAmount:      sdk.NewInt(200),
		BurnRate:           sdk.NewDec(0),
		SendCommissionRate: sdk.NewDec(0),
		Features:           []assetfttypes.Feature{assetfttypes.Feature_freezing, assetfttypes.Feature_whitelisting},
	}
	_, err := client.BroadcastTx(
		ctx,
		chain.ClientContext.WithFromAddress(issuer),
		chain.TxFactory().WithGas(chain.GasLimitByMsgs(msgIssue)),
		msgIssue,
	)
	require.NoError(t, err)

	denom := assetfttypes.BuildDenom(msgIssue.Subunit, issuer)
	whitelistedCoin := sdk.NewInt64Coin(denom, 30)
	frozenCoin := sdk.NewInt64Coin(denom, 20)
	sendCoin := sdk.NewInt64Coin(denom, 10)

	msgWhitelist := &assetfttypes.MsgSetWhitelistedLimit{
		Sender:  issuer.String(),
		Account: recipient.String(),
		Coin:    whitelistedCoin,
	}
	_, err = client.BroadcastTx(
		ctx,
		chain.ClientContext.WithFromAddress(issuer),
		chain.TxFactory().WithGas(chain.GasLimitByMsgs(msgWhitelist)),
		msgWhitelist,
	)
	require.NoError(t, err)

	msgFreeze := &assetfttypes.MsgFreeze{
		Sender:  issuer.String(),
		Account: recipient.String(),
		Coin:    frozenCoin,
	}
	_, err = client.BroadcastTx(
		ctx,
		chain.ClientContext.WithFromAddress(issuer),
		chain.TxFactory().WithGas(chain.GasLimitByMsgs(msgFreeze)),
		msgFreeze,
	)
	require.NoError(t, err)

	msgSend := &banktypes.MsgSend{
		FromAddress: issuer.String(),
		ToAddress:   recipient.String(),
		Amount:      sdk.NewCoins(sendCoin),
	}
	_, err = client.BroadcastTx(
		ctx,
		chain.ClientContext.WithFromAddress(issuer),
		chain.TxFactory().WithGas(chain.GasLimitByMsgs(msgSend)),
		msgSend,
	)
	require.NoError(t, err)

	ftClient := assetfttypes.NewQueryClient(chain.ClientContext)
	resp, err := ftClient.Balance(ctx, &assetfttypes.QueryBalanceRequest{
		Account: recipient.String(),
		Denom:   denom,
	})
	require.NoError(t, err)

	assertT.Equal(whitelistedCoin.Amount.String(), resp.Whitelisted.String())
	assertT.Equal(frozenCoin.Amount.String(), resp.Frozen.String())
	assertT.Equal(sendCoin.Amount.String(), resp.Balance.String())
	assertT.Equal("0", resp.Locked.String())
}

// TestEmptyBalanceQuery tests balance query.
func TestEmptyBalanceQuery(t *testing.T) {
	t.Parallel()

	ctx, chain := integrationtests.NewCoreumTestingContext(t)

	assertT := assert.New(t)

	account := chain.GenAccount()

	ftClient := assetfttypes.NewQueryClient(chain.ClientContext)
	resp, err := ftClient.Balance(ctx, &assetfttypes.QueryBalanceRequest{
		Account: account.String(),
		Denom:   "nonexistingdenom",
	})
	require.NoError(t, err)

	assertT.Equal("0", resp.Whitelisted.String())
	assertT.Equal("0", resp.Frozen.String())
	assertT.Equal("0", resp.Balance.String())
	assertT.Equal("0", resp.Locked.String())
}

// TestAssetFTMint tests mint functionality of fungible tokens.
func TestAssetFTMint(t *testing.T) {
	t.Parallel()

	ctx, chain := integrationtests.NewCoreumTestingContext(t)

	requireT := require.New(t)
	assertT := assert.New(t)
	issuer := chain.GenAccount()
	randomAddress := chain.GenAccount()
	bankClient := banktypes.NewQueryClient(chain.ClientContext)

	chain.FundAccountWithOptions(ctx, t, issuer, integrationtests.BalancesOptions{
		Messages: []sdk.Msg{
			&assetfttypes.MsgIssue{},
			&assetfttypes.MsgIssue{},
			&assetfttypes.MsgMint{},
			&assetfttypes.MsgMint{},
		},
		Amount: chain.QueryAssetFTParams(ctx, t).IssueFee.Amount.MulRaw(2),
	})

	chain.FundAccountWithOptions(ctx, t, randomAddress, integrationtests.BalancesOptions{
		Messages: []sdk.Msg{
			&assetfttypes.MsgMint{},
		},
	})

	// Issue an unmintable fungible token
	issueMsg := &assetfttypes.MsgIssue{
		Issuer:        issuer.String(),
		Symbol:        "ABCNotMintable",
		Subunit:       "uabcnotmintable",
		Precision:     6,
		Description:   "ABC Description",
		InitialAmount: sdkmath.NewInt(1000),
		Features: []assetfttypes.Feature{
			assetfttypes.Feature_burning,
			assetfttypes.Feature_freezing,
		},
	}

	res, err := client.BroadcastTx(
		ctx,
		chain.ClientContext.WithFromAddress(issuer),
		chain.TxFactory().WithGas(chain.GasLimitByMsgs(issueMsg)),
		issueMsg,
	)

	requireT.NoError(err)
	fungibleTokenIssuedEvts, err := event.FindTypedEvents[*assetfttypes.EventIssued](res.Events)
	requireT.NoError(err)
	unmintableDenom := fungibleTokenIssuedEvts[0].Denom

	// try to mint unmintable token
	mintMsg := &assetfttypes.MsgMint{
		Sender: issuer.String(),
		Coin: sdk.Coin{
			Denom:  unmintableDenom,
			Amount: sdkmath.NewInt(1000),
		},
	}

	_, err = client.BroadcastTx(
		ctx,
		chain.ClientContext.WithFromAddress(issuer),
		chain.TxFactory().WithGas(chain.GasLimitByMsgs(mintMsg)),
		mintMsg,
	)
	requireT.True(assetfttypes.ErrFeatureDisabled.Is(err))

	// Issue a mintable fungible token
	issueMsg = &assetfttypes.MsgIssue{
		Issuer:        issuer.String(),
		Symbol:        "ABCMintable",
		Subunit:       "uabcmintable",
		Precision:     6,
		Description:   "ABC Description",
		InitialAmount: sdkmath.NewInt(1000),
		Features:      []assetfttypes.Feature{assetfttypes.Feature_minting},
	}

	res, err = client.BroadcastTx(
		ctx,
		chain.ClientContext.WithFromAddress(issuer),
		chain.TxFactory().WithGas(chain.GasLimitByMsgs(issueMsg)),
		issueMsg,
	)

	requireT.NoError(err)
	fungibleTokenIssuedEvts, err = event.FindTypedEvents[*assetfttypes.EventIssued](res.Events)
	requireT.NoError(err)
	mintableDenom := fungibleTokenIssuedEvts[0].Denom

	// try to pass non-issuer signature to msg
	mintMsg = &assetfttypes.MsgMint{
		Sender: randomAddress.String(),
		Coin:   sdk.NewCoin(mintableDenom, sdkmath.NewInt(1000)),
	}
	_, err = client.BroadcastTx(
		ctx,
		chain.ClientContext.WithFromAddress(randomAddress),
		chain.TxFactory().WithGas(chain.GasLimitByMsgs(mintMsg)),
		mintMsg,
	)
	requireT.Error(err)
	assertT.True(cosmoserrors.ErrUnauthorized.Is(err))

	// mint tokens and check balance and total supply
	oldSupply, err := bankClient.SupplyOf(ctx, &banktypes.QuerySupplyOfRequest{Denom: mintableDenom})
	requireT.NoError(err)
	mintCoin := sdk.NewCoin(mintableDenom, sdkmath.NewInt(1600))
	mintMsg = &assetfttypes.MsgMint{
		Sender: issuer.String(),
		Coin:   mintCoin,
	}
	_, err = client.BroadcastTx(
		ctx,
		chain.ClientContext.WithFromAddress(issuer),
		chain.TxFactory().WithGas(chain.GasLimitByMsgs(mintMsg)),
		mintMsg,
	)
	requireT.NoError(err)

	balance, err := bankClient.Balance(ctx, &banktypes.QueryBalanceRequest{Address: issuer.String(), Denom: mintableDenom})
	requireT.NoError(err)
	assertT.EqualValues(mintCoin.Add(sdk.NewCoin(mintableDenom, sdkmath.NewInt(1000))).String(), balance.GetBalance().String())

	newSupply, err := bankClient.SupplyOf(ctx, &banktypes.QuerySupplyOfRequest{Denom: mintableDenom})
	requireT.NoError(err)
	assertT.EqualValues(mintCoin, newSupply.GetAmount().Sub(oldSupply.GetAmount()))
}

// TestAssetFTBurn tests burn functionality of fungible tokens.
func TestAssetFTBurn(t *testing.T) {
	t.Parallel()

	ctx, chain := integrationtests.NewCoreumTestingContext(t)

	requireT := require.New(t)
	assertT := assert.New(t)
	issuer := chain.GenAccount()
	recipient := chain.GenAccount()
	bankClient := banktypes.NewQueryClient(chain.ClientContext)

	chain.FundAccountWithOptions(ctx, t, issuer, integrationtests.BalancesOptions{
		Messages: []sdk.Msg{
			&banktypes.MsgSend{},
			&banktypes.MsgSend{},
			&assetfttypes.MsgIssue{},
			&assetfttypes.MsgIssue{},
			&assetfttypes.MsgBurn{},
			&assetfttypes.MsgBurn{},
		},
		Amount: chain.QueryAssetFTParams(ctx, t).IssueFee.Amount.MulRaw(2),
	})

	chain.FundAccountWithOptions(ctx, t, recipient, integrationtests.BalancesOptions{
		Messages: []sdk.Msg{
			&assetfttypes.MsgBurn{},
			&assetfttypes.MsgBurn{},
		},
	})

	// Issue an unburnable fungible token
	issueMsg := &assetfttypes.MsgIssue{
		Issuer:        issuer.String(),
		Symbol:        "ABCNotBurnable",
		Subunit:       "uabcnotburnable",
		Precision:     6,
		Description:   "ABC Description",
		InitialAmount: sdkmath.NewInt(1000),
		Features: []assetfttypes.Feature{
			assetfttypes.Feature_minting,
			assetfttypes.Feature_freezing,
		},
	}

	res, err := client.BroadcastTx(
		ctx,
		chain.ClientContext.WithFromAddress(issuer),
		chain.TxFactory().WithGas(chain.GasLimitByMsgs(issueMsg)),
		issueMsg,
	)

	requireT.NoError(err)
	fungibleTokenIssuedEvts, err := event.FindTypedEvents[*assetfttypes.EventIssued](res.Events)
	requireT.NoError(err)
	unburnable := fungibleTokenIssuedEvts[0].Denom

	// try to burn unburnable token from issuer
	burnMsg := &assetfttypes.MsgBurn{
		Sender: issuer.String(),
		Coin: sdk.Coin{
			Denom:  unburnable,
			Amount: sdkmath.NewInt(900),
		},
	}

	_, err = client.BroadcastTx(
		ctx,
		chain.ClientContext.WithFromAddress(issuer),
		chain.TxFactory().WithGas(chain.GasLimitByMsgs(burnMsg)),
		burnMsg,
	)
	requireT.NoError(err)

	// send some coins to the recipient
	sendMsg := &banktypes.MsgSend{
		FromAddress: issuer.String(),
		ToAddress:   recipient.String(),
		Amount:      sdk.NewCoins(sdk.NewCoin(unburnable, sdkmath.NewInt(100))),
	}

	_, err = client.BroadcastTx(
		ctx,
		chain.ClientContext.WithFromAddress(issuer),
		chain.TxFactory().WithGas(chain.GasLimitByMsgs(sendMsg)),
		sendMsg,
	)
	requireT.NoError(err)

	// try to burn unburnable token from recipient
	burnMsg = &assetfttypes.MsgBurn{
		Sender: recipient.String(),
		Coin: sdk.Coin{
			Denom:  unburnable,
			Amount: sdkmath.NewInt(1000),
		},
	}

	_, err = client.BroadcastTx(
		ctx,
		chain.ClientContext.WithFromAddress(recipient),
		chain.TxFactory().WithGas(chain.GasLimitByMsgs(burnMsg)),
		burnMsg,
	)
	requireT.True(assetfttypes.ErrFeatureDisabled.Is(err))

	// Issue a burnable fungible token
	issueMsg = &assetfttypes.MsgIssue{
		Issuer:        issuer.String(),
		Symbol:        "ABCBurnable",
		Subunit:       "uabcburnable",
		Precision:     6,
		Description:   "ABC Description",
		InitialAmount: sdkmath.NewInt(1000),
		Features:      []assetfttypes.Feature{assetfttypes.Feature_burning},
	}

	res, err = client.BroadcastTx(
		ctx,
		chain.ClientContext.WithFromAddress(issuer),
		chain.TxFactory().WithGas(chain.GasLimitByMsgs(issueMsg)),
		issueMsg,
	)

	requireT.NoError(err)
	fungibleTokenIssuedEvts, err = event.FindTypedEvents[*assetfttypes.EventIssued](res.Events)
	requireT.NoError(err)
	burnableDenom := fungibleTokenIssuedEvts[0].Denom

	// send some coins to the recipient
	sendMsg = &banktypes.MsgSend{
		FromAddress: issuer.String(),
		ToAddress:   recipient.String(),
		Amount:      sdk.NewCoins(sdk.NewCoin(burnableDenom, sdkmath.NewInt(100))),
	}

	_, err = client.BroadcastTx(
		ctx,
		chain.ClientContext.WithFromAddress(issuer),
		chain.TxFactory().WithGas(chain.GasLimitByMsgs(sendMsg)),
		sendMsg,
	)
	requireT.NoError(err)

	// try to pass non-issuer signature to msg
	burnMsg = &assetfttypes.MsgBurn{
		Sender: recipient.String(),
		Coin:   sdk.NewCoin(burnableDenom, sdkmath.NewInt(100)),
	}
	_, err = client.BroadcastTx(
		ctx,
		chain.ClientContext.WithFromAddress(recipient),
		chain.TxFactory().WithGas(chain.GasLimitByMsgs(burnMsg)),
		burnMsg,
	)
	requireT.NoError(err)

	// burn tokens and check balance and total supply
	oldSupply, err := bankClient.SupplyOf(ctx, &banktypes.QuerySupplyOfRequest{Denom: burnableDenom})
	requireT.NoError(err)
	burnCoin := sdk.NewCoin(burnableDenom, sdkmath.NewInt(600))

	burnMsg = &assetfttypes.MsgBurn{
		Sender: issuer.String(),
		Coin:   burnCoin,
	}
	_, err = client.BroadcastTx(
		ctx,
		chain.ClientContext.WithFromAddress(issuer),
		chain.TxFactory().WithGas(chain.GasLimitByMsgs(burnMsg)),
		burnMsg,
	)
	requireT.NoError(err)

	balance, err := bankClient.Balance(ctx, &banktypes.QueryBalanceRequest{Address: issuer.String(), Denom: burnableDenom})
	requireT.NoError(err)
	assertT.EqualValues(sdk.NewCoin(burnableDenom, sdkmath.NewInt(300)).String(), balance.GetBalance().String())

	newSupply, err := bankClient.SupplyOf(ctx, &banktypes.QuerySupplyOfRequest{Denom: burnableDenom})
	requireT.NoError(err)
	assertT.EqualValues(burnCoin, oldSupply.GetAmount().Sub(newSupply.GetAmount()))
}

// TestAssetFTBurnRate tests burn rate functionality of fungible tokens.
//
//nolint:dupl
func TestAssetFTBurnRate(t *testing.T) {
	t.Parallel()

	ctx, chain := integrationtests.NewCoreumTestingContext(t)

	requireT := require.New(t)
	issuer := chain.GenAccount()
	recipient1 := chain.GenAccount()
	recipient2 := chain.GenAccount()

	chain.FundAccountWithOptions(ctx, t, issuer, integrationtests.BalancesOptions{
		Messages: []sdk.Msg{
			&assetfttypes.MsgIssue{},
			&banktypes.MsgSend{},
		},
		Amount: chain.QueryAssetFTParams(ctx, t).IssueFee.Amount,
	})
	chain.FundAccountWithOptions(ctx, t, recipient1, integrationtests.BalancesOptions{
		Messages: []sdk.Msg{
			&banktypes.MsgSend{},
		},
	})
	chain.FundAccountWithOptions(ctx, t, recipient2, integrationtests.BalancesOptions{
		Messages: []sdk.Msg{
			&banktypes.MsgSend{},
		},
	})

	// Issue a fungible token
	issueMsg := &assetfttypes.MsgIssue{
		Issuer:             issuer.String(),
		Symbol:             "ABC",
		Subunit:            "abc",
		Precision:          6,
		InitialAmount:      sdkmath.NewInt(1000),
		Description:        "ABC Description",
		Features:           []assetfttypes.Feature{},
		BurnRate:           sdk.MustNewDecFromStr("0.10"),
		SendCommissionRate: sdk.NewDec(0),
	}

	res, err := client.BroadcastTx(
		ctx,
		chain.ClientContext.WithFromAddress(issuer),
		chain.TxFactory().WithGas(chain.GasLimitByMsgs(issueMsg)),
		issueMsg,
	)

	requireT.NoError(err)
	tokenIssuedEvents, err := event.FindTypedEvents[*assetfttypes.EventIssued](res.Events)
	requireT.NoError(err)
	denom := tokenIssuedEvents[0].Denom

	// send from issuer to recipient1 (burn must not apply)
	sendMsg := &banktypes.MsgSend{
		FromAddress: issuer.String(),
		ToAddress:   recipient1.String(),
		Amount:      sdk.NewCoins(sdk.NewCoin(denom, sdkmath.NewInt(400))),
	}

	_, err = client.BroadcastTx(
		ctx,
		chain.ClientContext.WithFromAddress(issuer),
		chain.TxFactory().WithGas(chain.GasLimitByMsgs(sendMsg)),
		sendMsg,
	)
	requireT.NoError(err)
	assertCoinDistribution(ctx, chain.ClientContext, t, denom, map[*sdk.AccAddress]int64{
		&issuer:     600,
		&recipient1: 400,
	})

	// send from recipient1 to recipient2 (burn must apply)
	sendMsg = &banktypes.MsgSend{
		FromAddress: recipient1.String(),
		ToAddress:   recipient2.String(),
		Amount:      sdk.NewCoins(sdk.NewCoin(denom, sdkmath.NewInt(100))),
	}

	_, err = client.BroadcastTx(
		ctx,
		chain.ClientContext.WithFromAddress(recipient1),
		chain.TxFactory().WithGas(chain.GasLimitByMsgs(sendMsg)),
		sendMsg,
	)
	requireT.NoError(err)
	assertCoinDistribution(ctx, chain.ClientContext, t, denom, map[*sdk.AccAddress]int64{
		&issuer:     600,
		&recipient1: 290,
		&recipient2: 100,
	})

	// send from recipient2 to issuer (burn must not apply)
	sendMsg = &banktypes.MsgSend{
		FromAddress: recipient2.String(),
		ToAddress:   issuer.String(),
		Amount:      sdk.NewCoins(sdk.NewCoin(denom, sdkmath.NewInt(100))),
	}

	_, err = client.BroadcastTx(
		ctx,
		chain.ClientContext.WithFromAddress(recipient2),
		chain.TxFactory().WithGas(chain.GasLimitByMsgs(sendMsg)),
		sendMsg,
	)
	requireT.NoError(err)
	assertCoinDistribution(ctx, chain.ClientContext, t, denom, map[*sdk.AccAddress]int64{
		&issuer:     700,
		&recipient1: 290,
		&recipient2: 0,
	})

	// multi send from recipient1 to issuer and recipient2
	// (burn must apply to one of outputs, deducted from recipient 1)
	multiSendMsg := &banktypes.MsgMultiSend{
		Inputs: []banktypes.Input{
			{Address: recipient1.String(), Coins: sdk.NewCoins(sdk.NewCoin(denom, sdkmath.NewInt(200)))},
		},
		Outputs: []banktypes.Output{
			{Address: issuer.String(), Coins: sdk.NewCoins(sdk.NewCoin(denom, sdkmath.NewInt(100)))},
			{Address: recipient2.String(), Coins: sdk.NewCoins(sdk.NewCoin(denom, sdkmath.NewInt(100)))},
		},
	}

	chain.FundAccountWithOptions(ctx, t, recipient1, integrationtests.BalancesOptions{
		Messages: []sdk.Msg{
			multiSendMsg,
		},
	})

	_, err = client.BroadcastTx(
		ctx,
		chain.ClientContext.WithFromAddress(recipient1),
		chain.TxFactory().WithGas(chain.GasLimitByMsgs(multiSendMsg)),
		multiSendMsg,
	)
	requireT.NoError(err)
	assertCoinDistribution(ctx, chain.ClientContext, t, denom, map[*sdk.AccAddress]int64{
		&issuer:     800,
		&recipient1: 80,
		&recipient2: 100,
	})
}

// TestAssetFTSendCommissionRate tests send commission rate functionality of fungible tokens.
//
//nolint:dupl
func TestAssetFTSendCommissionRate(t *testing.T) {
	t.Parallel()

	ctx, chain := integrationtests.NewCoreumTestingContext(t)

	requireT := require.New(t)
	issuer := chain.GenAccount()
	recipient1 := chain.GenAccount()
	recipient2 := chain.GenAccount()

	chain.FundAccountWithOptions(ctx, t, issuer, integrationtests.BalancesOptions{
		Messages: []sdk.Msg{
			&assetfttypes.MsgIssue{},
			&banktypes.MsgSend{},
		},
		Amount: chain.QueryAssetFTParams(ctx, t).IssueFee.Amount,
	})
	chain.FundAccountWithOptions(ctx, t, recipient1, integrationtests.BalancesOptions{
		Messages: []sdk.Msg{
			&banktypes.MsgSend{},
		},
	})
	chain.FundAccountWithOptions(ctx, t, recipient2, integrationtests.BalancesOptions{
		Messages: []sdk.Msg{
			&banktypes.MsgSend{},
		},
	})

	// Issue a fungible token
	issueMsg := &assetfttypes.MsgIssue{
		Issuer:             issuer.String(),
		Symbol:             "ABC",
		Subunit:            "abc",
		Precision:          6,
		InitialAmount:      sdkmath.NewInt(1000),
		Description:        "ABC Description",
		Features:           []assetfttypes.Feature{},
		BurnRate:           sdk.NewDec(0),
		SendCommissionRate: sdk.MustNewDecFromStr("0.10"),
	}

	res, err := client.BroadcastTx(
		ctx,
		chain.ClientContext.WithFromAddress(issuer),
		chain.TxFactory().WithGas(chain.GasLimitByMsgs(issueMsg)),
		issueMsg,
	)

	requireT.NoError(err)
	tokenIssuedEvents, err := event.FindTypedEvents[*assetfttypes.EventIssued](res.Events)
	requireT.NoError(err)
	denom := tokenIssuedEvents[0].Denom

	// send from issuer to recipient1 (send commission rate must not apply)
	sendMsg := &banktypes.MsgSend{
		FromAddress: issuer.String(),
		ToAddress:   recipient1.String(),
		Amount:      sdk.NewCoins(sdk.NewCoin(denom, sdkmath.NewInt(400))),
	}

	_, err = client.BroadcastTx(
		ctx,
		chain.ClientContext.WithFromAddress(issuer),
		chain.TxFactory().WithGas(chain.GasLimitByMsgs(sendMsg)),
		sendMsg,
	)
	requireT.NoError(err)
	assertCoinDistribution(ctx, chain.ClientContext, t, denom, map[*sdk.AccAddress]int64{
		&issuer:     600,
		&recipient1: 400,
	})

	// send from recipient1 to recipient2 (send commission rate must apply)
	sendMsg = &banktypes.MsgSend{
		FromAddress: recipient1.String(),
		ToAddress:   recipient2.String(),
		Amount:      sdk.NewCoins(sdk.NewCoin(denom, sdkmath.NewInt(100))),
	}

	_, err = client.BroadcastTx(
		ctx,
		chain.ClientContext.WithFromAddress(recipient1),
		chain.TxFactory().WithGas(chain.GasLimitByMsgs(sendMsg)),
		sendMsg,
	)
	requireT.NoError(err)
	assertCoinDistribution(ctx, chain.ClientContext, t, denom, map[*sdk.AccAddress]int64{
		&issuer:     610,
		&recipient1: 290,
		&recipient2: 100,
	})

	// send from recipient2 to issuer (send commission rate must not apply)
	sendMsg = &banktypes.MsgSend{
		FromAddress: recipient2.String(),
		ToAddress:   issuer.String(),
		Amount:      sdk.NewCoins(sdk.NewCoin(denom, sdkmath.NewInt(100))),
	}

	_, err = client.BroadcastTx(
		ctx,
		chain.ClientContext.WithFromAddress(recipient2),
		chain.TxFactory().WithGas(chain.GasLimitByMsgs(sendMsg)),
		sendMsg,
	)
	requireT.NoError(err)
	assertCoinDistribution(ctx, chain.ClientContext, t, denom, map[*sdk.AccAddress]int64{
		&issuer:     710,
		&recipient1: 290,
		&recipient2: 0,
	})

	// multi send from recipient1 to issuer and recipient2
	// (send commission rate must apply to one of transfers)
	multiSendMsg := &banktypes.MsgMultiSend{
		Inputs: []banktypes.Input{
			{Address: recipient1.String(), Coins: sdk.NewCoins(sdk.NewCoin(denom, sdkmath.NewInt(200)))},
		},
		Outputs: []banktypes.Output{
			{Address: issuer.String(), Coins: sdk.NewCoins(sdk.NewCoin(denom, sdkmath.NewInt(100)))},
			{Address: recipient2.String(), Coins: sdk.NewCoins(sdk.NewCoin(denom, sdkmath.NewInt(100)))},
		},
	}

	chain.FundAccountWithOptions(ctx, t, recipient1, integrationtests.BalancesOptions{
		Messages: []sdk.Msg{
			multiSendMsg,
		},
	})

	_, err = client.BroadcastTx(
		ctx,
		chain.ClientContext.WithFromAddress(recipient1),
		chain.TxFactory().WithGas(chain.GasLimitByMsgs(multiSendMsg)),
		multiSendMsg,
	)
	requireT.NoError(err)
	assertCoinDistribution(ctx, chain.ClientContext, t, denom, map[*sdk.AccAddress]int64{
		&issuer:     820,
		&recipient1: 80,
		&recipient2: 100,
	})
}

// TestAssetFTFreeze checks freeze functionality of fungible tokens.
func TestAssetFTFreeze(t *testing.T) {
	t.Parallel()

	ctx, chain := integrationtests.NewCoreumTestingContext(t)

	requireT := require.New(t)
	assertT := assert.New(t)
	clientCtx := chain.ClientContext

	ftClient := assetfttypes.NewQueryClient(clientCtx)
	bankClient := banktypes.NewQueryClient(clientCtx)

	issuer := chain.GenAccount()
	recipient := chain.GenAccount()
	randomAddress := chain.GenAccount()
	chain.FundAccountWithOptions(ctx, t, issuer, integrationtests.BalancesOptions{
		Messages: []sdk.Msg{
			&assetfttypes.MsgIssue{},
			&banktypes.MsgSend{},
			&assetfttypes.MsgFreeze{},
			&assetfttypes.MsgFreeze{},
			&assetfttypes.MsgUnfreeze{},
			&assetfttypes.MsgUnfreeze{},
			&assetfttypes.MsgUnfreeze{},
		},
		Amount: chain.QueryAssetFTParams(ctx, t).IssueFee.Amount,
	})
	chain.FundAccountWithOptions(ctx, t, recipient, integrationtests.BalancesOptions{
		Messages: []sdk.Msg{
			&banktypes.MsgSend{},
			&banktypes.MsgMultiSend{},
			&banktypes.MsgSend{},
			&banktypes.MsgMultiSend{},
			&banktypes.MsgSend{},
			&banktypes.MsgSend{},
		},
	})
	chain.FundAccountWithOptions(ctx, t, randomAddress, integrationtests.BalancesOptions{
		Messages: []sdk.Msg{
			&assetfttypes.MsgFreeze{},
		},
	})

	// Issue the new fungible token
	msg := &assetfttypes.MsgIssue{
		Issuer:        issuer.String(),
		Symbol:        "ABC",
		Subunit:       "uabc",
		Precision:     6,
		Description:   "ABC Description",
		InitialAmount: sdkmath.NewInt(1000),
		Features: []assetfttypes.Feature{
			assetfttypes.Feature_freezing,
		},
	}

	msgSend := &banktypes.MsgSend{
		FromAddress: issuer.String(),
		ToAddress:   recipient.String(),
		Amount: sdk.NewCoins(
			sdk.NewCoin(assetfttypes.BuildDenom(msg.Subunit, issuer), sdkmath.NewInt(1000)),
		),
	}

	msgList := []sdk.Msg{
		msg, msgSend,
	}

	res, err := client.BroadcastTx(
		ctx,
		chain.ClientContext.WithFromAddress(issuer),
		chain.TxFactory().WithGas(chain.GasLimitByMsgs(msgList...)),
		msgList...,
	)

	requireT.NoError(err)
	fungibleTokenIssuedEvts, err := event.FindTypedEvents[*assetfttypes.EventIssued](res.Events)
	requireT.NoError(err)
	denom := fungibleTokenIssuedEvts[0].Denom

	// try to pass non-issuer signature to freeze msg
	freezeMsg := &assetfttypes.MsgFreeze{
		Sender:  randomAddress.String(),
		Account: recipient.String(),
		Coin:    sdk.NewCoin(denom, sdkmath.NewInt(1000)),
	}
	_, err = client.BroadcastTx(
		ctx,
		chain.ClientContext.WithFromAddress(randomAddress),
		chain.TxFactory().WithGas(chain.GasLimitByMsgs(freezeMsg)),
		freezeMsg,
	)
	requireT.Error(err)
	assertT.True(cosmoserrors.ErrUnauthorized.Is(err))

	// freeze 400 tokens
	freezeMsg = &assetfttypes.MsgFreeze{
		Sender:  issuer.String(),
		Account: recipient.String(),
		Coin:    sdk.NewCoin(denom, sdkmath.NewInt(400)),
	}
	res, err = client.BroadcastTx(
		ctx,
		chain.ClientContext.WithFromAddress(issuer),
		chain.TxFactory().WithGas(chain.GasLimitByMsgs(freezeMsg)),
		freezeMsg,
	)
	requireT.NoError(err)
	assertT.EqualValues(res.GasUsed, chain.GasLimitByMsgs(freezeMsg))

	fungibleTokenFreezeEvts, err := event.FindTypedEvents[*assetfttypes.EventFrozenAmountChanged](res.Events)
	requireT.NoError(err)
	assertT.EqualValues(&assetfttypes.EventFrozenAmountChanged{
		Account:        recipient.String(),
		Denom:          denom,
		PreviousAmount: sdkmath.NewInt(0),
		CurrentAmount:  sdkmath.NewInt(400),
	}, fungibleTokenFreezeEvts[0])

	// query frozen tokens
	frozenBalance, err := ftClient.FrozenBalance(ctx, &assetfttypes.QueryFrozenBalanceRequest{
		Account: recipient.String(),
		Denom:   denom,
	})
	requireT.NoError(err)
	requireT.EqualValues(sdk.NewCoin(denom, sdkmath.NewInt(400)), frozenBalance.Balance)

	frozenBalances, err := ftClient.FrozenBalances(ctx, &assetfttypes.QueryFrozenBalancesRequest{
		Account: recipient.String(),
	})
	requireT.NoError(err)
	requireT.EqualValues(sdk.NewCoins(sdk.NewCoin(denom, sdkmath.NewInt(400))), frozenBalances.Balances)

	// try to send more than available (650) (600 is available)
	recipient2 := chain.GenAccount()
	coinsToSend := sdk.NewCoins(sdk.NewCoin(denom, sdkmath.NewInt(650)))
	// send
	sendMsg := &banktypes.MsgSend{
		FromAddress: recipient.String(),
		ToAddress:   recipient2.String(),
		Amount:      coinsToSend,
	}
	_, err = client.BroadcastTx(
		ctx,
		chain.ClientContext.WithFromAddress(recipient),
		chain.TxFactory().WithGas(chain.GasLimitByMsgs(sendMsg)),
		sendMsg,
	)
	requireT.Error(err)
	assertT.True(cosmoserrors.ErrInsufficientFunds.Is(err))
	// multi-send
	multiSendMsg := &banktypes.MsgMultiSend{
		Inputs:  []banktypes.Input{{Address: recipient.String(), Coins: coinsToSend}},
		Outputs: []banktypes.Output{{Address: recipient2.String(), Coins: coinsToSend}},
	}
	_, err = client.BroadcastTx(
		ctx,
		chain.ClientContext.WithFromAddress(recipient),
		chain.TxFactory().WithGas(chain.GasLimitByMsgs(multiSendMsg)),
		multiSendMsg,
	)
	requireT.Error(err)
	assertT.True(cosmoserrors.ErrInsufficientFunds.Is(err))

	// try to send available tokens (300 + 300)
	coinsToSend = sdk.NewCoins(sdk.NewCoin(denom, sdkmath.NewInt(300)))
	// send
	sendMsg = &banktypes.MsgSend{
		FromAddress: recipient.String(),
		ToAddress:   recipient2.String(),
		Amount:      coinsToSend,
	}
	_, err = client.BroadcastTx(
		ctx,
		chain.ClientContext.WithFromAddress(recipient),
		chain.TxFactory().WithGas(chain.GasLimitByMsgs(sendMsg)),
		sendMsg,
	)
	requireT.NoError(err)
	balance1, err := bankClient.Balance(ctx, &banktypes.QueryBalanceRequest{
		Address: recipient.String(),
		Denom:   denom,
	})
	requireT.NoError(err)
	requireT.Equal(sdk.NewCoin(denom, sdkmath.NewInt(700)).String(), balance1.GetBalance().String())
	// multi-send
	multiSendMsg = &banktypes.MsgMultiSend{
		Inputs:  []banktypes.Input{{Address: recipient.String(), Coins: coinsToSend}},
		Outputs: []banktypes.Output{{Address: recipient2.String(), Coins: coinsToSend}},
	}
	_, err = client.BroadcastTx(
		ctx,
		chain.ClientContext.WithFromAddress(recipient),
		chain.TxFactory().WithGas(chain.GasLimitByMsgs(multiSendMsg)),
		multiSendMsg,
	)
	requireT.NoError(err)
	balance1, err = bankClient.Balance(ctx, &banktypes.QueryBalanceRequest{
		Address: recipient.String(),
		Denom:   denom,
	})
	requireT.NoError(err)
	requireT.Equal(sdk.NewCoin(denom, sdkmath.NewInt(400)).String(), balance1.GetBalance().String())

	// unfreeze 200 tokens and try to send 250 tokens
	unfreezeMsg := &assetfttypes.MsgUnfreeze{
		Sender:  issuer.String(),
		Account: recipient.String(),
		Coin:    sdk.NewCoin(denom, sdkmath.NewInt(200)),
	}
	res, err = client.BroadcastTx(
		ctx,
		chain.ClientContext.WithFromAddress(issuer),
		chain.TxFactory().WithGas(chain.GasLimitByMsgs(unfreezeMsg)),
		unfreezeMsg,
	)
	requireT.NoError(err)
	assertT.EqualValues(res.GasUsed, chain.GasLimitByMsgs(unfreezeMsg))

	fungibleTokenFreezeEvts, err = event.FindTypedEvents[*assetfttypes.EventFrozenAmountChanged](res.Events)
	requireT.NoError(err)
	assertT.EqualValues(&assetfttypes.EventFrozenAmountChanged{
		Account:        recipient.String(),
		Denom:          denom,
		PreviousAmount: sdkmath.NewInt(400),
		CurrentAmount:  sdkmath.NewInt(200),
	}, fungibleTokenFreezeEvts[0])

	sendMsg = &banktypes.MsgSend{
		FromAddress: recipient.String(),
		ToAddress:   recipient2.String(),
		Amount:      sdk.NewCoins(sdk.NewCoin(denom, sdkmath.NewInt(250))),
	}
	_, err = client.BroadcastTx(
		ctx,
		chain.ClientContext.WithFromAddress(recipient),
		chain.TxFactory().WithGas(chain.GasLimitByMsgs(sendMsg)),
		sendMsg,
	)
	requireT.Error(err)
	assertT.True(cosmoserrors.ErrInsufficientFunds.Is(err))

	// send available tokens (200)
	sendMsg = &banktypes.MsgSend{
		FromAddress: recipient.String(),
		ToAddress:   recipient2.String(),
		Amount:      sdk.NewCoins(sdk.NewCoin(denom, sdkmath.NewInt(200))),
	}
	_, err = client.BroadcastTx(
		ctx,
		chain.ClientContext.WithFromAddress(recipient),
		chain.TxFactory().WithGas(chain.GasLimitByMsgs(sendMsg)),
		sendMsg,
	)
	requireT.NoError(err)

	// unfreeze 400 tokens (frozen balance is 200), it should give error
	unfreezeMsg = &assetfttypes.MsgUnfreeze{
		Sender:  issuer.String(),
		Account: recipient.String(),
		Coin:    sdk.NewCoin(denom, sdkmath.NewInt(400)),
	}
	_, err = client.BroadcastTx(
		ctx,
		chain.ClientContext.WithFromAddress(issuer),
		chain.TxFactory().WithGas(chain.GasLimitByMsgs(unfreezeMsg)),
		unfreezeMsg,
	)
	requireT.True(cosmoserrors.ErrInsufficientFunds.Is(err))

	// unfreeze 200 tokens and observer current frozen amount is zero
	unfreezeMsg = &assetfttypes.MsgUnfreeze{
		Sender:  issuer.String(),
		Account: recipient.String(),
		Coin:    sdk.NewCoin(denom, sdkmath.NewInt(200)),
	}
	res, err = client.BroadcastTx(
		ctx,
		chain.ClientContext.WithFromAddress(issuer),
		chain.TxFactory().WithGas(chain.GasLimitByMsgs(unfreezeMsg)),
		unfreezeMsg,
	)
	requireT.NoError(err)
	assertT.EqualValues(res.GasUsed, chain.GasLimitByMsgs(unfreezeMsg))

	fungibleTokenFreezeEvts, err = event.FindTypedEvents[*assetfttypes.EventFrozenAmountChanged](res.Events)
	requireT.NoError(err)
	assertT.EqualValues(&assetfttypes.EventFrozenAmountChanged{
		Account:        recipient.String(),
		Denom:          denom,
		PreviousAmount: sdkmath.NewInt(200),
		CurrentAmount:  sdkmath.NewInt(0),
	}, fungibleTokenFreezeEvts[0])
}

// TestAssetFTFreezeUnfreezable checks freeze functionality on unfreezable fungible tokens.
func TestAssetFTFreezeUnfreezable(t *testing.T) {
	t.Parallel()

	ctx, chain := integrationtests.NewCoreumTestingContext(t)

	requireT := require.New(t)
	assertT := assert.New(t)
	issuer := chain.GenAccount()
	recipient := chain.GenAccount()
	chain.FundAccountWithOptions(ctx, t, issuer, integrationtests.BalancesOptions{
		Messages: []sdk.Msg{
			&assetfttypes.MsgIssue{},
			&assetfttypes.MsgFreeze{},
		},
		Amount: chain.QueryAssetFTParams(ctx, t).IssueFee.Amount,
	})

	// Issue an unfreezable fungible token
	msg := &assetfttypes.MsgIssue{
		Issuer:        issuer.String(),
		Symbol:        "ABCNotFreezable",
		Subunit:       "uabcnotfreezable",
		Description:   "ABC Description",
		Precision:     1,
		InitialAmount: sdkmath.NewInt(1000),
		Features:      []assetfttypes.Feature{},
	}

	res, err := client.BroadcastTx(
		ctx,
		chain.ClientContext.WithFromAddress(issuer),
		chain.TxFactory().WithGas(chain.GasLimitByMsgs(msg)),
		msg,
	)

	requireT.NoError(err)
	fungibleTokenIssuedEvts, err := event.FindTypedEvents[*assetfttypes.EventIssued](res.Events)
	requireT.NoError(err)
	unfreezableDenom := fungibleTokenIssuedEvts[0].Denom

	// try to freeze unfreezable token
	freezeMsg := &assetfttypes.MsgFreeze{
		Sender:  issuer.String(),
		Account: recipient.String(),
		Coin:    sdk.NewCoin(unfreezableDenom, sdkmath.NewInt(1000)),
	}
	_, err = client.BroadcastTx(
		ctx,
		chain.ClientContext.WithFromAddress(issuer),
		chain.TxFactory().WithGas(chain.GasLimitByMsgs(freezeMsg)),
		freezeMsg,
	)
	assertT.True(assetfttypes.ErrFeatureDisabled.Is(err))
}

// TestAssetFTFreezeIssuerAccount checks that freezing the issuer account is not possible.
func TestAssetFTFreezeIssuerAccount(t *testing.T) {
	t.Parallel()

	ctx, chain := integrationtests.NewCoreumTestingContext(t)

	requireT := require.New(t)
	issuer := chain.GenAccount()
	chain.FundAccountWithOptions(ctx, t, issuer, integrationtests.BalancesOptions{
		Messages: []sdk.Msg{
			&assetfttypes.MsgIssue{},
			&assetfttypes.MsgFreeze{},
		},
		Amount: chain.QueryAssetFTParams(ctx, t).IssueFee.Amount,
	})

	// Issue an freezable fungible token
	msg := &assetfttypes.MsgIssue{
		Issuer:        issuer.String(),
		Symbol:        "ABC",
		Subunit:       "uabc",
		Precision:     1,
		Description:   "ABC Description",
		InitialAmount: sdkmath.NewInt(1000),
		Features: []assetfttypes.Feature{
			assetfttypes.Feature_freezing,
		},
	}

	denom := assetfttypes.BuildDenom(msg.Subunit, issuer)
	_, err := client.BroadcastTx(
		ctx,
		chain.ClientContext.WithFromAddress(issuer),
		chain.TxFactory().WithGas(chain.GasLimitByMsgs(msg)),
		msg,
	)
	requireT.NoError(err)

	// try to freeze issuer account
	freezeMsg := &assetfttypes.MsgFreeze{
		Sender:  issuer.String(),
		Account: issuer.String(),
		Coin:    sdk.NewCoin(denom, sdkmath.NewInt(1000)),
	}
	_, err = client.BroadcastTx(
		ctx,
		chain.ClientContext.WithFromAddress(issuer),
		chain.TxFactory().WithGas(chain.GasLimitByMsgs(freezeMsg)),
		freezeMsg,
	)
	requireT.ErrorIs(err, cosmoserrors.ErrUnauthorized)
}

// TestAssetFTGloballyFreeze checks global freeze functionality of fungible tokens.
func TestAssetFTGloballyFreeze(t *testing.T) {
	t.Parallel()

	ctx, chain := integrationtests.NewCoreumTestingContext(t)
	requireT := require.New(t)

	issuer := chain.GenAccount()
	recipient := chain.GenAccount()
	chain.FundAccountWithOptions(ctx, t, issuer, integrationtests.BalancesOptions{
		Messages: []sdk.Msg{
			&assetfttypes.MsgIssue{},
			&assetfttypes.MsgGloballyFreeze{},
			&banktypes.MsgSend{},
			&banktypes.MsgMultiSend{},
			&assetfttypes.MsgGloballyUnfreeze{},
			&banktypes.MsgSend{},
		},
		Amount: chain.QueryAssetFTParams(ctx, t).IssueFee.Amount,
	})
	chain.FundAccountWithOptions(ctx, t, recipient, integrationtests.BalancesOptions{
		Messages: []sdk.Msg{
			&banktypes.MsgSend{},
			&banktypes.MsgMultiSend{},
			&banktypes.MsgSend{},
		},
	})

	// Issue the new fungible token
	issueMsg := &assetfttypes.MsgIssue{
		Issuer:        issuer.String(),
		Symbol:        "FREEZE",
		Subunit:       "freeze",
		Precision:     6,
		Description:   "FREEZE Description",
		InitialAmount: sdkmath.NewInt(1000),
		Features: []assetfttypes.Feature{
			assetfttypes.Feature_freezing,
		},
	}
	res, err := client.BroadcastTx(
		ctx,
		chain.ClientContext.WithFromAddress(issuer),
		chain.TxFactory().WithGas(chain.GasLimitByMsgs(issueMsg)),
		issueMsg,
	)

	requireT.NoError(err)
	fungibleTokenIssuedEvts, err := event.FindTypedEvents[*assetfttypes.EventIssued](res.Events)
	requireT.NoError(err)
	denom := fungibleTokenIssuedEvts[0].Denom

	// Globally freeze Token.
	globFreezeMsg := &assetfttypes.MsgGloballyFreeze{
		Sender: issuer.String(),
		Denom:  denom,
	}
	_, err = client.BroadcastTx(
		ctx,
		chain.ClientContext.WithFromAddress(issuer),
		chain.TxFactory().WithGas(chain.GasLimitByMsgs(globFreezeMsg)),
		globFreezeMsg,
	)
	requireT.NoError(err)

	// Try to send Token.
	coinsToSend := sdk.NewCoins(sdk.NewCoin(denom, sdkmath.NewInt(50)))
	// send
	sendMsg := &banktypes.MsgSend{
		FromAddress: issuer.String(),
		ToAddress:   recipient.String(),
		Amount:      coinsToSend,
	}
	_, err = client.BroadcastTx(
		ctx,
		chain.ClientContext.WithFromAddress(issuer),
		chain.TxFactory().WithGas(chain.GasLimitByMsgs(sendMsg)),
		sendMsg,
	)
	requireT.NoError(err)

	// multi-send
	multiSendMsg := &banktypes.MsgMultiSend{
		Inputs:  []banktypes.Input{{Address: issuer.String(), Coins: coinsToSend}},
		Outputs: []banktypes.Output{{Address: recipient.String(), Coins: coinsToSend}},
	}
	_, err = client.BroadcastTx(
		ctx,
		chain.ClientContext.WithFromAddress(issuer),
		chain.TxFactory().WithGas(chain.GasLimitByMsgs(multiSendMsg)),
		multiSendMsg,
	)
	requireT.NoError(err)

	// send from recipient
	sendMsg = &banktypes.MsgSend{
		FromAddress: recipient.String(),
		ToAddress:   issuer.String(),
		Amount:      coinsToSend,
	}
	_, err = client.BroadcastTx(
		ctx,
		chain.ClientContext.WithFromAddress(recipient),
		chain.TxFactory().WithGas(chain.GasLimitByMsgs(sendMsg)),
		sendMsg,
	)
	requireT.True(assetfttypes.ErrGloballyFrozen.Is(err))

	// multi-send
	multiSendMsg = &banktypes.MsgMultiSend{
		Inputs:  []banktypes.Input{{Address: recipient.String(), Coins: coinsToSend}},
		Outputs: []banktypes.Output{{Address: issuer.String(), Coins: coinsToSend}},
	}
	_, err = client.BroadcastTx(
		ctx,
		chain.ClientContext.WithFromAddress(recipient),
		chain.TxFactory().WithGas(chain.GasLimitByMsgs(multiSendMsg)),
		multiSendMsg,
	)
	requireT.True(assetfttypes.ErrGloballyFrozen.Is(err))

	// Globally unfreeze Token.
	globUnfreezeMsg := &assetfttypes.MsgGloballyUnfreeze{
		Sender: issuer.String(),
		Denom:  denom,
	}
	_, err = client.BroadcastTx(
		ctx,
		chain.ClientContext.WithFromAddress(issuer),
		chain.TxFactory().WithGas(chain.GasLimitByMsgs(globUnfreezeMsg)),
		globUnfreezeMsg,
	)
	requireT.NoError(err)

	// Try to send Token from issuer.
	sendMsg = &banktypes.MsgSend{
		FromAddress: issuer.String(),
		ToAddress:   recipient.String(),
		Amount:      coinsToSend,
	}
	_, err = client.BroadcastTx(
		ctx,
		chain.ClientContext.WithFromAddress(issuer),
		chain.TxFactory().WithGas(chain.GasLimitByMsgs(sendMsg)),
		sendMsg,
	)
	requireT.NoError(err)

	// Try to send Token from recipient.
	sendMsg = &banktypes.MsgSend{
		FromAddress: recipient.String(),
		ToAddress:   issuer.String(),
		Amount:      coinsToSend,
	}
	_, err = client.BroadcastTx(
		ctx,
		chain.ClientContext.WithFromAddress(recipient),
		chain.TxFactory().WithGas(chain.GasLimitByMsgs(sendMsg)),
		sendMsg,
	)
	requireT.NoError(err)
}

// TestAssetCommissionRateExceedFreeze checks tx will fail if send commission causes
// breach of freeze limit functionality.
func TestAssetCommissionRateExceedFreeze(t *testing.T) {
	t.Parallel()

	ctx, chain := integrationtests.NewCoreumTestingContext(t)

	requireT := require.New(t)
	assertT := assert.New(t)

	issuer := chain.GenAccount()
	recipient := chain.GenAccount()
	chain.FundAccountWithOptions(ctx, t, issuer, integrationtests.BalancesOptions{
		Messages: []sdk.Msg{
			&assetfttypes.MsgIssue{},
			&banktypes.MsgSend{},
			&assetfttypes.MsgFreeze{},
		},
		Amount: chain.QueryAssetFTParams(ctx, t).IssueFee.Amount,
	})
	chain.FundAccountWithOptions(ctx, t, recipient, integrationtests.BalancesOptions{
		Messages: []sdk.Msg{
			&banktypes.MsgSend{},
		},
	})

	// Issue the new fungible token
	msgIssue := &assetfttypes.MsgIssue{
		Issuer:             issuer.String(),
		Symbol:             "ABC",
		Subunit:            "uabc",
		Precision:          6,
		Description:        "ABC Description",
		InitialAmount:      sdkmath.NewInt(1000),
		SendCommissionRate: sdk.MustNewDecFromStr("0.3"),
		Features: []assetfttypes.Feature{
			assetfttypes.Feature_freezing,
		},
	}
	denom := assetfttypes.BuildDenom(msgIssue.Subunit, issuer)
	msgSend := &banktypes.MsgSend{
		FromAddress: issuer.String(),
		ToAddress:   recipient.String(),
		Amount: sdk.NewCoins(
			sdk.NewCoin(denom, sdkmath.NewInt(1000)),
		),
	}

	msgFreeze := &assetfttypes.MsgFreeze{
		Sender:  issuer.String(),
		Account: recipient.String(),
		Coin:    sdk.NewCoin(denom, sdkmath.NewInt(650)),
	}

	msgList := []sdk.Msg{
		msgIssue, msgSend, msgFreeze,
	}

	_, err := client.BroadcastTx(
		ctx,
		chain.ClientContext.WithFromAddress(issuer),
		chain.TxFactory().WithGas(chain.GasLimitByMsgs(msgList...)),
		msgList...,
	)
	requireT.NoError(err)

	// try to send more than available (300 + 60) (1000 - 650(frozen) = 350 is available)
	recipient2 := chain.GenAccount()
	coinsToSend := sdk.NewCoins(sdk.NewCoin(denom, sdkmath.NewInt(300)))
	// send
	sendMsg := &banktypes.MsgSend{
		FromAddress: recipient.String(),
		ToAddress:   recipient2.String(),
		Amount:      coinsToSend,
	}
	_, err = client.BroadcastTx(
		ctx,
		chain.ClientContext.WithFromAddress(recipient),
		chain.TxFactory().WithGas(chain.GasLimitByMsgs(sendMsg)),
		sendMsg,
	)
	requireT.Error(err)
	assertT.True(cosmoserrors.ErrInsufficientFunds.Is(err))
}

// TestSendCoreTokenWithRestrictedToken checks tx will fail if try to send core token
// alongside restricted user issued token.
func TestSendCoreTokenWithRestrictedToken(t *testing.T) {
	t.Parallel()

	ctx, chain := integrationtests.NewCoreumTestingContext(t)

	requireT := require.New(t)
	assertT := assert.New(t)

	issuer := chain.GenAccount()
	recipient := chain.GenAccount()
<<<<<<< HEAD
	chain.FundAccountWithOptions(ctx, t, issuer, integrationtests.BalancesOptions{
		Messages: []sdk.Msg{
			&assetfttypes.MsgIssue{},
			&banktypes.MsgSend{},
			&assetfttypes.MsgFreeze{},
		},
		Amount: chain.QueryAssetFTParams(ctx, t).IssueFee.Amount,
	})
	chain.FundAccountWithOptions(ctx, t, recipient, integrationtests.BalancesOptions{
		Messages: []sdk.Msg{
			&banktypes.MsgSend{},
		},
		Amount: sdk.NewInt(1000),
	})
=======
	requireT.NoError(
		chain.Faucet.FundAccountsWithOptions(ctx, issuer, integrationtests.BalancesOptions{
			Messages: []sdk.Msg{
				&assetfttypes.MsgIssue{},
				&banktypes.MsgSend{},
				&assetfttypes.MsgFreeze{},
			},
			Amount: chain.NetworkConfig.AssetFTConfig.IssueFee,
		}))
	requireT.NoError(
		chain.Faucet.FundAccountsWithOptions(ctx, recipient, integrationtests.BalancesOptions{
			Messages: []sdk.Msg{
				&banktypes.MsgSend{},
			},
			Amount: sdkmath.NewInt(1000),
		}))
>>>>>>> e94f49fd

	// Issue the new fungible token
	msgIssue := &assetfttypes.MsgIssue{
		Issuer:        issuer.String(),
		Symbol:        "ABC",
		Subunit:       "uabc",
		Precision:     6,
		Description:   "ABC Description",
		InitialAmount: sdkmath.NewInt(1000),
		Features: []assetfttypes.Feature{
			assetfttypes.Feature_freezing,
		},
	}
	denom := assetfttypes.BuildDenom(msgIssue.Subunit, issuer)
	msgSend := &banktypes.MsgSend{
		FromAddress: issuer.String(),
		ToAddress:   recipient.String(),
		Amount: sdk.NewCoins(
			sdk.NewCoin(denom, sdkmath.NewInt(1000)),
		),
	}

	msgFreeze := &assetfttypes.MsgFreeze{
		Sender:  issuer.String(),
		Account: recipient.String(),
		Coin:    sdk.NewCoin(denom, sdkmath.NewInt(800)),
	}

	msgList := []sdk.Msg{
		msgIssue, msgSend, msgFreeze,
	}

	_, err := client.BroadcastTx(
		ctx,
		chain.ClientContext.WithFromAddress(issuer),
		chain.TxFactory().WithGas(chain.GasLimitByMsgs(msgList...)),
		msgList...,
	)
	requireT.NoError(err)

	// try to send core token and minted token with freezing violation
	recipient2 := chain.GenAccount()
	coinsToSend := sdk.NewCoins(
		sdk.NewCoin(denom, sdkmath.NewInt(210)),
		chain.NewCoin(sdkmath.NewInt(1000)),
	)

	sendMsg := &banktypes.MsgSend{
		FromAddress: recipient.String(),
		ToAddress:   recipient2.String(),
		Amount:      coinsToSend,
	}
	_, err = client.BroadcastTx(
		ctx,
		chain.ClientContext.WithFromAddress(recipient),
		chain.TxFactory().WithGas(chain.GasLimitByMsgs(sendMsg)),
		sendMsg,
	)
	requireT.Error(err)
	assertT.True(cosmoserrors.ErrInsufficientFunds.Is(err))
}

// TestNotEnoughBalanceForBurnRate checks tx will fail if there is not enough balance to cover burn rate.
//
//nolint:dupl // we expect code duplication in tests
func TestNotEnoughBalanceForBurnRate(t *testing.T) {
	t.Parallel()

	ctx, chain := integrationtests.NewCoreumTestingContext(t)

	requireT := require.New(t)
	assertT := assert.New(t)

	issuer := chain.GenAccount()
	recipient := chain.GenAccount()
	chain.FundAccountWithOptions(ctx, t, issuer, integrationtests.BalancesOptions{
		Messages: []sdk.Msg{
			&assetfttypes.MsgIssue{},
			&banktypes.MsgSend{},
		},
		Amount: chain.QueryAssetFTParams(ctx, t).IssueFee.Amount,
	})
	chain.FundAccountWithOptions(ctx, t, recipient, integrationtests.BalancesOptions{
		Messages: []sdk.Msg{
			&banktypes.MsgSend{},
		},
	})

	// Issue the new fungible token
	msgIssue := &assetfttypes.MsgIssue{
		Issuer:        issuer.String(),
		Symbol:        "ABC",
		Subunit:       "uabc",
		Precision:     6,
		Description:   "ABC Description",
		InitialAmount: sdkmath.NewInt(1000),
		BurnRate:      sdk.MustNewDecFromStr("0.1"),
		Features: []assetfttypes.Feature{
			assetfttypes.Feature_freezing,
		},
	}
	denom := assetfttypes.BuildDenom(msgIssue.Subunit, issuer)
	msgSend := &banktypes.MsgSend{
		FromAddress: issuer.String(),
		ToAddress:   recipient.String(),
		Amount: sdk.NewCoins(
			sdk.NewCoin(denom, sdkmath.NewInt(1000)),
		),
	}

	msgList := []sdk.Msg{
		msgIssue, msgSend,
	}

	_, err := client.BroadcastTx(
		ctx,
		chain.ClientContext.WithFromAddress(issuer),
		chain.TxFactory().WithGas(chain.GasLimitByMsgs(msgList...)),
		msgList...,
	)
	requireT.NoError(err)

	// try to send, it should fail (920 + 92 = 1012 > 1000)
	recipient2 := chain.GenAccount()
	coinsToSend := sdk.NewCoins(sdk.NewCoin(denom, sdkmath.NewInt(920)))

	sendMsg := &banktypes.MsgSend{
		FromAddress: recipient.String(),
		ToAddress:   recipient2.String(),
		Amount:      coinsToSend,
	}
	_, err = client.BroadcastTx(
		ctx,
		chain.ClientContext.WithFromAddress(recipient),
		chain.TxFactory().WithGas(chain.GasLimitByMsgs(sendMsg)),
		sendMsg,
	)
	requireT.Error(err)
	assertT.True(cosmoserrors.ErrInsufficientFunds.Is(err))
}

// TestNotEnoughBalanceForCommissionRate checks tx will fail if there is not enough balance to cover commission rate.
//
//nolint:dupl // we expect code duplication in tests
func TestNotEnoughBalanceForCommissionRate(t *testing.T) {
	t.Parallel()

	ctx, chain := integrationtests.NewCoreumTestingContext(t)

	requireT := require.New(t)
	assertT := assert.New(t)

	issuer := chain.GenAccount()
	recipient := chain.GenAccount()
	chain.FundAccountWithOptions(ctx, t, issuer, integrationtests.BalancesOptions{
		Messages: []sdk.Msg{
			&assetfttypes.MsgIssue{},
			&banktypes.MsgSend{},
		},
		Amount: chain.QueryAssetFTParams(ctx, t).IssueFee.Amount,
	})
	chain.FundAccountWithOptions(ctx, t, recipient, integrationtests.BalancesOptions{
		Messages: []sdk.Msg{
			&banktypes.MsgSend{},
		},
	})

	// Issue the new fungible token
	msgIssue := &assetfttypes.MsgIssue{
		Issuer:             issuer.String(),
		Symbol:             "ABC",
		Subunit:            "uabc",
		Precision:          6,
		Description:        "ABC Description",
		InitialAmount:      sdkmath.NewInt(1000),
		SendCommissionRate: sdk.MustNewDecFromStr("0.1"),
		Features: []assetfttypes.Feature{
			assetfttypes.Feature_freezing,
		},
	}
	denom := assetfttypes.BuildDenom(msgIssue.Subunit, issuer)
	msgSend := &banktypes.MsgSend{
		FromAddress: issuer.String(),
		ToAddress:   recipient.String(),
		Amount: sdk.NewCoins(
			sdk.NewCoin(denom, sdkmath.NewInt(1000)),
		),
	}

	msgList := []sdk.Msg{
		msgIssue, msgSend,
	}

	_, err := client.BroadcastTx(
		ctx,
		chain.ClientContext.WithFromAddress(issuer),
		chain.TxFactory().WithGas(chain.GasLimitByMsgs(msgList...)),
		msgList...,
	)
	requireT.NoError(err)

	// try to send, it should fail (920 + 92 = 1012 > 1000)
	recipient2 := chain.GenAccount()
	coinsToSend := sdk.NewCoins(sdk.NewCoin(denom, sdkmath.NewInt(920)))

	sendMsg := &banktypes.MsgSend{
		FromAddress: recipient.String(),
		ToAddress:   recipient2.String(),
		Amount:      coinsToSend,
	}
	_, err = client.BroadcastTx(
		ctx,
		chain.ClientContext.WithFromAddress(recipient),
		chain.TxFactory().WithGas(chain.GasLimitByMsgs(sendMsg)),
		sendMsg,
	)
	requireT.Error(err)
	assertT.True(cosmoserrors.ErrInsufficientFunds.Is(err))
}

// TestAssetFTWhitelist checks whitelist functionality of fungible tokens.
func TestAssetFTWhitelist(t *testing.T) {
	t.Parallel()

	ctx, chain := integrationtests.NewCoreumTestingContext(t)

	requireT := require.New(t)
	assertT := assert.New(t)
	clientCtx := chain.ClientContext

	ftClient := assetfttypes.NewQueryClient(clientCtx)
	bankClient := banktypes.NewQueryClient(clientCtx)

	issuer := chain.GenAccount()
	nonIssuer := chain.GenAccount()
	recipient := chain.GenAccount()
	chain.FundAccountWithOptions(ctx, t, issuer, integrationtests.BalancesOptions{
		Messages: []sdk.Msg{
			&assetfttypes.MsgIssue{},
			&assetfttypes.MsgSetWhitelistedLimit{},
			&assetfttypes.MsgSetWhitelistedLimit{},
			&assetfttypes.MsgSetWhitelistedLimit{},
			&banktypes.MsgSend{},
			&banktypes.MsgMultiSend{},
			&banktypes.MsgSend{},
			&banktypes.MsgSend{},
			&banktypes.MsgSend{},
			&banktypes.MsgSend{},
			&banktypes.MsgSend{},
			&banktypes.MsgSend{},
		},
		Amount: chain.QueryAssetFTParams(ctx, t).IssueFee.Amount,
	})
	chain.FundAccountWithOptions(ctx, t, nonIssuer, integrationtests.BalancesOptions{
		Messages: []sdk.Msg{
			&assetfttypes.MsgSetWhitelistedLimit{},
		},
	})
	chain.FundAccountWithOptions(ctx, t, recipient, integrationtests.BalancesOptions{
		Messages: []sdk.Msg{
			&banktypes.MsgSend{},
		},
	})

	// Issue the new fungible token
	amount := sdkmath.NewInt(20000)
	subunit := "uabc"
	denom := assetfttypes.BuildDenom(subunit, issuer)
	msg := &assetfttypes.MsgIssue{
		Issuer:        issuer.String(),
		Symbol:        "ABC",
		Subunit:       "uabc",
		Precision:     6,
		Description:   "ABC Description",
		InitialAmount: amount,
		Features: []assetfttypes.Feature{
			assetfttypes.Feature_whitelisting,
		},
	}
	_, err := client.BroadcastTx(
		ctx,
		chain.ClientContext.WithFromAddress(issuer),
		chain.TxFactory().WithGas(chain.GasLimitByMsgs(msg)),
		msg,
	)

	requireT.NoError(err)

	// try to pass non-issuer signature to whitelist msg
	whitelistMsg := &assetfttypes.MsgSetWhitelistedLimit{
		Sender:  nonIssuer.String(),
		Account: recipient.String(),
		Coin:    sdk.NewCoin(denom, sdkmath.NewInt(400)),
	}
	_, err = client.BroadcastTx(
		ctx,
		chain.ClientContext.WithFromAddress(nonIssuer),
		chain.TxFactory().WithGas(chain.GasLimitByMsgs(whitelistMsg)),
		whitelistMsg,
	)
	assertT.True(cosmoserrors.ErrUnauthorized.Is(err))

	// try to send to recipient before it is whitelisted (balance 0, whitelist limit 0)
	coinsToSend := sdk.NewCoins(sdk.NewCoin(denom, sdkmath.NewInt(10)))
	// send
	sendMsg := &banktypes.MsgSend{
		FromAddress: issuer.String(),
		ToAddress:   recipient.String(),
		Amount:      coinsToSend,
	}
	_, err = client.BroadcastTx(
		ctx,
		chain.ClientContext.WithFromAddress(issuer),
		chain.TxFactory().WithGas(chain.GasLimitByMsgs(sendMsg)),
		sendMsg,
	)
	assertT.True(assetfttypes.ErrWhitelistedLimitExceeded.Is(err))

	// multi-send
	multiSendMsg := &banktypes.MsgMultiSend{
		Inputs:  []banktypes.Input{{Address: issuer.String(), Coins: coinsToSend}},
		Outputs: []banktypes.Output{{Address: recipient.String(), Coins: coinsToSend}},
	}
	_, err = client.BroadcastTx(
		ctx,
		chain.ClientContext.WithFromAddress(issuer),
		chain.TxFactory().WithGas(chain.GasLimitByMsgs(multiSendMsg)),
		multiSendMsg,
	)
	assertT.True(assetfttypes.ErrWhitelistedLimitExceeded.Is(err))

	// whitelist 400 tokens
	whitelistMsg = &assetfttypes.MsgSetWhitelistedLimit{
		Sender:  issuer.String(),
		Account: recipient.String(),
		Coin:    sdk.NewCoin(denom, sdkmath.NewInt(400)),
	}
	res, err := client.BroadcastTx(
		ctx,
		chain.ClientContext.WithFromAddress(issuer),
		chain.TxFactory().WithGas(chain.GasLimitByMsgs(whitelistMsg)),
		whitelistMsg,
	)
	requireT.NoError(err)
	assertT.EqualValues(res.GasUsed, chain.GasLimitByMsgs(whitelistMsg))

	// query whitelisted tokens
	whitelistedBalance, err := ftClient.WhitelistedBalance(ctx, &assetfttypes.QueryWhitelistedBalanceRequest{
		Account: recipient.String(),
		Denom:   denom,
	})
	requireT.NoError(err)
	requireT.EqualValues(sdk.NewCoin(denom, sdkmath.NewInt(400)), whitelistedBalance.Balance)

	whitelistedBalances, err := ftClient.WhitelistedBalances(ctx, &assetfttypes.QueryWhitelistedBalancesRequest{
		Account: recipient.String(),
	})
	requireT.NoError(err)
	requireT.EqualValues(sdk.NewCoins(sdk.NewCoin(denom, sdkmath.NewInt(400))), whitelistedBalances.Balances)

	// try to receive more than whitelisted (600) (possible 400)
	sendMsg = &banktypes.MsgSend{
		FromAddress: issuer.String(),
		ToAddress:   recipient.String(),
		Amount:      sdk.NewCoins(sdk.NewCoin(denom, sdkmath.NewInt(600))),
	}
	_, err = client.BroadcastTx(
		ctx,
		chain.ClientContext.WithFromAddress(issuer),
		chain.TxFactory().WithGas(chain.GasLimitByMsgs(sendMsg)),
		sendMsg,
	)
	assertT.True(assetfttypes.ErrWhitelistedLimitExceeded.Is(err))

	// try to send whitelisted balance (400)
	sendMsg = &banktypes.MsgSend{
		FromAddress: issuer.String(),
		ToAddress:   recipient.String(),
		Amount:      sdk.NewCoins(sdk.NewCoin(denom, sdkmath.NewInt(400))),
	}
	_, err = client.BroadcastTx(
		ctx,
		chain.ClientContext.WithFromAddress(issuer),
		chain.TxFactory().WithGas(chain.GasLimitByMsgs(sendMsg)),
		sendMsg,
	)
	requireT.NoError(err)
	balance, err := bankClient.Balance(ctx, &banktypes.QueryBalanceRequest{
		Address: recipient.String(),
		Denom:   denom,
	})
	requireT.NoError(err)
	requireT.Equal(sdk.NewCoin(denom, sdkmath.NewInt(400)).String(), balance.GetBalance().String())

	// try to send one more
	sendMsg = &banktypes.MsgSend{
		FromAddress: issuer.String(),
		ToAddress:   recipient.String(),
		Amount:      sdk.NewCoins(sdk.NewCoin(denom, sdkmath.NewInt(1))),
	}
	_, err = client.BroadcastTx(
		ctx,
		chain.ClientContext.WithFromAddress(issuer),
		chain.TxFactory().WithGas(chain.GasLimitByMsgs(sendMsg)),
		sendMsg,
	)
	assertT.True(assetfttypes.ErrWhitelistedLimitExceeded.Is(err))

	// whitelist one more
	whitelistMsg = &assetfttypes.MsgSetWhitelistedLimit{
		Sender:  issuer.String(),
		Account: recipient.String(),
		Coin:    sdk.NewCoin(denom, sdkmath.NewInt(401)),
	}
	res, err = client.BroadcastTx(
		ctx,
		chain.ClientContext.WithFromAddress(issuer),
		chain.TxFactory().WithGas(chain.GasLimitByMsgs(whitelistMsg)),
		whitelistMsg,
	)
	requireT.NoError(err)
	assertT.EqualValues(res.GasUsed, chain.GasLimitByMsgs(whitelistMsg))

	// query whitelisted tokens
	whitelistedBalance, err = ftClient.WhitelistedBalance(ctx, &assetfttypes.QueryWhitelistedBalanceRequest{
		Account: recipient.String(),
		Denom:   denom,
	})
	requireT.NoError(err)
	requireT.EqualValues(sdk.NewCoin(denom, sdkmath.NewInt(401)), whitelistedBalance.Balance)

	sendMsg = &banktypes.MsgSend{
		FromAddress: issuer.String(),
		ToAddress:   recipient.String(),
		Amount:      sdk.NewCoins(sdk.NewCoin(denom, sdkmath.NewInt(1))),
	}
	_, err = client.BroadcastTx(
		ctx,
		chain.ClientContext.WithFromAddress(issuer),
		chain.TxFactory().WithGas(chain.GasLimitByMsgs(sendMsg)),
		sendMsg,
	)
	requireT.NoError(err)

	balance, err = bankClient.Balance(ctx, &banktypes.QueryBalanceRequest{
		Address: recipient.String(),
		Denom:   denom,
	})
	requireT.NoError(err)
	requireT.Equal(sdk.NewCoin(denom, sdkmath.NewInt(401)).String(), balance.GetBalance().String())

	// Verify that issuer has no whitelisted balance
	whitelistedBalance, err = ftClient.WhitelistedBalance(ctx, &assetfttypes.QueryWhitelistedBalanceRequest{
		Account: issuer.String(),
		Denom:   denom,
	})
	requireT.NoError(err)
	requireT.EqualValues(sdk.NewCoin(denom, sdk.ZeroInt()), whitelistedBalance.Balance)

	// Send something to issuer, it should succeed despite the fact that issuer is not whitelisted
	sendMsg = &banktypes.MsgSend{
		FromAddress: recipient.String(),
		ToAddress:   issuer.String(),
		Amount:      sdk.NewCoins(sdk.NewCoin(denom, sdkmath.NewInt(10))),
	}
	_, err = client.BroadcastTx(
		ctx,
		chain.ClientContext.WithFromAddress(recipient),
		chain.TxFactory().WithGas(chain.GasLimitByMsgs(sendMsg)),
		sendMsg,
	)
	requireT.NoError(err)

	balance, err = bankClient.Balance(ctx, &banktypes.QueryBalanceRequest{
		Address: issuer.String(),
		Denom:   denom,
	})
	requireT.NoError(err)
	requireT.Equal(sdk.NewCoin(denom, sdkmath.NewInt(19609)).String(), balance.GetBalance().String())

	// Set whitelisted balance to 0 for recipient
	whitelistMsg = &assetfttypes.MsgSetWhitelistedLimit{
		Sender:  issuer.String(),
		Account: recipient.String(),
		Coin:    sdk.NewCoin(denom, sdk.ZeroInt()),
	}
	_, err = client.BroadcastTx(
		ctx,
		chain.ClientContext.WithFromAddress(issuer),
		chain.TxFactory().WithGas(chain.GasLimitByMsgs(whitelistMsg)),
		whitelistMsg,
	)
	requireT.NoError(err)

	// Transfer to recipient should fail now
	sendMsg = &banktypes.MsgSend{
		FromAddress: issuer.String(),
		ToAddress:   recipient.String(),
		Amount:      sdk.NewCoins(sdk.NewCoin(denom, sdk.OneInt())),
	}
	_, err = client.BroadcastTx(
		ctx,
		chain.ClientContext.WithFromAddress(issuer),
		chain.TxFactory().WithGas(chain.GasLimitByMsgs(sendMsg)),
		sendMsg,
	)
	assertT.True(assetfttypes.ErrWhitelistedLimitExceeded.Is(err))
}

// TestAssetFTWhitelistUnwhitelistable checks whitelist functionality on unwhitelistable fungible tokens.
func TestAssetFTWhitelistUnwhitelistable(t *testing.T) {
	t.Parallel()

	ctx, chain := integrationtests.NewCoreumTestingContext(t)

	requireT := require.New(t)
	assertT := assert.New(t)
	issuer := chain.GenAccount()
	recipient := chain.GenAccount()
	chain.FundAccountWithOptions(ctx, t, issuer, integrationtests.BalancesOptions{
		Messages: []sdk.Msg{
			&assetfttypes.MsgIssue{},
			&assetfttypes.MsgSetWhitelistedLimit{},
		},
		Amount: chain.QueryAssetFTParams(ctx, t).IssueFee.Amount,
	})

	// Issue an unwhitelistable fungible token
	subunit := "uabcnotwhitelistable"
	unwhitelistableDenom := assetfttypes.BuildDenom(subunit, issuer)
	amount := sdkmath.NewInt(1000)
	msg := &assetfttypes.MsgIssue{
		Issuer:        issuer.String(),
		Symbol:        "ABCNotWhitelistable",
		Subunit:       "uabcnotwhitelistable",
		Precision:     1,
		Description:   "ABC Description",
		InitialAmount: amount,
		Features:      []assetfttypes.Feature{},
	}

	_, err := client.BroadcastTx(
		ctx,
		chain.ClientContext.WithFromAddress(issuer),
		chain.TxFactory().WithGas(chain.GasLimitByMsgs(msg)),
		msg,
	)

	requireT.NoError(err)

	// try to whitelist unwhitelistable token
	whitelistMsg := &assetfttypes.MsgSetWhitelistedLimit{
		Sender:  issuer.String(),
		Account: recipient.String(),
		Coin:    sdk.NewCoin(unwhitelistableDenom, sdkmath.NewInt(1000)),
	}
	_, err = client.BroadcastTx(
		ctx,
		chain.ClientContext.WithFromAddress(issuer),
		chain.TxFactory().WithGas(chain.GasLimitByMsgs(whitelistMsg)),
		whitelistMsg,
	)
	assertT.True(assetfttypes.ErrFeatureDisabled.Is(err))
}

// TestAssetFTWhitelistIssuer checks whitelisting on issuer account is not possible.
func TestAssetFTWhitelistIssuerAccount(t *testing.T) {
	t.Parallel()

	ctx, chain := integrationtests.NewCoreumTestingContext(t)

	requireT := require.New(t)
	issuer := chain.GenAccount()
	chain.FundAccountWithOptions(ctx, t, issuer, integrationtests.BalancesOptions{
		Messages: []sdk.Msg{
			&assetfttypes.MsgIssue{},
			&assetfttypes.MsgSetWhitelistedLimit{},
		},
		Amount: chain.QueryAssetFTParams(ctx, t).IssueFee.Amount,
	})

	// Issue an whitelistable fungible token
	subunit := "uabcwhitelistable"
	denom := assetfttypes.BuildDenom(subunit, issuer)
	amount := sdkmath.NewInt(1000)
	msg := &assetfttypes.MsgIssue{
		Issuer:        issuer.String(),
		Symbol:        "ABCWhitelistable",
		Subunit:       subunit,
		Description:   "ABC Description",
		Precision:     1,
		InitialAmount: amount,
		Features: []assetfttypes.Feature{
			assetfttypes.Feature_whitelisting,
		},
	}

	_, err := client.BroadcastTx(
		ctx,
		chain.ClientContext.WithFromAddress(issuer),
		chain.TxFactory().WithGas(chain.GasLimitByMsgs(msg)),
		msg,
	)

	requireT.NoError(err)

	// try to whitelist issuer account
	whitelistMsg := &assetfttypes.MsgSetWhitelistedLimit{
		Sender:  issuer.String(),
		Account: issuer.String(),
		Coin:    sdk.NewCoin(denom, sdkmath.NewInt(1000)),
	}
	_, err = client.BroadcastTx(
		ctx,
		chain.ClientContext.WithFromAddress(issuer),
		chain.TxFactory().WithGas(chain.GasLimitByMsgs(whitelistMsg)),
		whitelistMsg,
	)

	requireT.ErrorIs(err, cosmoserrors.ErrUnauthorized)
}

// TestBareToken checks non of the features will work if the flags are not set.
func TestBareToken(t *testing.T) {
	t.Parallel()

	ctx, chain := integrationtests.NewCoreumTestingContext(t)

	requireT := require.New(t)
	assertT := assert.New(t)
	issuer := chain.GenAccount()
	recipient := chain.GenAccount()
	chain.FundAccountWithOptions(ctx, t, issuer, integrationtests.BalancesOptions{
		Messages: []sdk.Msg{
			&assetfttypes.MsgIssue{},
			&assetfttypes.MsgMint{},
			&assetfttypes.MsgBurn{},
			&banktypes.MsgSend{},
			&assetfttypes.MsgFreeze{},
			&assetfttypes.MsgGloballyFreeze{},
			&assetfttypes.MsgSetWhitelistedLimit{},
		},
		Amount: chain.QueryAssetFTParams(ctx, t).IssueFee.Amount,
	})
	chain.FundAccountWithOptions(ctx, t, recipient, integrationtests.BalancesOptions{
		Messages: []sdk.Msg{
			&assetfttypes.MsgBurn{},
		},
	})

	// Issue a bare token
	amount := sdkmath.NewInt(1000)
	msg := &assetfttypes.MsgIssue{
		Issuer:        issuer.String(),
		Symbol:        "baretoken",
		Subunit:       "baretoken",
		InitialAmount: amount,
		Precision:     10,
	}
	denom := assetfttypes.BuildDenom(msg.Subunit, issuer)

	_, err := client.BroadcastTx(
		ctx,
		chain.ClientContext.WithFromAddress(issuer),
		chain.TxFactory().WithGas(chain.GasLimitByMsgs(msg)),
		msg,
	)

	requireT.NoError(err)

	// try to mint
	mintMsg := &assetfttypes.MsgMint{
		Sender: issuer.String(),
		Coin:   sdk.NewCoin(denom, sdkmath.NewInt(1000)),
	}
	_, err = client.BroadcastTx(
		ctx,
		chain.ClientContext.WithFromAddress(issuer),
		chain.TxFactory().WithGas(chain.GasLimitByMsgs(mintMsg)),
		mintMsg,
	)
	assertT.True(assetfttypes.ErrFeatureDisabled.Is(err))

	// try to burn from issuer account (must succeed)
	burnMsg := &assetfttypes.MsgBurn{
		Sender: issuer.String(),
		Coin:   sdk.NewCoin(denom, sdkmath.NewInt(10)),
	}
	_, err = client.BroadcastTx(
		ctx,
		chain.ClientContext.WithFromAddress(issuer),
		chain.TxFactory().WithGas(chain.GasLimitByMsgs(burnMsg)),
		burnMsg,
	)
	assertT.NoError(err)

	// try to burn from non-issuer account (must fail)
	sendMsg := &banktypes.MsgSend{
		FromAddress: issuer.String(),
		ToAddress:   recipient.String(),
		Amount:      sdk.NewCoins(sdk.NewCoin(denom, sdkmath.NewInt(10))),
	}
	_, err = client.BroadcastTx(
		ctx,
		chain.ClientContext.WithFromAddress(issuer),
		chain.TxFactory().WithGas(chain.GasLimitByMsgs(sendMsg)),
		sendMsg,
	)
	assertT.NoError(err)

	burnMsg = &assetfttypes.MsgBurn{
		Sender: recipient.String(),
		Coin:   sdk.NewCoin(denom, sdkmath.NewInt(10)),
	}
	_, err = client.BroadcastTx(
		ctx,
		chain.ClientContext.WithFromAddress(recipient),
		chain.TxFactory().WithGas(chain.GasLimitByMsgs(burnMsg)),
		burnMsg,
	)
	assertT.ErrorIs(err, assetfttypes.ErrFeatureDisabled)

	// try to whitelist
	whitelistMsg := &assetfttypes.MsgSetWhitelistedLimit{
		Sender:  issuer.String(),
		Account: recipient.String(),
		Coin:    sdk.NewCoin(denom, sdkmath.NewInt(1000)),
	}
	_, err = client.BroadcastTx(
		ctx,
		chain.ClientContext.WithFromAddress(issuer),
		chain.TxFactory().WithGas(chain.GasLimitByMsgs(whitelistMsg)),
		whitelistMsg,
	)
	assertT.ErrorIs(err, assetfttypes.ErrFeatureDisabled)

	// try to freeze
	freezeMsg := &assetfttypes.MsgFreeze{
		Sender:  issuer.String(),
		Account: recipient.String(),
		Coin:    sdk.NewCoin(denom, sdkmath.NewInt(1000)),
	}
	_, err = client.BroadcastTx(
		ctx,
		chain.ClientContext.WithFromAddress(issuer),
		chain.TxFactory().WithGas(chain.GasLimitByMsgs(freezeMsg)),
		freezeMsg,
	)
	assertT.ErrorIs(err, assetfttypes.ErrFeatureDisabled)

	// try to globally freeze
	globalFreezeMsg := &assetfttypes.MsgGloballyFreeze{
		Sender: issuer.String(),
		Denom:  denom,
	}
	_, err = client.BroadcastTx(
		ctx,
		chain.ClientContext.WithFromAddress(issuer),
		chain.TxFactory().WithGas(chain.GasLimitByMsgs(globalFreezeMsg)),
		globalFreezeMsg,
	)
	assertT.ErrorIs(err, assetfttypes.ErrFeatureDisabled)
}

// TestAuthz tests the authz module works well with assetft module.
func TestAuthzWithAssetFT(t *testing.T) {
	t.Parallel()

	ctx, chain := integrationtests.NewCoreumTestingContext(t)

	requireT := require.New(t)

	assetftClient := assetfttypes.NewQueryClient(chain.ClientContext)
	authzClient := authztypes.NewQueryClient(chain.ClientContext)

	granter := chain.GenAccount()
	grantee := chain.GenAccount()
	recipient := chain.GenAccount()

	chain.FundAccountWithOptions(ctx, t, granter, integrationtests.BalancesOptions{
		Messages: []sdk.Msg{
			&assetfttypes.MsgIssue{},
			&authztypes.MsgGrant{},
			&authztypes.MsgGrant{},
		},
		Amount: chain.QueryAssetFTParams(ctx, t).IssueFee.Amount,
	})

	// mint and grant authorization
	issueMsg := &assetfttypes.MsgIssue{
		Issuer:        granter.String(),
		Symbol:        "symbol",
		Subunit:       "subunit",
		Precision:     1,
		InitialAmount: sdkmath.NewInt(1000),
		Features: []assetfttypes.Feature{
			assetfttypes.Feature_freezing,
			assetfttypes.Feature_whitelisting,
		},
	}
	denom := assetfttypes.BuildDenom(issueMsg.Subunit, granter)
	grantFreezeMsg, err := authztypes.NewMsgGrant(
		granter,
		grantee,
		authztypes.NewGenericAuthorization(sdk.MsgTypeURL(&assetfttypes.MsgFreeze{})),
		lo.ToPtr(time.Now().Add(time.Minute)),
	)
	require.NoError(t, err)

	grantWhitelistMsg, err := authztypes.NewMsgGrant(
		granter,
		grantee,
		authztypes.NewGenericAuthorization(sdk.MsgTypeURL(&assetfttypes.MsgSetWhitelistedLimit{})),
		lo.ToPtr(time.Now().Add(time.Minute)),
	)
	require.NoError(t, err)

	_, err = client.BroadcastTx(
		ctx,
		chain.ClientContext.WithFromAddress(granter),
		chain.TxFactory().WithGas(chain.GasLimitByMsgs(grantFreezeMsg, grantWhitelistMsg, issueMsg)),
		grantFreezeMsg, grantWhitelistMsg, issueMsg,
	)
	requireT.NoError(err)

	// assert granted
	gransRes, err := authzClient.Grants(ctx, &authztypes.QueryGrantsRequest{
		Granter: granter.String(),
		Grantee: grantee.String(),
	})
	requireT.NoError(err)
	requireT.Equal(2, len(gransRes.Grants))

	// try to whitelist and freeze using the authz
	msgFreeze := &assetfttypes.MsgFreeze{
		Sender:  granter.String(),
		Account: recipient.String(),
		Coin:    sdk.NewCoin(denom, sdkmath.NewInt(240)),
	}

	msgWhitelist := &assetfttypes.MsgSetWhitelistedLimit{
		Sender:  granter.String(),
		Account: recipient.String(),
		Coin:    sdk.NewCoin(denom, sdkmath.NewInt(921)),
	}

	execMsg := authztypes.NewMsgExec(grantee, []sdk.Msg{msgFreeze, msgWhitelist})
	chain.FundAccountWithOptions(ctx, t, grantee, integrationtests.BalancesOptions{
		Messages: []sdk.Msg{
			&execMsg,
		},
	})

	_, err = client.BroadcastTx(
		ctx,
		chain.ClientContext.WithFromAddress(grantee),
		chain.TxFactory().WithGas(chain.GasLimitByMsgs(&execMsg)),
		&execMsg,
	)
	requireT.NoError(err)

	freezingRes, err := assetftClient.FrozenBalance(ctx, &assetfttypes.QueryFrozenBalanceRequest{
		Account: recipient.String(),
		Denom:   denom,
	})
	requireT.NoError(err)
	requireT.EqualValues("240", freezingRes.GetBalance().Amount.String())

	whitelistingRes, err := assetftClient.WhitelistedBalance(ctx, &assetfttypes.QueryWhitelistedBalanceRequest{
		Account: recipient.String(),
		Denom:   denom,
	})
	requireT.NoError(err)
	requireT.EqualValues("921", whitelistingRes.GetBalance().Amount.String())
}

// TestAssetFTBurnRate_OnMinting verifies both burn rate and send commission rate are not applied on received minted tokens.
func TestAssetFT_RatesAreNotApplied_OnMinting(t *testing.T) {
	assertT := assert.New(t)
	requireT := require.New(t)

	ctx, chain := integrationtests.NewCoreumTestingContext(t)
	issuer := chain.GenAccount()

	bankClient := banktypes.NewQueryClient(chain.ClientContext)

	chain.FundAccountWithOptions(ctx, t, issuer, integrationtests.BalancesOptions{
		Messages: []sdk.Msg{
			&assetfttypes.MsgIssue{},
			&assetfttypes.MsgMint{},
		},
		Amount: chain.QueryAssetFTParams(ctx, t).IssueFee.Amount,
	})

	// Issue a fungible token
	issueMsg := &assetfttypes.MsgIssue{
		Issuer:             issuer.String(),
		Symbol:             "ABC",
		Subunit:            "abc",
		Precision:          6,
		InitialAmount:      sdkmath.NewInt(1000),
		Description:        "ABC Description",
		Features:           []assetfttypes.Feature{assetfttypes.Feature_minting},
		BurnRate:           sdk.MustNewDecFromStr("0.10"),
		SendCommissionRate: sdk.MustNewDecFromStr("0.10"),
	}

	_, err := client.BroadcastTx(
		ctx,
		chain.ClientContext.WithFromAddress(issuer),
		chain.TxFactory().WithGas(chain.GasLimitByMsgs(issueMsg)),
		issueMsg,
	)

	requireT.NoError(err)
	denom := assetfttypes.BuildDenom(issueMsg.Subunit, issuer)

	// mint tokens
	requireT.NoError(err)
	mintCoin := sdk.NewCoin(denom, sdkmath.NewInt(500))
	mintMsg := &assetfttypes.MsgMint{
		Sender: issuer.String(),
		Coin:   mintCoin,
	}
	_, err = client.BroadcastTx(
		ctx,
		chain.ClientContext.WithFromAddress(issuer),
		chain.TxFactory().WithGas(chain.GasLimitByMsgs(mintMsg)),
		mintMsg,
	)
	requireT.NoError(err)

	// verify balance of token was not affected by either burn rate or send commission rate
	balance, err := bankClient.Balance(ctx, &banktypes.QueryBalanceRequest{Address: issuer.String(), Denom: denom})
	requireT.NoError(err)
	assertT.EqualValues(sdk.NewCoin(denom, sdkmath.NewInt(1500)).String(), balance.GetBalance().String())
}

// TestAssetFTBurnRate_OnBurning verifies that both burn rate and send commission rate are not applied when a token is burnt.
func TestAssetFTBurnRate_SendCommissionRate_OnBurning(t *testing.T) {
	t.Parallel()

	ctx, chain := integrationtests.NewCoreumTestingContext(t)

	requireT := require.New(t)
	assertT := assert.New(t)
	issuer := chain.GenAccount()
	recipient := chain.GenAccount()

	bankClient := banktypes.NewQueryClient(chain.ClientContext)

	chain.FundAccountWithOptions(ctx, t, issuer, integrationtests.BalancesOptions{
		Messages: []sdk.Msg{
			&banktypes.MsgSend{},
			&assetfttypes.MsgIssue{},
		},
		Amount: chain.QueryAssetFTParams(ctx, t).IssueFee.Amount,
	})

	chain.FundAccountWithOptions(ctx, t, recipient, integrationtests.BalancesOptions{
		Messages: []sdk.Msg{
			&assetfttypes.MsgBurn{},
		},
		Amount: chain.QueryAssetFTParams(ctx, t).IssueFee.Amount,
	})

	// Issue a fungible token
	issueMsg := &assetfttypes.MsgIssue{
		Issuer:             issuer.String(),
		Symbol:             "ABC",
		Subunit:            "abc",
		Precision:          6,
		InitialAmount:      sdkmath.NewInt(1000),
		Description:        "ABC Description",
		Features:           []assetfttypes.Feature{assetfttypes.Feature_burning},
		BurnRate:           sdk.MustNewDecFromStr("0.20"),
		SendCommissionRate: sdk.MustNewDecFromStr("0.10"),
	}

	_, err := client.BroadcastTx(
		ctx,
		chain.ClientContext.WithFromAddress(issuer),
		chain.TxFactory().WithGas(chain.GasLimitByMsgs(issueMsg)),
		issueMsg,
	)

	requireT.NoError(err)
	denom := assetfttypes.BuildDenom(issueMsg.Subunit, issuer)

	// send some coins to the recipient
	sendMsg := &banktypes.MsgSend{
		FromAddress: issuer.String(),
		ToAddress:   recipient.String(),
		Amount:      sdk.NewCoins(sdk.NewCoin(denom, sdkmath.NewInt(200))),
	}

	_, err = client.BroadcastTx(
		ctx,
		chain.ClientContext.WithFromAddress(issuer),
		chain.TxFactory().WithGas(chain.GasLimitByMsgs(sendMsg)),
		sendMsg,
	)
	requireT.NoError(err)

	// recipient burns tokens. Then check recipient and issuer balance, as well as total supply
	oldSupply, err := bankClient.SupplyOf(ctx, &banktypes.QuerySupplyOfRequest{Denom: denom})
	requireT.NoError(err)
	burnCoin := sdk.NewCoin(denom, sdkmath.NewInt(100))

	burnMsg := &assetfttypes.MsgBurn{
		Sender: recipient.String(),
		Coin:   burnCoin,
	}
	_, err = client.BroadcastTx(
		ctx,
		chain.ClientContext.WithFromAddress(recipient),
		chain.TxFactory().WithGas(chain.GasLimitByMsgs(burnMsg)),
		burnMsg,
	)
	requireT.NoError(err)

	issuerBalance, err := bankClient.Balance(ctx, &banktypes.QueryBalanceRequest{Address: issuer.String(), Denom: denom})
	requireT.NoError(err)
	recipientBalance, err := bankClient.Balance(ctx, &banktypes.QueryBalanceRequest{Address: recipient.String(), Denom: denom})
	requireT.NoError(err)
	// verify issuer balance after burning was not affected by the send commission rate
	assertT.EqualValues(sdk.NewCoin(denom, sdkmath.NewInt(800)).String(), issuerBalance.GetBalance().String())
	// verify recipient balance after burning was not affected by the burn rate
	assertT.EqualValues(sdk.NewCoin(denom, sdkmath.NewInt(100)).String(), recipientBalance.GetBalance().String())

	newSupply, err := bankClient.SupplyOf(ctx, &banktypes.QuerySupplyOfRequest{Denom: denom})
	requireT.NoError(err)
	// verify the total supply
	assertT.EqualValues(burnCoin, oldSupply.GetAmount().Sub(newSupply.GetAmount()))
}

// TestAssetFTFreezeAndBurn verifies that it is not possible to burn more tokens - outside of freezing limit.
func TestAssetFTFreezeAndBurn(t *testing.T) {
	t.Parallel()

	ctx, chain := integrationtests.NewCoreumTestingContext(t)

	requireT := require.New(t)
	assertT := assert.New(t)
	issuer := chain.GenAccount()
	recipient := chain.GenAccount()

	bankClient := banktypes.NewQueryClient(chain.ClientContext)

	chain.FundAccountWithOptions(ctx, t, issuer, integrationtests.BalancesOptions{
		Messages: []sdk.Msg{
			&banktypes.MsgSend{},
			&assetfttypes.MsgIssue{},
			&assetfttypes.MsgFreeze{},
		},
		Amount: chain.QueryAssetFTParams(ctx, t).IssueFee.Amount,
	})

	chain.FundAccountWithOptions(ctx, t, recipient, integrationtests.BalancesOptions{
		Messages: []sdk.Msg{
			&assetfttypes.MsgBurn{},
			&assetfttypes.MsgBurn{},
		},
		Amount: chain.QueryAssetFTParams(ctx, t).IssueFee.Amount,
	})

	// Issue a fungible token
	issueMsg := &assetfttypes.MsgIssue{
		Issuer:             issuer.String(),
		Symbol:             "ABC",
		Subunit:            "abc",
		Precision:          6,
		InitialAmount:      sdkmath.NewInt(1000),
		Description:        "ABC Description",
		Features:           []assetfttypes.Feature{assetfttypes.Feature_burning, assetfttypes.Feature_freezing},
		BurnRate:           sdk.NewDec(0),
		SendCommissionRate: sdk.NewDec(0),
	}

	_, err := client.BroadcastTx(
		ctx,
		chain.ClientContext.WithFromAddress(issuer),
		chain.TxFactory().WithGas(chain.GasLimitByMsgs(issueMsg)),
		issueMsg,
	)

	requireT.NoError(err)
	denom := assetfttypes.BuildDenom(issueMsg.Subunit, issuer)

	// send some coins to the recipient
	sendMsg := &banktypes.MsgSend{
		FromAddress: issuer.String(),
		ToAddress:   recipient.String(),
		Amount:      sdk.NewCoins(sdk.NewCoin(denom, sdkmath.NewInt(550))),
	}

	_, err = client.BroadcastTx(
		ctx,
		chain.ClientContext.WithFromAddress(issuer),
		chain.TxFactory().WithGas(chain.GasLimitByMsgs(sendMsg)),
		sendMsg,
	)
	requireT.NoError(err)

	// freeze 300 tokens
	freezeMsg := &assetfttypes.MsgFreeze{
		Sender:  issuer.String(),
		Account: recipient.String(),
		Coin:    sdk.NewCoin(denom, sdkmath.NewInt(300)),
	}
	_, err = client.BroadcastTx(
		ctx,
		chain.ClientContext.WithFromAddress(issuer),
		chain.TxFactory().WithGas(chain.GasLimitByMsgs(freezeMsg)),
		freezeMsg,
	)
	requireT.NoError(err)

	// recipient burns tokens within allowed unfrozen limit
	burnCoin := sdk.NewCoin(denom, sdkmath.NewInt(200))

	burnMsg := &assetfttypes.MsgBurn{
		Sender: recipient.String(),
		Coin:   burnCoin,
	}
	_, err = client.BroadcastTx(
		ctx,
		chain.ClientContext.WithFromAddress(recipient),
		chain.TxFactory().WithGas(chain.GasLimitByMsgs(burnMsg)),
		burnMsg,
	)
	requireT.NoError(err)

	recipientBalance, err := bankClient.Balance(ctx, &banktypes.QueryBalanceRequest{Address: recipient.String(), Denom: denom})
	requireT.NoError(err)
	// verify recipient balance after burning
	assertT.EqualValues(sdk.NewCoin(denom, sdkmath.NewInt(350)).String(), recipientBalance.GetBalance().String())

	// recipient tries to burn more token than allowed (left from unfrozen balance). Tx should fail
	_, err = client.BroadcastTx(
		ctx,
		chain.ClientContext.WithFromAddress(recipient),
		chain.TxFactory().WithGas(chain.GasLimitByMsgs(burnMsg)),
		burnMsg,
	)
	requireT.Error(err)
	assertT.True(cosmoserrors.ErrInsufficientFunds.Is(err))
	// verify recipient balance did not change
	recipientBalance, err = bankClient.Balance(ctx, &banktypes.QueryBalanceRequest{Address: recipient.String(), Denom: denom})
	requireT.NoError(err)
	assertT.EqualValues(sdk.NewCoin(denom, sdkmath.NewInt(350)).String(), recipientBalance.GetBalance().String())
}

// TestAssetFTFreeze_WithRates verifies freezing with both burn and send commission rates applied
// and when one of the rates goes outside unfrozen balance.
func TestAssetFTFreeze_WithRates(t *testing.T) {
	t.Parallel()

	testData := []struct {
		description              string
		burnRate                 sdk.Dec
		sendCommissionRate       sdk.Dec
		expectedCoinDistribution []int
	}{
		{"WithBurnRateOutOfLimit", sdk.MustNewDecFromStr("0.50"), sdk.MustNewDecFromStr("0.10"), []int{510, 340, 100}},
		{"WithSendCommissionRateOutOfLimit", sdk.MustNewDecFromStr("0.10"), sdk.MustNewDecFromStr("0.50"), []int{550, 340, 100}},
	}

	for _, tc := range testData {
		tc := tc
		t.Run(tc.description, func(t *testing.T) {
			t.Parallel()

			ctx, chain := integrationtests.NewCoreumTestingContext(t)

			requireT := require.New(t)
			assertT := assert.New(t)
			issuer := chain.GenAccount()
			recipient1 := chain.GenAccount()
			recipient2 := chain.GenAccount()

			chain.FundAccountWithOptions(ctx, t, issuer, integrationtests.BalancesOptions{
				Messages: []sdk.Msg{
					&banktypes.MsgSend{},
					&assetfttypes.MsgIssue{},
					&assetfttypes.MsgFreeze{},
				},
				Amount: chain.QueryAssetFTParams(ctx, t).IssueFee.Amount,
			})

			chain.FundAccountWithOptions(ctx, t, recipient1, integrationtests.BalancesOptions{
				Messages: []sdk.Msg{
					&banktypes.MsgSend{},
					&banktypes.MsgSend{},
				},
				Amount: chain.QueryAssetFTParams(ctx, t).IssueFee.Amount,
			})

			// Issue a fungible token
			issueMsg := &assetfttypes.MsgIssue{
				Issuer:             issuer.String(),
				Symbol:             "ABC",
				Subunit:            "abc",
				Precision:          6,
				InitialAmount:      sdkmath.NewInt(1000),
				Description:        "ABC Description",
				Features:           []assetfttypes.Feature{assetfttypes.Feature_freezing},
				BurnRate:           tc.burnRate,           // set burn rate
				SendCommissionRate: tc.sendCommissionRate, // set commission rate
			}

			_, err := client.BroadcastTx(
				ctx,
				chain.ClientContext.WithFromAddress(issuer),
				chain.TxFactory().WithGas(chain.GasLimitByMsgs(issueMsg)),
				issueMsg,
			)

			requireT.NoError(err)
			denom := assetfttypes.BuildDenom(issueMsg.Subunit, issuer)

			// send some coins to the recipient
			sendMsg := &banktypes.MsgSend{
				FromAddress: issuer.String(),
				ToAddress:   recipient1.String(),
				Amount:      sdk.NewCoins(sdk.NewCoin(denom, sdkmath.NewInt(500))),
			}

			_, err = client.BroadcastTx(
				ctx,
				chain.ClientContext.WithFromAddress(issuer),
				chain.TxFactory().WithGas(chain.GasLimitByMsgs(sendMsg)),
				sendMsg,
			)
			requireT.NoError(err)

			// freeze 200 tokens
			freezeMsg := &assetfttypes.MsgFreeze{
				Sender:  issuer.String(),
				Account: recipient1.String(),
				Coin:    sdk.NewCoin(denom, sdkmath.NewInt(200)),
			}
			_, err = client.BroadcastTx(
				ctx,
				chain.ClientContext.WithFromAddress(issuer),
				chain.TxFactory().WithGas(chain.GasLimitByMsgs(freezeMsg)),
				freezeMsg,
			)
			requireT.NoError(err)

			// send from recipient1 to recipient2 (burn and commission rate must apply) - within unfrozen balance limit
			sendMsg = &banktypes.MsgSend{
				FromAddress: recipient1.String(),
				ToAddress:   recipient2.String(),
				Amount:      sdk.NewCoins(sdk.NewCoin(denom, sdkmath.NewInt(100))),
			}

			_, err = client.BroadcastTx(
				ctx,
				chain.ClientContext.WithFromAddress(recipient1),
				chain.TxFactory().WithGas(chain.GasLimitByMsgs(sendMsg)),
				sendMsg,
			)
			requireT.NoError(err)

			assertCoinDistribution(ctx, chain.ClientContext, t, denom, map[*sdk.AccAddress]int64{
				&issuer:     int64(tc.expectedCoinDistribution[0]),
				&recipient1: int64(tc.expectedCoinDistribution[1]),
				&recipient2: int64(tc.expectedCoinDistribution[2]),
			})

			// try to send from recipient1 to recipient2. Tx should fail because one of the rates
			// (in the 1st case - burn rate, in the 2nd case - send commission rate) exceeds unfrozen balance limit
			sendMsg = &banktypes.MsgSend{
				FromAddress: recipient1.String(),
				ToAddress:   recipient2.String(),
				Amount:      sdk.NewCoins(sdk.NewCoin(denom, sdkmath.NewInt(100))),
			}

			_, err = client.BroadcastTx(
				ctx,
				chain.ClientContext.WithFromAddress(recipient1),
				chain.TxFactory().WithGas(chain.GasLimitByMsgs(sendMsg)),
				sendMsg,
			)
			requireT.Error(err)
			assertT.True(cosmoserrors.ErrInsufficientFunds.Is(err))
			// verify balances did not change
			assertCoinDistribution(ctx, chain.ClientContext, t, denom, map[*sdk.AccAddress]int64{
				&issuer:     int64(tc.expectedCoinDistribution[0]),
				&recipient1: int64(tc.expectedCoinDistribution[1]),
				&recipient2: int64(tc.expectedCoinDistribution[2]),
			})
		})
	}
}

// TestAssetFTAminoMultisig tests that assetnf module works seamlessly with amino multisig.
func TestAssetFTAminoMultisig(t *testing.T) {
	t.Parallel()

	ctx, chain := integrationtests.NewCoreumTestingContext(t)

	requireT := require.New(t)
	multisigPublicKey, keyNamesSet, err := chain.GenMultisigAccount(2, 2)
	requireT.NoError(err)
	multisigAddress := sdk.AccAddress(multisigPublicKey.Address())
	signer1KeyName := keyNamesSet[0]
	signer2KeyName := keyNamesSet[1]

	bankClient := banktypes.NewQueryClient(chain.ClientContext)

	chain.FundAccountWithOptions(ctx, t, multisigAddress, integrationtests.BalancesOptions{
		Messages: []sdk.Msg{
			&assetfttypes.MsgIssue{},
			&assetfttypes.MsgBurn{},
		},
		Amount: chain.QueryAssetFTParams(ctx, t).IssueFee.Amount,
	})

	// Issue a fungible token
	issueMsg := &assetfttypes.MsgIssue{
		Issuer:             multisigAddress.String(),
		Symbol:             "ABC",
		Subunit:            "abc",
		Precision:          6,
		InitialAmount:      sdk.NewInt(1000),
		Description:        "ABC Description",
		Features:           []assetfttypes.Feature{assetfttypes.Feature_burning, assetfttypes.Feature_freezing},
		BurnRate:           sdk.NewDec(0),
		SendCommissionRate: sdk.NewDec(0),
	}

	_, err = chain.SignAndBroadcastMultisigTx(
		ctx,
		chain.ClientContext.WithFromAddress(multisigAddress),
		chain.TxFactory().WithGas(chain.GasLimitByMsgs(issueMsg)),
		issueMsg,
		signer1KeyName, signer2KeyName)
	requireT.NoError(err)

	denom := assetfttypes.BuildDenom(issueMsg.Subunit, multisigAddress)

	burnMsg := &assetfttypes.MsgBurn{
		Sender: multisigAddress.String(),
		Coin:   sdk.NewCoin(denom, sdk.NewInt(300)),
	}
	_, err = chain.SignAndBroadcastMultisigTx(
		ctx,
		chain.ClientContext.WithFromAddress(multisigAddress),
		chain.TxFactory().WithGas(chain.GasLimitByMsgs(burnMsg)),
		burnMsg,
		signer1KeyName, signer2KeyName)
	requireT.NoError(err)

	balanceRes, err := bankClient.Balance(ctx, &banktypes.QueryBalanceRequest{
		Address: multisigAddress.String(),
		Denom:   denom,
	})
	requireT.NoError(err)
	requireT.Equal(sdk.NewCoin(denom, sdk.NewInt(700)).String(), balanceRes.Balance.String())
}

// TestAssetFTAminoMultisigWithAuthz tests that assetnf module works seamlessly with amino multisig and authz.
func TestAssetFTAminoMultisigWithAuthz(t *testing.T) {
	t.Parallel()

	ctx, chain := integrationtests.NewCoreumTestingContext(t)

	requireT := require.New(t)
	multisigPublicKeyGranter, keyNamesSet, err := chain.GenMultisigAccount(2, 2)
	requireT.NoError(err)
	multisigGranterAddress := sdk.AccAddress(multisigPublicKeyGranter.Address())
	granterSigner1KeyName := keyNamesSet[0]
	granterSigner2KeyName := keyNamesSet[1]

	multisigPublicKeyGrantee, keyNamesSet, err := chain.GenMultisigAccount(2, 2)
	requireT.NoError(err)
	multisigGranteeAddress := sdk.AccAddress(multisigPublicKeyGrantee.Address())
	granteeSigner1KeyName := keyNamesSet[0]
	granteeSigner2KeyName := keyNamesSet[1]

	bankClient := banktypes.NewQueryClient(chain.ClientContext)

	grantMsg, err := authztypes.NewMsgGrant(
		multisigGranterAddress,
		multisigGranteeAddress,
		authztypes.NewGenericAuthorization(sdk.MsgTypeURL(&assetfttypes.MsgIssue{})),
		time.Now().Add(time.Minute),
	)
	require.NoError(t, err)

	chain.FundAccountWithOptions(ctx, t, multisigGranterAddress, integrationtests.BalancesOptions{
		Messages: []sdk.Msg{
			grantMsg,
		},
		// the fee will be charged from the granter
		Amount: chain.QueryAssetFTParams(ctx, t).IssueFee.Amount,
	})

	_, err = chain.SignAndBroadcastMultisigTx(
		ctx,
		chain.ClientContext.WithFromAddress(multisigGranterAddress),
		chain.TxFactory().WithGas(chain.GasLimitByMsgs(grantMsg)),
		grantMsg,
		granterSigner1KeyName, granterSigner2KeyName)
	requireT.NoError(err)

	issueMsg := &assetfttypes.MsgIssue{
		Issuer:             multisigGranterAddress.String(),
		Symbol:             "ABC",
		Subunit:            "abc",
		Precision:          6,
		InitialAmount:      sdk.NewInt(1000),
		Description:        "ABC Description",
		Features:           []assetfttypes.Feature{assetfttypes.Feature_burning, assetfttypes.Feature_freezing},
		BurnRate:           sdk.NewDec(0),
		SendCommissionRate: sdk.NewDec(0),
	}

	execMsg := authztypes.NewMsgExec(multisigGranteeAddress, []sdk.Msg{issueMsg})

	chain.FundAccountWithOptions(ctx, t, multisigGranteeAddress, integrationtests.BalancesOptions{
		Messages: []sdk.Msg{
			&execMsg,
		},
	})

	_, err = chain.SignAndBroadcastMultisigTx(
		ctx,
		chain.ClientContext.WithFromAddress(multisigGranteeAddress),
		chain.TxFactory().WithGas(chain.GasLimitByMsgs(&execMsg)),
		&execMsg,
		granteeSigner1KeyName, granteeSigner2KeyName)
	requireT.NoError(err)

	denom := assetfttypes.BuildDenom(issueMsg.Subunit, multisigGranterAddress)
	balanceRes, err := bankClient.Balance(ctx, &banktypes.QueryBalanceRequest{
		Address: multisigGranterAddress.String(),
		Denom:   denom,
	})
	requireT.NoError(err)
	requireT.Equal(sdk.NewCoin(denom, sdk.NewInt(1000)).String(), balanceRes.Balance.String())
}

func assertCoinDistribution(ctx context.Context, clientCtx client.Context, t *testing.T, denom string, dist map[*sdk.AccAddress]int64) {
	bankClient := banktypes.NewQueryClient(clientCtx)
	requireT := require.New(t)

	total := int64(0)
	for acc, expectedBalance := range dist {
		total += expectedBalance
		getBalance, err := bankClient.Balance(ctx, &banktypes.QueryBalanceRequest{Address: acc.String(), Denom: denom})
		requireT.NoError(err)
		requireT.Equal(sdk.NewCoin(denom, sdkmath.NewInt(expectedBalance)).String(), getBalance.Balance.String())
	}

	supply, err := bankClient.SupplyOf(ctx, &banktypes.QuerySupplyOfRequest{Denom: denom})
	requireT.NoError(err)
	requireT.EqualValues(sdk.NewCoin(denom, sdkmath.NewInt(total)).String(), supply.Amount.String())
}<|MERGE_RESOLUTION|>--- conflicted
+++ resolved
@@ -1612,7 +1612,6 @@
 
 	issuer := chain.GenAccount()
 	recipient := chain.GenAccount()
-<<<<<<< HEAD
 	chain.FundAccountWithOptions(ctx, t, issuer, integrationtests.BalancesOptions{
 		Messages: []sdk.Msg{
 			&assetfttypes.MsgIssue{},
@@ -1625,26 +1624,8 @@
 		Messages: []sdk.Msg{
 			&banktypes.MsgSend{},
 		},
-		Amount: sdk.NewInt(1000),
-	})
-=======
-	requireT.NoError(
-		chain.Faucet.FundAccountsWithOptions(ctx, issuer, integrationtests.BalancesOptions{
-			Messages: []sdk.Msg{
-				&assetfttypes.MsgIssue{},
-				&banktypes.MsgSend{},
-				&assetfttypes.MsgFreeze{},
-			},
-			Amount: chain.NetworkConfig.AssetFTConfig.IssueFee,
-		}))
-	requireT.NoError(
-		chain.Faucet.FundAccountsWithOptions(ctx, recipient, integrationtests.BalancesOptions{
-			Messages: []sdk.Msg{
-				&banktypes.MsgSend{},
-			},
-			Amount: sdkmath.NewInt(1000),
-		}))
->>>>>>> e94f49fd
+		Amount: sdkmath.NewInt(1000),
+	})
 
 	// Issue the new fungible token
 	msgIssue := &assetfttypes.MsgIssue{
