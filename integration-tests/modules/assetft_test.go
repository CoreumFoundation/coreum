--- conflicted
+++ resolved
@@ -7,10 +7,8 @@
 	"testing"
 	"time"
 
-<<<<<<< HEAD
 	sdkmath "cosmossdk.io/math"
-=======
->>>>>>> 2a3d34d0
+	tmjson "github.com/cometbft/cometbft/libs/json"
 	tmjson "github.com/cometbft/cometbft/libs/json"
 	sdk "github.com/cosmos/cosmos-sdk/types"
 	cosmoserrors "github.com/cosmos/cosmos-sdk/types/errors"
@@ -2344,11 +2342,7 @@
 		granter,
 		grantee,
 		authztypes.NewGenericAuthorization(sdk.MsgTypeURL(&assetfttypes.MsgFreeze{})),
-<<<<<<< HEAD
-		&expiration,
-=======
 		lo.ToPtr(time.Now().Add(time.Minute)),
->>>>>>> 2a3d34d0
 	)
 	require.NoError(t, err)
 
@@ -2357,11 +2351,7 @@
 		granter,
 		grantee,
 		authztypes.NewGenericAuthorization(sdk.MsgTypeURL(&assetfttypes.MsgSetWhitelistedLimit{})),
-<<<<<<< HEAD
-		&expiration,
-=======
 		lo.ToPtr(time.Now().Add(time.Minute)),
->>>>>>> 2a3d34d0
 	)
 	require.NoError(t, err)
 
