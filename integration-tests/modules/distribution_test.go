--- conflicted
+++ resolved
@@ -127,13 +127,8 @@
 
 	requireT := require.New(t)
 	// the amount of the delegation should be big enough to get at least some reward for the few blocks
-<<<<<<< HEAD
-	amountToDelegate := sdk.NewInt(1_000_000_000)
+	amountToDelegate := sdkmath.NewInt(1_000_000_000)
 	chain.FundAccountWithOptions(ctx, t, delegator, integrationtests.BalancesOptions{
-=======
-	amountToDelegate := sdkmath.NewInt(1_000_000)
-	requireT.NoError(chain.Faucet.FundAccountsWithOptions(ctx, delegator, integrationtests.BalancesOptions{
->>>>>>> e94f49fd
 		Messages: []sdk.Msg{
 			&stakingtypes.MsgDelegate{},
 			&distributiontypes.MsgWithdrawDelegatorReward{},
@@ -148,13 +143,8 @@
 	// *** Create new validator to use it in the test and capture all required balances. ***
 	customStakingParams, err := customParamsClient.StakingParams(ctx, &customparamstypes.QueryStakingParamsRequest{})
 	require.NoError(t, err)
-<<<<<<< HEAD
-	validatorStakingAmount := customStakingParams.Params.MinSelfDelegation.Mul(sdk.NewInt(2)) // we multiply not to conflict with the tests which increases the min amount
+	validatorStakingAmount := customStakingParams.Params.MinSelfDelegation.Mul(sdkmath.NewInt(2)) // we multiply not to conflict with the tests which increases the min amount
 	validatorStakerAddress, validatorAddress, deactivateValidator, err := chain.CreateValidator(ctx, t, validatorStakingAmount, validatorStakingAmount)
-=======
-	validatorStakingAmount := customStakingParams.Params.MinSelfDelegation.Mul(sdkmath.NewInt(2)) // we multiply not to conflict with the tests which increases the min amount
-	validatorStakerAddress, validatorAddress, deactivateValidator, err := integrationtests.CreateValidator(ctx, chain, validatorStakingAmount, validatorStakingAmount)
->>>>>>> e94f49fd
 	require.NoError(t, err)
 	defer deactivateValidator()
 
