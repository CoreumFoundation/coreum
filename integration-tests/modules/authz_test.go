//go:build integrationtests

package modules

import (
	"testing"
	"time"

	sdkmath "cosmossdk.io/math"
	sdk "github.com/cosmos/cosmos-sdk/types"
	cosmoserrors "github.com/cosmos/cosmos-sdk/types/errors"
	authztypes "github.com/cosmos/cosmos-sdk/x/authz"
	banktypes "github.com/cosmos/cosmos-sdk/x/bank/types"
	"github.com/samber/lo"
	"github.com/stretchr/testify/require"

	integrationtests "github.com/CoreumFoundation/coreum/integration-tests"
	"github.com/CoreumFoundation/coreum/pkg/client"
)

// TestAuthz tests the authz module Grant/Execute/Revoke messages execution and their deterministic gas.
func TestAuthz(t *testing.T) {
	t.Parallel()

	ctx, chain := integrationtests.NewTestingContext(t)

	requireT := require.New(t)

	bankClient := banktypes.NewQueryClient(chain.ClientContext)
	authzClient := authztypes.NewQueryClient(chain.ClientContext)

	granter := chain.GenAccount()
	grantee := chain.GenAccount()
	recipient := chain.GenAccount()

	totalAmountToSend := sdkmath.NewInt(2_000)
	require.NoError(t, chain.Faucet.FundAccountsWithOptions(ctx, granter, integrationtests.BalancesOptions{
		Messages: []sdk.Msg{
			&authztypes.MsgGrant{},
			&authztypes.MsgRevoke{},
		},
		Amount: totalAmountToSend,
	}))

	// init the messages provisionally to use in the authztypes.MsgExec
	msgBankSend := &banktypes.MsgSend{
		FromAddress: granter.String(),
		ToAddress:   recipient.String(),
		// send a half to have 2 messages in the Exec
		Amount: sdk.NewCoins(chain.NewCoin(sdkmath.NewInt(1_000))),
	}
	execMsg := authztypes.NewMsgExec(grantee, []sdk.Msg{msgBankSend, msgBankSend})
	require.NoError(t, chain.Faucet.FundAccountsWithOptions(ctx, grantee, integrationtests.BalancesOptions{
		Messages: []sdk.Msg{
			msgBankSend,
			&execMsg,
			&execMsg,
		},
	}))

	// grant the bank send authorization
	expiration := time.Now().Add(time.Minute)
	grantMsg, err := authztypes.NewMsgGrant(
		granter,
		grantee,
		authztypes.NewGenericAuthorization(sdk.MsgTypeURL(&banktypes.MsgSend{})),
<<<<<<< HEAD
		&expiration,
=======
		lo.ToPtr(time.Now().Add(time.Minute)),
>>>>>>> 2a3d34d0
	)
	require.NoError(t, err)

	txResult, err := client.BroadcastTx(
		ctx,
		chain.ClientContext.WithFromAddress(granter),
		chain.TxFactory().WithGas(chain.GasLimitByMsgs(grantMsg)),
		grantMsg,
	)
	requireT.NoError(err)
	requireT.Equal(chain.GasLimitByMsgs(grantMsg), uint64(txResult.GasUsed))

	// assert granted
	gransRes, err := authzClient.Grants(ctx, &authztypes.QueryGrantsRequest{
		Granter: granter.String(),
		Grantee: grantee.String(),
	})
	requireT.NoError(err)
	requireT.Equal(1, len(gransRes.Grants))

	// try to send from grantee directly
	_, err = client.BroadcastTx(
		ctx,
		chain.ClientContext.WithFromAddress(grantee),
		chain.TxFactory().WithGas(chain.GasLimitByMsgs(msgBankSend)),
		msgBankSend,
	)
	requireT.ErrorIs(err, cosmoserrors.ErrInvalidPubKey)

	// try to send using the authz
	txResult, err = client.BroadcastTx(
		ctx,
		chain.ClientContext.WithFromAddress(grantee),
		chain.TxFactory().WithGas(chain.GasLimitByMsgs(&execMsg)),
		&execMsg,
	)
	requireT.NoError(err)
	requireT.Equal(chain.GasLimitByMsgs(&execMsg), uint64(txResult.GasUsed))

	recipientBalancesRes, err := bankClient.AllBalances(ctx, &banktypes.QueryAllBalancesRequest{
		Address: recipient.String(),
	})
	requireT.NoError(err)
	requireT.Equal(sdk.NewCoins(chain.NewCoin(totalAmountToSend)).String(), recipientBalancesRes.Balances.String())

	// revoke the grant
	revokeMsg := authztypes.NewMsgRevoke(granter, grantee, sdk.MsgTypeURL(&banktypes.MsgSend{}))
	txResult, err = client.BroadcastTx(
		ctx,
		chain.ClientContext.WithFromAddress(granter),
		chain.TxFactory().WithGas(chain.GasLimitByMsgs(&revokeMsg)),
		&revokeMsg,
	)
	requireT.NoError(err)
	requireT.Equal(chain.GasLimitByMsgs(&revokeMsg), uint64(txResult.GasUsed))

	gransRes, err = authzClient.Grants(ctx, &authztypes.QueryGrantsRequest{
		Granter: granter.String(),
		Grantee: grantee.String(),
	})
	requireT.NoError(err)
	requireT.Equal(0, len(gransRes.Grants))

	// try to send with the revoked grant
	_, err = client.BroadcastTx(
		ctx,
		chain.ClientContext.WithFromAddress(grantee),
		chain.TxFactory().WithGas(chain.GasLimitByMsgs(&execMsg)),
		&execMsg,
	)
	requireT.ErrorIs(err, cosmoserrors.ErrUnauthorized)
}<|MERGE_RESOLUTION|>--- conflicted
+++ resolved
@@ -59,16 +59,11 @@
 	}))
 
 	// grant the bank send authorization
-	expiration := time.Now().Add(time.Minute)
 	grantMsg, err := authztypes.NewMsgGrant(
 		granter,
 		grantee,
 		authztypes.NewGenericAuthorization(sdk.MsgTypeURL(&banktypes.MsgSend{})),
-<<<<<<< HEAD
-		&expiration,
-=======
 		lo.ToPtr(time.Now().Add(time.Minute)),
->>>>>>> 2a3d34d0
 	)
 	require.NoError(t, err)
 
