--- conflicted
+++ resolved
@@ -80,6 +80,15 @@
 	granter := chain.GenAccount()
 	grantee := chain.GenAccount()
 	recipient := chain.GenAccount()
+
+	totalAmountToSend := sdkmath.NewInt(2_000)
+	chain.FundAccountWithOptions(ctx, t, granter, integrationtests.BalancesOptions{
+		Messages: []sdk.Msg{
+			&authztypes.MsgGrant{},
+			&authztypes.MsgRevoke{},
+		},
+		Amount: totalAmountToSend,
+	})
 
 	// init the messages provisionally to use in the authztypes.MsgExec
 	msgBankSend := &banktypes.MsgSend{
@@ -99,19 +108,7 @@
 		Amount: totalAmountToSend,
 	})
 
-<<<<<<< HEAD
-	chain.FundAccountWithOptions(ctx, t, grantee, integrationtests.BalancesOptions{
-=======
-	// init the messages provisionally to use in the authztypes.MsgExec
-	msgBankSend := &banktypes.MsgSend{
-		FromAddress: granter.String(),
-		ToAddress:   recipient.String(),
-		// send a half to have 2 messages in the Exec
-		Amount: sdk.NewCoins(chain.NewCoin(sdkmath.NewInt(1_000))),
-	}
-	execMsg := authztypes.NewMsgExec(grantee, []sdk.Msg{msgBankSend, msgBankSend})
 	chain.FundAccountWithOptions(ctx, t, grantee, integration.BalancesOptions{
->>>>>>> bae640be
 		Messages: []sdk.Msg{
 			msgBankSend,
 			&execMsg,
