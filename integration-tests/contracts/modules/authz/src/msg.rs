--- conflicted
+++ resolved
@@ -1,9 +1,5 @@
 use cosmwasm_schema::cw_serde;
-<<<<<<< HEAD
-use cosmwasm_std::{Addr, Coin};
-=======
-use cosmwasm_std::{Addr, Uint128, Binary};
->>>>>>> 97367ac0
+use cosmwasm_std::{Addr, Binary, Coin, Uint128};
 
 #[cw_serde]
 pub struct InstantiateMsg {
@@ -18,7 +14,6 @@
         amount: Uint128,
         denom: String,
     },
-<<<<<<< HEAD
     OfferNft {
         class_id: String,
         id: String,
@@ -27,10 +22,9 @@
     AcceptNftOffer {
         class_id: String,
         id: String,
-=======
+    },
     Stargate {
         type_url: String,
         value: Binary,
->>>>>>> 97367ac0
     },
 }