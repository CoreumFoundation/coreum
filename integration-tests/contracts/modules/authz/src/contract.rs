--- conflicted
+++ resolved
@@ -3,17 +3,13 @@
 use coreum_wasm_sdk::types::cosmos::authz::v1beta1::MsgExec;
 use coreum_wasm_sdk::types::cosmos::bank::v1beta1::MsgSend;
 use coreum_wasm_sdk::types::cosmos::base::v1beta1::Coin;
-use coreum_wasm_sdk::types::cosmos::nft::v1beta1::MsgSend as NftMsgSend;
+use coreum_wasm_sdk::types::cosmos::nft::v1beta1::MsgSend as MsgSendNft;
 
 #[cfg(not(feature = "library"))]
 use cosmwasm_std::entry_point;
-<<<<<<< HEAD
 use cosmwasm_std::{
-    Addr, BankMsg, Binary, Coin as CWCoin, CosmosMsg, DepsMut, Env, MessageInfo, Response,
+    BankMsg, Binary, Coin as CWCoin, CosmosMsg, DepsMut, Env, MessageInfo, Response, Uint128,
 };
-=======
-use cosmwasm_std::{Binary, CosmosMsg, DepsMut, Env, MessageInfo, Response, Uint128};
->>>>>>> 97367ac0
 use cw2::set_contract_version;
 use cw_utils::one_coin;
 
@@ -49,7 +45,6 @@
     msg: ExecuteMsg,
 ) -> CoreumResult<ContractError> {
     match msg {
-<<<<<<< HEAD
         ExecuteMsg::Transfer {
             address,
             amount,
@@ -61,10 +56,7 @@
             price,
         } => offer_nft(deps, env, info, class_id, id, price),
         ExecuteMsg::AcceptNftOffer { class_id, id } => accept_offer(deps, info, class_id, id),
-=======
-        ExecuteMsg::Transfer{ address, amount, denom } => execute_transfer(deps, env, address, amount, denom),
-        ExecuteMsg::Stargate{ type_url, value } => execute_stargate_message(type_url, value),
->>>>>>> 97367ac0
+        ExecuteMsg::Stargate { type_url, value } => execute_stargate_message(type_url, value),
     }
 }
 
@@ -78,25 +70,14 @@
     deps.api.addr_validate(address.as_ref())?;
     let granter = GRANTER.load(deps.storage)?;
 
-<<<<<<< HEAD
     let send = MsgSend {
         from_address: granter.to_string(),
-        to_address: address.to_string(),
+        to_address: address,
         amount: vec![Coin {
             denom,
             amount: amount.to_string(),
         }],
     };
-=======
-    let mut send = MsgSend::new();
-    send.from_address = granter.into_string();
-    send.to_address = address;
-    send.amount = vec![];
-    let mut coin = Coin::new();
-    coin.amount = amount.to_string();
-    coin.denom = denom;
-    send.amount.push(coin);
->>>>>>> 97367ac0
 
     let exec = MsgExec {
         grantee: env.contract.address.to_string(),
@@ -114,7 +95,6 @@
         .add_message(msg))
 }
 
-<<<<<<< HEAD
 // The contract must have been granted authorization to send the NFT before execution of it will fail.
 // We will send the NFT to the contract to be able to sell it when someone provides the price.
 fn offer_nft(
@@ -125,7 +105,7 @@
     id: String,
     price: CWCoin,
 ) -> CoreumResult<ContractError> {
-    let nft_send = NftMsgSend {
+    let nft_send = MsgSendNft {
         class_id: class_id.clone(),
         id: id.clone(),
         sender: info.sender.to_string(),
@@ -183,18 +163,12 @@
     Ok(Response::new()
         .add_attribute("method", "execute_accept_nft_offer")
         .add_messages([nft_send_msg, send_funds_msg]))
-=======
-pub fn execute_stargate_message(
-    type_url: String,
-    value: Binary,
-) -> Result<Response, ContractError> {
-    let msg = CosmosMsg::Stargate {
-        type_url: type_url,
-        value: value,
-    };
+}
+
+pub fn execute_stargate_message(type_url: String, value: Binary) -> CoreumResult<ContractError> {
+    let msg = CosmosMsg::Stargate { type_url, value };
 
     Ok(Response::new()
         .add_attribute("method", "execute_authz_stargate")
         .add_message(msg))
->>>>>>> 97367ac0
 }