use coreum_wasm_sdk::types::coreum::asset::ft::v1::{
    ExtensionIssueSettings, MsgBurn, MsgClawback, MsgClearAdmin, MsgFreeze, MsgGloballyFreeze,
    MsgGloballyUnfreeze, MsgIssue, MsgMint, MsgSetFrozen, MsgSetWhitelistedLimit, MsgTransferAdmin,
    MsgUnfreeze, QueryBalanceRequest, QueryBalanceResponse, QueryFrozenBalanceRequest,
    QueryFrozenBalanceResponse, QueryFrozenBalancesRequest, QueryFrozenBalancesResponse,
    QueryParamsRequest, QueryParamsResponse, QueryTokenRequest, QueryTokenResponse,
    QueryTokensRequest, QueryTokensResponse, QueryWhitelistedBalanceRequest,
    QueryWhitelistedBalanceResponse, QueryWhitelistedBalancesRequest,
    QueryWhitelistedBalancesResponse,
};
use coreum_wasm_sdk::types::cosmos::base::{query::v1beta1::PageRequest, v1beta1::Coin};
use cosmwasm_std::{
    entry_point, to_json_binary, to_json_vec, Binary, CosmosMsg, Deps, StdResult, Uint128,
};
use cosmwasm_std::{DepsMut, Env, MessageInfo, Response};
use cw2::set_contract_version;
use cw_ownable::{assert_owner, initialize_owner};

use crate::error::ContractError;
use crate::msg::{ExecuteMsg, InstantiateMsg, QueryMsg};
use crate::state::DENOM;

// version info for migration info
const CONTRACT_NAME: &str = env!("CARGO_PKG_NAME");
const CONTRACT_VERSION: &str = env!("CARGO_PKG_VERSION");

// ********** Instantiate **********

#[cfg_attr(not(feature = "library"), entry_point)]
pub fn instantiate(
    deps: DepsMut,
    env: Env,
    info: MessageInfo,
    msg: InstantiateMsg,
) -> Result<Response, ContractError> {
    set_contract_version(deps.storage, CONTRACT_NAME, CONTRACT_VERSION)?;
    initialize_owner(deps.storage, deps.api, Some(info.sender.as_ref()))?;

    let issue = MsgIssue {
        issuer: env.contract.address.to_string(),
        symbol: msg.symbol.clone(),
        subunit: msg.subunit.clone(),
        precision: msg.precision,
        initial_amount: msg.initial_amount.to_string(),
        description: msg.description.unwrap_or_default(),
        features: msg.features.unwrap_or_default(),
        burn_rate: msg.burn_rate,
        send_commission_rate: msg.send_commission_rate,
        uri: msg.uri.unwrap_or_default(),
        uri_hash: msg.uri_hash.unwrap_or_default(),
        extension_settings: msg.extension_settings.map(|s| ExtensionIssueSettings {
            code_id: s.code_id,
            label: s.label,
            funds: s
                .funds
                .iter()
                .map(|f| Coin {
                    denom: f.denom.to_string(),
                    amount: f.amount.to_string(),
                })
                .collect(),
            issuance_msg: to_json_vec(&s.issuance_msg).unwrap(),
        }),
        dex_settings: msg.dex_settings,
    };

    let denom = format!("{}-{}", msg.subunit, env.contract.address).to_lowercase();

    DENOM.save(deps.storage, &denom)?;

    Ok(Response::new()
        .add_attribute("owner", info.sender)
        .add_attribute("denom", denom)
        .add_message(CosmosMsg::Any(issue.to_any())))
}

// ********** Execute **********

#[cfg_attr(not(feature = "library"), entry_point)]
pub fn execute(
    deps: DepsMut,
    env: Env,
    info: MessageInfo,
    msg: ExecuteMsg,
) -> Result<Response, ContractError> {
    match msg {
        ExecuteMsg::Mint { amount, recipient } => mint(deps, env, info, amount, recipient),
        ExecuteMsg::Burn { amount } => burn(deps, env, info, amount),
        ExecuteMsg::Freeze { account, amount } => freeze(deps, env, info, account, amount),
        ExecuteMsg::Unfreeze { account, amount } => unfreeze(deps, env, info, account, amount),
        ExecuteMsg::SetFrozen { account, amount } => set_frozen(deps, env, info, account, amount),
        ExecuteMsg::GloballyFreeze {} => globally_freeze(deps, env, info),
        ExecuteMsg::GloballyUnfreeze {} => globally_unfreeze(deps, env, info),
        ExecuteMsg::Clawback { account, amount } => clawback(deps, env, info, account, amount),
        ExecuteMsg::SetWhitelistedLimit { account, amount } => {
            set_whitelisted_limit(deps, env, info, account, amount)
        }
        ExecuteMsg::TransferAdmin { account } => transfer_admin(deps, env, info, account),
        ExecuteMsg::ClearAdmin {} => clear_admin(deps, env, info),
<<<<<<< HEAD
        ExecuteMsg::UpgradeTokenV1 { ibc_enabled } => {
            upgrade_token_v1(deps, env, info, ibc_enabled)
        }
=======
>>>>>>> eae30d18
    }
}

// ********** Transactions **********

fn mint(
    deps: DepsMut,
    env: Env,
    info: MessageInfo,
    amount: Uint128,
    recipient: Option<String>,
) -> Result<Response, ContractError> {
    assert_owner(deps.storage, &info.sender)?;
    let denom = DENOM.load(deps.storage)?;

    let mint = MsgMint {
        sender: env.contract.address.to_string(),
        coin: Some(Coin {
            denom: denom.clone(),
            amount: amount.to_string(),
        }),
        recipient: recipient.unwrap_or_default(),
    };

    Ok(Response::new()
        .add_attribute("method", "mint")
        .add_attribute("denom", denom)
        .add_attribute("amount", amount.to_string())
        .add_message(CosmosMsg::Any(mint.to_any())))
}

fn burn(
    deps: DepsMut,
    env: Env,
    info: MessageInfo,
    amount: Uint128,
) -> Result<Response, ContractError> {
    assert_owner(deps.storage, &info.sender)?;
    let denom = DENOM.load(deps.storage)?;

    let burn = MsgBurn {
        sender: env.contract.address.to_string(),
        coin: Some(Coin {
            denom: denom.clone(),
            amount: amount.to_string(),
        }),
    };

    Ok(Response::new()
        .add_attribute("method", "burn")
        .add_attribute("denom", denom)
        .add_attribute("amount", amount.to_string())
        .add_message(CosmosMsg::Any(burn.to_any())))
}

fn freeze(
    deps: DepsMut,
    env: Env,
    info: MessageInfo,
    account: String,
    amount: Uint128,
) -> Result<Response, ContractError> {
    assert_owner(deps.storage, &info.sender)?;
    let denom = DENOM.load(deps.storage)?;

    let freeze = MsgFreeze {
        sender: env.contract.address.to_string(),
        account,
        coin: Some(Coin {
            denom: denom.clone(),
            amount: amount.to_string(),
        }),
    };

    Ok(Response::new()
        .add_attribute("method", "freeze")
        .add_attribute("denom", denom)
        .add_attribute("amount", amount.to_string())
        .add_message(CosmosMsg::Any(freeze.to_any())))
}

fn unfreeze(
    deps: DepsMut,
    env: Env,
    info: MessageInfo,
    account: String,
    amount: Uint128,
) -> Result<Response, ContractError> {
    assert_owner(deps.storage, &info.sender)?;
    let denom = DENOM.load(deps.storage)?;

    let unfreeze = MsgUnfreeze {
        sender: env.contract.address.to_string(),
        account,
        coin: Some(Coin {
            denom: denom.clone(),
            amount: amount.to_string(),
        }),
    };

    Ok(Response::new()
        .add_attribute("method", "unfreeze")
        .add_attribute("denom", denom)
        .add_attribute("amount", amount.to_string())
        .add_message(CosmosMsg::Any(unfreeze.to_any())))
}

fn set_frozen(
    deps: DepsMut,
    env: Env,
    info: MessageInfo,
    account: String,
    amount: Uint128,
) -> Result<Response, ContractError> {
    assert_owner(deps.storage, &info.sender)?;
    let denom = DENOM.load(deps.storage)?;

    let set_frozen = MsgSetFrozen {
        sender: env.contract.address.to_string(),
        account,
        coin: Some(Coin {
            denom: denom.clone(),
            amount: amount.to_string(),
        }),
    };

    Ok(Response::new()
        .add_attribute("method", "set_frozen")
        .add_attribute("denom", denom)
        .add_attribute("amount", amount.to_string())
        .add_message(CosmosMsg::Any(set_frozen.to_any())))
}

fn globally_freeze(deps: DepsMut, env: Env, info: MessageInfo) -> Result<Response, ContractError> {
    assert_owner(deps.storage, &info.sender)?;
    let denom = DENOM.load(deps.storage)?;

    let globally_freeze = MsgGloballyFreeze {
        sender: env.contract.address.to_string(),
        denom: denom.clone(),
    };

    Ok(Response::new()
        .add_attribute("method", "globally_freeze")
        .add_attribute("denom", denom)
        .add_message(CosmosMsg::Any(globally_freeze.to_any())))
}

fn globally_unfreeze(
    deps: DepsMut,
    env: Env,
    info: MessageInfo,
) -> Result<Response, ContractError> {
    assert_owner(deps.storage, &info.sender)?;
    let denom = DENOM.load(deps.storage)?;

    let globally_unfreeze = MsgGloballyUnfreeze {
        sender: env.contract.address.to_string(),
        denom: denom.clone(),
    };

    Ok(Response::new()
        .add_attribute("method", "globally_unfreeze")
        .add_attribute("denom", denom)
        .add_message(CosmosMsg::Any(globally_unfreeze.to_any())))
}

fn clawback(
    deps: DepsMut,
    env: Env,
    info: MessageInfo,
    account: String,
    amount: Uint128,
) -> Result<Response, ContractError> {
    assert_owner(deps.storage, &info.sender)?;
    let denom = DENOM.load(deps.storage)?;

    let clawback = MsgClawback {
        sender: env.contract.address.to_string(),
        account,
        coin: Some(Coin {
            denom: denom.clone(),
            amount: amount.to_string(),
        }),
    };

    Ok(Response::new()
        .add_attribute("method", "clawback")
        .add_attribute("denom", denom)
        .add_message(CosmosMsg::Any(clawback.to_any())))
}

fn set_whitelisted_limit(
    deps: DepsMut,
    env: Env,
    info: MessageInfo,
    account: String,
    amount: Uint128,
) -> Result<Response, ContractError> {
    assert_owner(deps.storage, &info.sender)?;
    let denom = DENOM.load(deps.storage)?;

    let set_whitelisted_limit = MsgSetWhitelistedLimit {
        sender: env.contract.address.to_string(),
        account,
        coin: Some(Coin {
            denom: denom.clone(),
            amount: amount.to_string(),
        }),
    };

    Ok(Response::new()
        .add_attribute("method", "set_whitelisted_limit")
        .add_attribute("denom", denom)
        .add_attribute("amount", amount.to_string())
        .add_message(CosmosMsg::Any(set_whitelisted_limit.to_any())))
}

fn transfer_admin(
    deps: DepsMut,
    env: Env,
    info: MessageInfo,
    account: String,
) -> Result<Response, ContractError> {
    assert_owner(deps.storage, &info.sender)?;
    let denom = DENOM.load(deps.storage)?;

    let transfer_admin = MsgTransferAdmin {
        sender: env.contract.address.to_string(),
        account,
        denom: denom.clone(),
    };

    Ok(Response::new()
        .add_attribute("method", "transfer_admin")
        .add_attribute("denom", denom)
        .add_message(CosmosMsg::Any(transfer_admin.to_any())))
}

fn clear_admin(deps: DepsMut, env: Env, info: MessageInfo) -> Result<Response, ContractError> {
    assert_owner(deps.storage, &info.sender)?;
    let denom = DENOM.load(deps.storage)?;

    let clear_admin = MsgClearAdmin {
        sender: env.contract.address.to_string(),
        denom: denom.clone(),
    };

    Ok(Response::new()
        .add_attribute("method", "clear_admin")
        .add_attribute("denom", denom)
        .add_message(CosmosMsg::Any(clear_admin.to_any())))
}

<<<<<<< HEAD
fn upgrade_token_v1(
    deps: DepsMut,
    env: Env,
    info: MessageInfo,
    ibc_enabled: bool,
) -> Result<Response, ContractError> {
    assert_owner(deps.storage, &info.sender)?;
    let denom = DENOM.load(deps.storage)?;

    let upgrade_token_v1 = MsgUpgradeTokenV1 {
        sender: env.contract.address.to_string(),
        denom: denom.clone(),
        ibc_enabled,
    };

    Ok(Response::new()
        .add_attribute("method", "upgrade_token_v1")
        .add_attribute("denom", denom)
        .add_attribute("ibc_enabled", ibc_enabled.to_string())
        .add_message(CosmosMsg::Any(upgrade_token_v1.to_any())))
}

=======
>>>>>>> eae30d18
// ********** Queries **********
#[cfg_attr(not(feature = "library"), entry_point)]
pub fn query(deps: Deps, _env: Env, msg: QueryMsg) -> StdResult<Binary> {
    match msg {
        QueryMsg::Params {} => to_json_binary(&query_params(deps)?),
        QueryMsg::Token {} => to_json_binary(&query_token(deps)?),
        QueryMsg::Tokens { issuer } => to_json_binary(&query_tokens(deps, issuer)?),
        QueryMsg::FrozenBalance { account } => {
            to_json_binary(&query_frozen_balance(deps, account)?)
        }
        QueryMsg::WhitelistedBalance { account } => {
            to_json_binary(&query_whitelisted_balance(deps, account)?)
        }
        QueryMsg::Balance { account } => to_json_binary(&query_balance(deps, account)?),
        QueryMsg::FrozenBalances { account } => {
            to_json_binary(&query_frozen_balances(deps, account)?)
        }
        QueryMsg::WhitelistedBalances { account } => {
            to_json_binary(&query_whitelisted_balances(deps, account)?)
        }
    }
}

fn query_params(deps: Deps) -> StdResult<QueryParamsResponse> {
    let request = QueryParamsRequest {};
    request.query(&deps.querier)
}

fn query_token(deps: Deps) -> StdResult<QueryTokenResponse> {
    let denom = DENOM.load(deps.storage)?;
    let request = QueryTokenRequest { denom };
    request.query(&deps.querier)
}

fn query_tokens(deps: Deps, issuer: String) -> StdResult<QueryTokensResponse> {
    let mut pagination = None;
    let mut tokens = vec![];
    let mut res: QueryTokensResponse;
    loop {
        let request = QueryTokensRequest {
            pagination,
            issuer: issuer.clone(),
        };
        res = request.query(&deps.querier)?;
        tokens.append(&mut res.tokens);
        let next_key = res.pagination.clone().and_then(|p| p.next_key);
        if next_key.is_none() {
            break;
        } else {
            pagination = Some(PageRequest {
                key: next_key.unwrap(),
                offset: 0,
                limit: 0,
                count_total: false,
                reverse: false,
            })
        }
    }
    let res = QueryTokensResponse {
        pagination: res.pagination,
        tokens,
    };
    Ok(res)
}

fn query_balance(deps: Deps, account: String) -> StdResult<QueryBalanceResponse> {
    let denom = DENOM.load(deps.storage)?;
    let request = QueryBalanceRequest { account, denom };
    request.query(&deps.querier)
}

fn query_frozen_balance(deps: Deps, account: String) -> StdResult<QueryFrozenBalanceResponse> {
    let denom = DENOM.load(deps.storage)?;
    let request = QueryFrozenBalanceRequest { denom, account };
    request.query(&deps.querier)
}

fn query_frozen_balances(deps: Deps, account: String) -> StdResult<QueryFrozenBalancesResponse> {
    let mut pagination = None;
    let mut balances = vec![];
    let mut res: QueryFrozenBalancesResponse;
    loop {
        let request = QueryFrozenBalancesRequest {
            pagination,
            account: account.clone(),
        };
        res = request.query(&deps.querier)?;
        balances.append(&mut res.balances);
        let next_key = res.pagination.clone().and_then(|p| p.next_key);
        if next_key.is_none() {
            break;
        } else {
            pagination = Some(PageRequest {
                key: next_key.unwrap(),
                offset: 0,
                limit: 0,
                count_total: false,
                reverse: false,
            })
        }
    }
    let res = QueryFrozenBalancesResponse {
        pagination: res.pagination,
        balances,
    };
    Ok(res)
}

fn query_whitelisted_balance(
    deps: Deps,
    account: String,
) -> StdResult<QueryWhitelistedBalanceResponse> {
    let denom = DENOM.load(deps.storage)?;
    let request = QueryWhitelistedBalanceRequest { denom, account };
    request.query(&deps.querier)
}

fn query_whitelisted_balances(
    deps: Deps,
    account: String,
) -> StdResult<QueryWhitelistedBalancesResponse> {
    let mut pagination = None;
    let mut balances = vec![];
    let mut res: QueryWhitelistedBalancesResponse;
    loop {
        let request = QueryWhitelistedBalancesRequest {
            pagination,
            account: account.clone(),
        };
        res = request.query(&deps.querier)?;
        balances.append(&mut res.balances);
        let next_key = res.pagination.clone().and_then(|p| p.next_key);
        if next_key.is_none() {
            break;
        } else {
            pagination = Some(PageRequest {
                key: next_key.unwrap(),
                offset: 0,
                limit: 0,
                count_total: false,
                reverse: false,
            })
        }
    }
    let res = QueryWhitelistedBalancesResponse {
        pagination: res.pagination,
        balances,
    };
    Ok(res)
}<|MERGE_RESOLUTION|>--- conflicted
+++ resolved
@@ -97,12 +97,6 @@
         }
         ExecuteMsg::TransferAdmin { account } => transfer_admin(deps, env, info, account),
         ExecuteMsg::ClearAdmin {} => clear_admin(deps, env, info),
-<<<<<<< HEAD
-        ExecuteMsg::UpgradeTokenV1 { ibc_enabled } => {
-            upgrade_token_v1(deps, env, info, ibc_enabled)
-        }
-=======
->>>>>>> eae30d18
     }
 }
 
@@ -357,31 +351,6 @@
         .add_message(CosmosMsg::Any(clear_admin.to_any())))
 }
 
-<<<<<<< HEAD
-fn upgrade_token_v1(
-    deps: DepsMut,
-    env: Env,
-    info: MessageInfo,
-    ibc_enabled: bool,
-) -> Result<Response, ContractError> {
-    assert_owner(deps.storage, &info.sender)?;
-    let denom = DENOM.load(deps.storage)?;
-
-    let upgrade_token_v1 = MsgUpgradeTokenV1 {
-        sender: env.contract.address.to_string(),
-        denom: denom.clone(),
-        ibc_enabled,
-    };
-
-    Ok(Response::new()
-        .add_attribute("method", "upgrade_token_v1")
-        .add_attribute("denom", denom)
-        .add_attribute("ibc_enabled", ibc_enabled.to_string())
-        .add_message(CosmosMsg::Any(upgrade_token_v1.to_any())))
-}
-
-=======
->>>>>>> eae30d18
 // ********** Queries **********
 #[cfg_attr(not(feature = "library"), entry_point)]
 pub fn query(deps: Deps, _env: Env, msg: QueryMsg) -> StdResult<Binary> {
