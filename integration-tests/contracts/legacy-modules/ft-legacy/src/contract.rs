--- conflicted
+++ resolved
@@ -72,10 +72,6 @@
         ExecuteMsg::SetWhitelistedLimit { account, amount } => {
             set_whitelisted_limit(deps, info, account, amount)
         }
-<<<<<<< HEAD
-        ExecuteMsg::UpgradeTokenV1 { ibc_enabled } => upgrade_token_v1(deps, info, ibc_enabled),
-=======
->>>>>>> eae30d18
     }
 }
 
@@ -228,29 +224,6 @@
         .add_message(msg))
 }
 
-<<<<<<< HEAD
-fn upgrade_token_v1(
-    deps: DepsMut,
-    info: MessageInfo,
-    ibc_enabled: bool,
-) -> CoreumResult<ContractError> {
-    assert_owner(deps.storage, &info.sender)?;
-    let denom = DENOM.load(deps.storage)?;
-
-    let upgrade_msg = CoreumMsg::AssetFT(assetft::Msg::UpgradeTokenV1 {
-        denom: denom.clone(),
-        ibc_enabled: ibc_enabled.clone(),
-    });
-
-    Ok(Response::new()
-        .add_attribute("method", "upgrade_token_v1")
-        .add_attribute("denom", denom)
-        .add_attribute("ibc_enabled", ibc_enabled.to_string())
-        .add_message(upgrade_msg))
-}
-
-=======
->>>>>>> eae30d18
 // ********** Queries **********
 #[cfg_attr(not(feature = "library"), entry_point)]
 pub fn query(deps: Deps<CoreumQueries>, _env: Env, msg: QueryMsg) -> StdResult<Binary> {
