package integrationtests

import (
	"context"
	"testing"
	"time"

	"github.com/cosmos/cosmos-sdk/client/flags"
	"github.com/cosmos/cosmos-sdk/client/grpc/tmservice"
	sdk "github.com/cosmos/cosmos-sdk/types"
	govtypes "github.com/cosmos/cosmos-sdk/x/gov/types"
	paramproposal "github.com/cosmos/cosmos-sdk/x/params/types/proposal"
	"github.com/pkg/errors"
	"github.com/stretchr/testify/require"

	"github.com/CoreumFoundation/coreum-tools/pkg/retry"
	"github.com/CoreumFoundation/coreum/pkg/client"
	"github.com/CoreumFoundation/coreum/testutil/event"
)

const submitProposalGas = 200_000

// Governance keep the test chain predefined account for the governance operations.
type Governance struct {
	chainCtx       ChainContext
	faucet         Faucet
	govClient      govtypes.QueryClient
	stakerAccounts []sdk.AccAddress
	muCh           chan struct{}
}

// NewGovernance returns the new instance of Governance.
func NewGovernance(chainCtx ChainContext, stakerMnemonics []string, faucet Faucet) Governance {
	stakerAccounts := make([]sdk.AccAddress, 0, len(stakerMnemonics))
	for _, stakerMnemonic := range stakerMnemonics {
		stakerAccounts = append(stakerAccounts, chainCtx.ImportMnemonic(stakerMnemonic))
	}

	gov := Governance{
		chainCtx:       chainCtx,
		faucet:         faucet,
		stakerAccounts: stakerAccounts,
		govClient:      govtypes.NewQueryClient(chainCtx.ClientContext),
		muCh:           make(chan struct{}, 1),
	}
	gov.muCh <- struct{}{}

	return gov
}

// ComputeProposerBalance computes the balance required for the proposer.
func (g Governance) ComputeProposerBalance(ctx context.Context) (sdk.Coin, error) {
	govParams, err := g.queryGovParams(ctx)
	if err != nil {
		return sdk.Coin{}, err
	}

	minDeposit := govParams.DepositParams.MinDeposit[0]
	return g.chainCtx.NewCoin(minDeposit.Amount.Add(g.chainCtx.ChainSettings.GasPrice.Mul(sdk.NewDec(int64(submitProposalGas))).Ceil().RoundInt())), nil
}

// UpdateParams goes through proposal process to update parameters.
<<<<<<< HEAD
func (g Governance) UpdateParams(ctx context.Context, t *testing.T, description string, updates []paramproposal.ParamChange) error {
=======
func (g Governance) UpdateParams(ctx context.Context, t *testing.T, description string, updates []paramproposal.ParamChange) {
	t.Helper()
>>>>>>> 28675741
	// Fund accounts.
	proposer := g.chainCtx.GenAccount()
	proposerBalance, err := g.ComputeProposerBalance(ctx)
	require.NoError(t, err)

	g.faucet.FundAccounts(ctx, t, NewFundedAccount(proposer, proposerBalance))

<<<<<<< HEAD
	err = g.ProposeAndVote(ctx, t, proposer,
=======
	g.ProposeAndVote(ctx, t, proposer,
>>>>>>> 28675741
		paramproposal.NewParameterChangeProposal("Updating parameters", description, updates), govtypes.OptionYes)
}

// ProposeAndVote create a new proposal, votes from all stakers accounts and awaits for the final status.
<<<<<<< HEAD
func (g Governance) ProposeAndVote(ctx context.Context, t *testing.T, proposer sdk.AccAddress, content govtypes.Content, option govtypes.VoteOption) error {
=======
func (g Governance) ProposeAndVote(ctx context.Context, t *testing.T, proposer sdk.AccAddress, content govtypes.Content, option govtypes.VoteOption) {
	t.Helper()

>>>>>>> 28675741
	proposalMsg, err := g.NewMsgSubmitProposal(ctx, proposer, content)
	require.NoError(t, err)

<<<<<<< HEAD
	proposalID, err := g.Propose(ctx, t, proposalMsg)
	if err != nil {
		return err
	}
=======
	proposalID, err := g.Propose(ctx, proposalMsg)
	require.NoError(t, err)
>>>>>>> 28675741

	proposal, err := g.GetProposal(ctx, proposalID)
	require.NoError(t, err)

	if govtypes.StatusVotingPeriod != proposal.Status {
		t.Fatalf("unexpected proposal status after creation: %s", proposal.Status)
	}

	err = g.VoteAll(ctx, option, proposal.ProposalId)
	require.NoError(t, err)

	t.Logf("Voters have voted successfully, waiting for voting period to be finished, votingEndTime:%s", proposal.VotingEndTime)

	finalStatus, err := g.WaitForVotingToFinalize(ctx, proposalID)
	require.NoError(t, err)

	if finalStatus != govtypes.StatusPassed {
		t.Fatalf("unexpected proposal status after voting: %s, expected: %s", finalStatus, govtypes.StatusPassed)
	}

	t.Logf("Proposal has been submitted, proposalID: %d", proposalID)
}

// Propose creates a new proposal.
func (g Governance) Propose(ctx context.Context, t *testing.T, msg *govtypes.MsgSubmitProposal) (uint64, error) {
	SkipUnsafe(t)

	txf := g.chainCtx.TxFactory().WithGas(submitProposalGas)
	result, err := client.BroadcastTx(
		ctx,
		g.chainCtx.ClientContext.WithFromAddress(msg.GetProposer()),
		txf,
		msg,
	)
	if err != nil {
		return 0, err
	}

	proposalID, err := event.FindUint64EventAttribute(result.Events, govtypes.EventTypeSubmitProposal, govtypes.AttributeKeyProposalID)
	if err != nil {
		return 0, err
	}

	return proposalID, nil
}

// NewMsgSubmitProposal - is a helper which initializes MsgSubmitProposal with args passed and prefills min deposit.
func (g Governance) NewMsgSubmitProposal(ctx context.Context, proposer sdk.AccAddress, content govtypes.Content) (*govtypes.MsgSubmitProposal, error) {
	govParams, err := g.queryGovParams(ctx)
	if err != nil {
		return nil, err
	}

	msg, err := govtypes.NewMsgSubmitProposal(content, govParams.DepositParams.MinDeposit, proposer)
	if err != nil {
		return nil, errors.WithStack(err)
	}

	return msg, nil
}

// VoteAll votes for the proposalID from all voting accounts with the provided VoteOption.
func (g Governance) VoteAll(ctx context.Context, option govtypes.VoteOption, proposalID uint64) error {
	return g.voteAll(ctx, func(voter sdk.AccAddress) sdk.Msg {
		return &govtypes.MsgVote{
			ProposalId: proposalID,
			Voter:      voter.String(),
			Option:     option,
		}
	})
}

// VoteAllWeighted votes for the proposalID from all voting accounts with the provided WeightedVoteOptions.
func (g Governance) VoteAllWeighted(ctx context.Context, options govtypes.WeightedVoteOptions, proposalID uint64) error {
	return g.voteAll(ctx, func(voter sdk.AccAddress) sdk.Msg {
		return &govtypes.MsgVoteWeighted{
			ProposalId: proposalID,
			Voter:      voter.String(),
			Options:    options,
		}
	})
}

func (g Governance) voteAll(ctx context.Context, msgFunc func(sdk.AccAddress) sdk.Msg) error {
	select {
	case <-ctx.Done():
		return ctx.Err()
	case <-g.muCh:
		defer func() {
			g.muCh <- struct{}{}
		}()
	}

	txHashes := make([]string, 0, len(g.stakerAccounts))
	for _, staker := range g.stakerAccounts {
		msg := msgFunc(staker)

		txf := g.chainCtx.TxFactory().
			WithSimulateAndExecute(true)

		clientCtx := g.chainCtx.ClientContext.
			WithBroadcastMode(flags.BroadcastSync)

		res, err := client.BroadcastTx(ctx, clientCtx.WithFromAddress(staker), txf, msg)
		if err != nil {
			return err
		}
		txHashes = append(txHashes, res.TxHash)
	}

	// await for the first error
	for _, txHash := range txHashes {
		_, err := client.AwaitTx(ctx, g.chainCtx.ClientContext, txHash)
		if err != nil {
			return err
		}
	}

	return nil
}

// WaitForVotingToFinalize waits for the proposal status to change to final.
// Final statuses are: StatusPassed, StatusRejected or StatusFailed.
func (g Governance) WaitForVotingToFinalize(ctx context.Context, proposalID uint64) (govtypes.ProposalStatus, error) {
	proposal, err := g.GetProposal(ctx, proposalID)
	if err != nil {
		return proposal.Status, err
	}

	tmQueryClient := tmservice.NewServiceClient(g.chainCtx.ClientContext)
	blockRes, err := tmQueryClient.GetLatestBlock(ctx, &tmservice.GetLatestBlockRequest{})
	if err != nil {
		return proposal.Status, errors.WithStack(err)
	}
	if blockRes.Block.Header.Time.Before(proposal.VotingEndTime) {
		waitCtx, waitCancel := context.WithTimeout(ctx, proposal.VotingEndTime.Sub(blockRes.Block.Header.Time))
		defer waitCancel()

		<-waitCtx.Done()
		if ctx.Err() != nil {
			return proposal.Status, ctx.Err()
		}
	}

	retryCtx, retryCancel := context.WithTimeout(ctx, 10*time.Second)
	defer retryCancel()

	err = retry.Do(retryCtx, time.Second, func() error {
		proposal, err = g.GetProposal(ctx, proposalID)
		if err != nil {
			return err
		}

		switch proposal.Status {
		case govtypes.StatusPassed, govtypes.StatusRejected, govtypes.StatusFailed:
			return nil
		default:
			return retry.Retryable(errors.Errorf("waiting for one of final statuses but current one is %s", proposal.Status))
		}
	})
	if err != nil {
		return proposal.Status, err
	}
	return proposal.Status, nil
}

// GetProposal returns proposal by ID.
func (g Governance) GetProposal(ctx context.Context, proposalID uint64) (govtypes.Proposal, error) {
	resp, err := g.govClient.Proposal(ctx, &govtypes.QueryProposalRequest{
		ProposalId: proposalID,
	})
	if err != nil {
		return govtypes.Proposal{}, err
	}

	return resp.Proposal, nil
}

func (g Governance) queryGovParams(ctx context.Context) (govtypes.Params, error) {
	govClient := g.govClient

	votingParams, err := govClient.Params(ctx, &govtypes.QueryParamsRequest{
		ParamsType: govtypes.ParamVoting,
	})
	if err != nil {
		return govtypes.Params{}, errors.WithStack(err)
	}

	depositParams, err := govClient.Params(ctx, &govtypes.QueryParamsRequest{
		ParamsType: govtypes.ParamDeposit,
	})
	if err != nil {
		return govtypes.Params{}, errors.WithStack(err)
	}

	taillyParams, err := govClient.Params(ctx, &govtypes.QueryParamsRequest{
		ParamsType: govtypes.ParamTallying,
	})
	if err != nil {
		return govtypes.Params{}, errors.WithStack(err)
	}

	return govtypes.Params{
		VotingParams:  votingParams.VotingParams,
		DepositParams: depositParams.DepositParams,
		TallyParams:   taillyParams.TallyParams,
	}, nil
}<|MERGE_RESOLUTION|>--- conflicted
+++ resolved
@@ -60,12 +60,8 @@
 }
 
 // UpdateParams goes through proposal process to update parameters.
-<<<<<<< HEAD
-func (g Governance) UpdateParams(ctx context.Context, t *testing.T, description string, updates []paramproposal.ParamChange) error {
-=======
 func (g Governance) UpdateParams(ctx context.Context, t *testing.T, description string, updates []paramproposal.ParamChange) {
 	t.Helper()
->>>>>>> 28675741
 	// Fund accounts.
 	proposer := g.chainCtx.GenAccount()
 	proposerBalance, err := g.ComputeProposerBalance(ctx)
@@ -73,34 +69,18 @@
 
 	g.faucet.FundAccounts(ctx, t, NewFundedAccount(proposer, proposerBalance))
 
-<<<<<<< HEAD
-	err = g.ProposeAndVote(ctx, t, proposer,
-=======
 	g.ProposeAndVote(ctx, t, proposer,
->>>>>>> 28675741
 		paramproposal.NewParameterChangeProposal("Updating parameters", description, updates), govtypes.OptionYes)
 }
 
 // ProposeAndVote create a new proposal, votes from all stakers accounts and awaits for the final status.
-<<<<<<< HEAD
-func (g Governance) ProposeAndVote(ctx context.Context, t *testing.T, proposer sdk.AccAddress, content govtypes.Content, option govtypes.VoteOption) error {
-=======
 func (g Governance) ProposeAndVote(ctx context.Context, t *testing.T, proposer sdk.AccAddress, content govtypes.Content, option govtypes.VoteOption) {
 	t.Helper()
-
->>>>>>> 28675741
 	proposalMsg, err := g.NewMsgSubmitProposal(ctx, proposer, content)
 	require.NoError(t, err)
 
-<<<<<<< HEAD
 	proposalID, err := g.Propose(ctx, t, proposalMsg)
-	if err != nil {
-		return err
-	}
-=======
-	proposalID, err := g.Propose(ctx, proposalMsg)
-	require.NoError(t, err)
->>>>>>> 28675741
+	require.NoError(t, err)
 
 	proposal, err := g.GetProposal(ctx, proposalID)
 	require.NoError(t, err)
