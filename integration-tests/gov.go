--- conflicted
+++ resolved
@@ -23,12 +23,8 @@
 // Governance keep the test chain predefined account for the governance operations.
 type Governance struct {
 	chainCtx       ChainContext
-<<<<<<< HEAD
 	faucet         Faucet
-	govClient      govtypes.QueryClient
-=======
 	govClient      govtypesv1beta1.QueryClient
->>>>>>> e94f49fd
 	stakerAccounts []sdk.AccAddress
 	muCh           chan struct{}
 }
@@ -73,27 +69,13 @@
 
 	g.faucet.FundAccounts(ctx, t, NewFundedAccount(proposer, proposerBalance))
 
-<<<<<<< HEAD
 	g.ProposeAndVote(ctx, t, proposer,
-		paramproposal.NewParameterChangeProposal("Updating parameters", description, updates), govtypes.OptionYes)
+		paramproposal.NewParameterChangeProposal("Updating parameters", description, updates), govtypesv1beta1.OptionYes)
 }
 
 // ProposeAndVote create a new proposal, votes from all stakers accounts and awaits for the final status.
-func (g Governance) ProposeAndVote(ctx context.Context, t *testing.T, proposer sdk.AccAddress, content govtypes.Content, option govtypes.VoteOption) {
+func (g Governance) ProposeAndVote(ctx context.Context, t *testing.T, proposer sdk.AccAddress, content govtypesv1beta1.Content, option govtypesv1beta1.VoteOption) {
 	t.Helper()
-=======
-	err = g.ProposeAndVote(ctx, proposer,
-		paramproposal.NewParameterChangeProposal("Updating parameters", description, updates), govtypesv1beta1.OptionYes)
-	if err != nil {
-		return err
-	}
-
-	return nil
-}
-
-// ProposeAndVote create a new proposal, votes from all stakers accounts and awaits for the final status.
-func (g Governance) ProposeAndVote(ctx context.Context, proposer sdk.AccAddress, content govtypesv1beta1.Content, option govtypesv1beta1.VoteOption) error {
->>>>>>> e94f49fd
 	proposalMsg, err := g.NewMsgSubmitProposal(ctx, proposer, content)
 	require.NoError(t, err)
 
@@ -103,13 +85,8 @@
 	proposal, err := g.GetProposal(ctx, proposalID)
 	require.NoError(t, err)
 
-<<<<<<< HEAD
-	if govtypes.StatusVotingPeriod != proposal.Status {
+	if govtypesv1beta1.StatusVotingPeriod != proposal.Status {
 		t.Fatalf("unexpected proposal status after creation: %s", proposal.Status)
-=======
-	if govtypesv1beta1.StatusVotingPeriod != proposal.Status {
-		return errors.Errorf("unexpected proposal status after creation: %s", proposal.Status)
->>>>>>> e94f49fd
 	}
 
 	err = g.VoteAll(ctx, option, proposal.ProposalId)
@@ -118,31 +95,18 @@
 	t.Logf("Voters have voted successfully, waiting for voting period to be finished, votingEndTime:%s", proposal.VotingEndTime)
 
 	finalStatus, err := g.WaitForVotingToFinalize(ctx, proposalID)
-<<<<<<< HEAD
-	require.NoError(t, err)
-
-	if finalStatus != govtypes.StatusPassed {
-		t.Fatalf("unexpected proposal status after voting: %s, expected: %s", finalStatus, govtypes.StatusPassed)
-=======
-	if err != nil {
-		return err
-	}
+	require.NoError(t, err)
+
 	if finalStatus != govtypesv1beta1.StatusPassed {
-		return errors.Errorf("unexpected proposal status after voting: %s, expected: %s", finalStatus, govtypesv1beta1.StatusPassed)
->>>>>>> e94f49fd
+		t.Fatalf("unexpected proposal status after voting: %s, expected: %s", finalStatus, govtypesv1beta1.StatusPassed)
 	}
 
 	t.Logf("Proposal has been submitted, proposalID: %d", proposalID)
 }
 
 // Propose creates a new proposal.
-<<<<<<< HEAD
-func (g Governance) Propose(ctx context.Context, t *testing.T, msg *govtypes.MsgSubmitProposal) (uint64, error) {
+func (g Governance) Propose(ctx context.Context, t *testing.T, msg *govtypesv1beta1.MsgSubmitProposal) (uint64, error) {
 	SkipUnsafe(t)
-
-=======
-func (g Governance) Propose(ctx context.Context, msg *govtypesv1beta1.MsgSubmitProposal) (uint64, error) {
->>>>>>> e94f49fd
 	txf := g.chainCtx.TxFactory().WithGas(submitProposalGas)
 	result, err := client.BroadcastTx(
 		ctx,
