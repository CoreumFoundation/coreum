--- conflicted
+++ resolved
@@ -22,15 +22,11 @@
 // ChainContext is a types used to store the components required for the test chains subcomponents.
 type ChainContext struct {
 	ClientContext cosmosclient.Context
-<<<<<<< HEAD
-	NetworkConfig app.NetworkConfig
-	mu            *sync.RWMutex
-}
-=======
 
 	NetworkConfig config.NetworkConfig
-	Faucet        Faucet
->>>>>>> 7ef5eccd
+	mu            *sync.RWMutex
+
+}
 
 // NewChainContext returns a new instance if the ChainContext.
 func NewChainContext(clientCtx cosmosclient.Context, networkCfg app.NetworkConfig) ChainContext {
