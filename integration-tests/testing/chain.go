package testing

import (
	"encoding/hex"
	"reflect"
	"sync"

<<<<<<< HEAD
=======
	cosmosclient "github.com/cosmos/cosmos-sdk/client"
	"github.com/cosmos/cosmos-sdk/client/flags"
>>>>>>> aa661f42
	"github.com/cosmos/cosmos-sdk/crypto/hd"
	"github.com/cosmos/cosmos-sdk/crypto/keyring"
	sdk "github.com/cosmos/cosmos-sdk/types"
	"github.com/google/uuid"
	"github.com/pkg/errors"

	"github.com/CoreumFoundation/coreum/app"
	"github.com/CoreumFoundation/coreum/pkg/client"
	"github.com/CoreumFoundation/coreum/pkg/config"
	"github.com/CoreumFoundation/coreum/pkg/tx"
	"github.com/CoreumFoundation/coreum/pkg/types"
)

<<<<<<< HEAD
// Chain holds network and client for the blockchain
type Chain struct {
	Client  client.Client
	Context config.ClientContext

=======
// ChainContext is a types used to store the components required for the test chains subcomponents.
type ChainContext struct {
	ClientContext cosmosclient.Context
>>>>>>> aa661f42
	NetworkConfig config.NetworkConfig
	keyringMu     *sync.RWMutex
}

// NewChainContext returns a new instance if the ChainContext.
func NewChainContext(clientCtx cosmosclient.Context, networkCfg config.NetworkConfig) ChainContext {
	return ChainContext{
		ClientContext: clientCtx,
		NetworkConfig: networkCfg,
		keyringMu:     &sync.RWMutex{},
	}
}

// RandomWallet generates a wallet for the chain with random name and
// private key and stores mnemonic in Keyring.
func (c ChainContext) RandomWallet() sdk.AccAddress {
	// Generate and store a new mnemonic using temporary keyring
	_, mnemonic, err := keyring.NewInMemory().NewMnemonic("tmp", keyring.English, "", "", hd.Secp256k1)
	if err != nil {
		panic(err)
	}

	// TODO(dhil) start returning the key info instead of address.
	return c.ImportMnemonic(mnemonic)
}

// ImportMnemonic imports the mnemonic into the clientContext Keyring and return its address.
func (c ChainContext) ImportMnemonic(mnemonic string) sdk.AccAddress {
	c.keyringMu.Lock()
	defer c.keyringMu.Unlock()
	keyInfo, err := c.ClientContext.Keyring.NewAccount(uuid.New().String(), mnemonic, "", "", hd.Secp256k1)
	if err != nil {
		panic(err)
	}

	return keyInfo.GetAddress()
}

// TxFactory returns factory with present values for the Chain.
func (c ChainContext) TxFactory() tx.Factory {
	return tx.Factory{}.
		WithKeybase(c.ClientContext.Keyring).
		WithChainID(string(c.NetworkConfig.ChainID)).
		WithTxConfig(c.Context.TxConfig()).
		WithGasPrices(c.NewDecCoin(c.NetworkConfig.Fee.FeeModel.Params().InitialGasPrice).String())
}

// NewCoin helper function to initialize sdk.Coin by passing just amount.
func (c ChainContext) NewCoin(amount sdk.Int) sdk.Coin {
	return sdk.NewCoin(c.NetworkConfig.TokenSymbol, amount)
}

// NewDecCoin helper function to initialize sdk.DecCoin by passing just amount.
func (c ChainContext) NewDecCoin(amount sdk.Dec) sdk.DecCoin {
	return sdk.NewDecCoinFromDec(c.NetworkConfig.TokenSymbol, amount)
}

// GasLimitByMsgs calculates sum of gas limits required for message types passed.
// It panics if unsupported message type specified.
func (c ChainContext) GasLimitByMsgs(msgs ...sdk.Msg) uint64 {
	deterministicGas := c.NetworkConfig.Fee.DeterministicGas
	var totalGasRequired uint64
	for _, msg := range msgs {
		msgGas, exists := deterministicGas.GasRequiredByMessage(msg)
		if !exists {
			panic(errors.Errorf("unsuported message type for deterministic gas: %v", reflect.TypeOf(msg).String()))
		}
		totalGasRequired += msgGas
	}

	return totalGasRequired + deterministicGas.FixedGas
}

// AccAddressToLegacyWallet is temporary method to keep compatibility between
// func signatures while types.Wallet is being removed.
func (c ChainContext) AccAddressToLegacyWallet(accAddr sdk.AccAddress) types.Wallet {
	c.keyringMu.RLock()
	defer c.keyringMu.RUnlock()

	info, err := c.ClientContext.Keyring.KeyByAddress(accAddr)
	if err != nil {
		panic(err)
	}

	privKeyHex, err := keyring.NewUnsafe(c.ClientContext.Keyring).UnsafeExportPrivKeyHex(info.GetName())
	if err != nil {
		panic(err)
	}

	privKeyBytes, err := hex.DecodeString(privKeyHex)
	if err != nil {
		panic(err)
	}

	return types.Wallet{Name: info.GetName(), Key: privKeyBytes}
}

// ChainConfig defines the config arguments required for the test chain initialisation.
type ChainConfig struct {
	RPCAddress      string
	NetworkConfig   config.NetworkConfig
	FundingPrivKey  types.Secp256k1PrivateKey
	StakerMnemonics []string
}

// Chain holds network and client for the blockchain
type Chain struct {
	ChainContext
	Client     client.Client
	Faucet     Faucet
	Governance Governance
}

// NewChain creates an instance of the new Chain.
func NewChain(cfg ChainConfig) Chain {
	coredClient := client.New(cfg.NetworkConfig.ChainID, cfg.RPCAddress)
	rpcClient, err := cosmosclient.NewClientFromNode(cfg.RPCAddress)
	if err != nil {
		panic(err)
	}
	clientContext := config.NewClientContext(app.ModuleBasics).
		WithChainID(string(cfg.NetworkConfig.ChainID)).
		WithClient(rpcClient).
		WithKeyring(keyring.NewInMemory()).
		WithBroadcastMode(flags.BroadcastBlock)

	chainContext := NewChainContext(clientContext, cfg.NetworkConfig)
	faucet := NewFaucet(coredClient, cfg.NetworkConfig, cfg.FundingPrivKey)
	governance := NewGovernance(chainContext, cfg.StakerMnemonics)

	return Chain{
		ChainContext: chainContext,
		Client:       coredClient,
		Faucet:       faucet,
		Governance:   governance,
	}
}<|MERGE_RESOLUTION|>--- conflicted
+++ resolved
@@ -5,11 +5,7 @@
 	"reflect"
 	"sync"
 
-<<<<<<< HEAD
-=======
-	cosmosclient "github.com/cosmos/cosmos-sdk/client"
 	"github.com/cosmos/cosmos-sdk/client/flags"
->>>>>>> aa661f42
 	"github.com/cosmos/cosmos-sdk/crypto/hd"
 	"github.com/cosmos/cosmos-sdk/crypto/keyring"
 	sdk "github.com/cosmos/cosmos-sdk/types"
@@ -23,23 +19,15 @@
 	"github.com/CoreumFoundation/coreum/pkg/types"
 )
 
-<<<<<<< HEAD
-// Chain holds network and client for the blockchain
-type Chain struct {
-	Client  client.Client
-	Context config.ClientContext
-
-=======
 // ChainContext is a types used to store the components required for the test chains subcomponents.
 type ChainContext struct {
-	ClientContext cosmosclient.Context
->>>>>>> aa661f42
+	ClientContext config.ClientContext
 	NetworkConfig config.NetworkConfig
 	keyringMu     *sync.RWMutex
 }
 
 // NewChainContext returns a new instance if the ChainContext.
-func NewChainContext(clientCtx cosmosclient.Context, networkCfg config.NetworkConfig) ChainContext {
+func NewChainContext(clientCtx config.ClientContext, networkCfg config.NetworkConfig) ChainContext {
 	return ChainContext{
 		ClientContext: clientCtx,
 		NetworkConfig: networkCfg,
@@ -64,7 +52,7 @@
 func (c ChainContext) ImportMnemonic(mnemonic string) sdk.AccAddress {
 	c.keyringMu.Lock()
 	defer c.keyringMu.Unlock()
-	keyInfo, err := c.ClientContext.Keyring.NewAccount(uuid.New().String(), mnemonic, "", "", hd.Secp256k1)
+	keyInfo, err := c.ClientContext.Keyring().NewAccount(uuid.New().String(), mnemonic, "", "", hd.Secp256k1)
 	if err != nil {
 		panic(err)
 	}
@@ -75,9 +63,9 @@
 // TxFactory returns factory with present values for the Chain.
 func (c ChainContext) TxFactory() tx.Factory {
 	return tx.Factory{}.
-		WithKeybase(c.ClientContext.Keyring).
+		WithKeybase(c.ClientContext.Keyring()).
 		WithChainID(string(c.NetworkConfig.ChainID)).
-		WithTxConfig(c.Context.TxConfig()).
+		WithTxConfig(c.ClientContext.TxConfig()).
 		WithGasPrices(c.NewDecCoin(c.NetworkConfig.Fee.FeeModel.Params().InitialGasPrice).String())
 }
 
@@ -113,12 +101,12 @@
 	c.keyringMu.RLock()
 	defer c.keyringMu.RUnlock()
 
-	info, err := c.ClientContext.Keyring.KeyByAddress(accAddr)
+	info, err := c.ClientContext.Keyring().KeyByAddress(accAddr)
 	if err != nil {
 		panic(err)
 	}
 
-	privKeyHex, err := keyring.NewUnsafe(c.ClientContext.Keyring).UnsafeExportPrivKeyHex(info.GetName())
+	privKeyHex, err := keyring.NewUnsafe(c.ClientContext.Keyring()).UnsafeExportPrivKeyHex(info.GetName())
 	if err != nil {
 		panic(err)
 	}
