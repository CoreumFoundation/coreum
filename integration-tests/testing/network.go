package testing

import (
	"strconv"
	"time"

	"github.com/CoreumFoundation/coreum/app"
	"github.com/CoreumFoundation/coreum/x/auth"
	feemodeltypes "github.com/CoreumFoundation/coreum/x/feemodel/types"
)

const (
<<<<<<< HEAD
	// MinDepositAmount is the minimum proposal deposit amount to be collected in order to activate it.
	MinDepositAmount = 1000

	// MinDepositPeriod is the proposal deposit period duration. Deposit should be made together with the proposal
	// so not needed to spend more time to make extra deposits.
	MinDepositPeriod = time.Second / 2

	// MinVotingPeriod is the proposal voting period duration
	MinVotingPeriod = time.Second * 5
=======
	// minDepositPeriod is the proposal deposit period duration. Deposit should be made together with the proposal
	// so not needed to spend more time to make extra deposits.
	minDepositPeriod = time.Second / 2

	// minVotingPeriod is the proposal voting period duration
	minVotingPeriod = time.Second * 5
>>>>>>> b308a20c
)

// NetworkConfig is the network config used by integration tests
var NetworkConfig = app.NetworkConfig{
	ChainID:       app.Devnet,
	Enabled:       true,
	GenesisTime:   time.Now(),
	AddressPrefix: "devcore",
	TokenSymbol:   app.TokenSymbolDev,
	Fee: app.FeeConfig{
		FeeModel:         feemodeltypes.DefaultModel(),
		DeterministicGas: auth.DefaultDeterministicGasRequirements(),
	},
	GovConfig: app.GovConfig{
		ProposalConfig: app.GovProposalConfig{
<<<<<<< HEAD
			MinDepositAmount: strconv.Itoa(MinDepositAmount),
			MinDepositPeriod: MinDepositPeriod.String(),
			VotingPeriod:     MinVotingPeriod.String(),
=======
			MinDepositAmount: "1000",
			MinDepositPeriod: minDepositPeriod.String(),
			VotingPeriod:     minVotingPeriod.String(),
>>>>>>> b308a20c
		},
	},
}<|MERGE_RESOLUTION|>--- conflicted
+++ resolved
@@ -1,7 +1,6 @@
 package testing
 
 import (
-	"strconv"
 	"time"
 
 	"github.com/CoreumFoundation/coreum/app"
@@ -10,24 +9,12 @@
 )
 
 const (
-<<<<<<< HEAD
-	// MinDepositAmount is the minimum proposal deposit amount to be collected in order to activate it.
-	MinDepositAmount = 1000
-
-	// MinDepositPeriod is the proposal deposit period duration. Deposit should be made together with the proposal
-	// so not needed to spend more time to make extra deposits.
-	MinDepositPeriod = time.Second / 2
-
-	// MinVotingPeriod is the proposal voting period duration
-	MinVotingPeriod = time.Second * 5
-=======
 	// minDepositPeriod is the proposal deposit period duration. Deposit should be made together with the proposal
 	// so not needed to spend more time to make extra deposits.
 	minDepositPeriod = time.Second / 2
 
 	// minVotingPeriod is the proposal voting period duration
 	minVotingPeriod = time.Second * 5
->>>>>>> b308a20c
 )
 
 // NetworkConfig is the network config used by integration tests
@@ -43,15 +30,9 @@
 	},
 	GovConfig: app.GovConfig{
 		ProposalConfig: app.GovProposalConfig{
-<<<<<<< HEAD
-			MinDepositAmount: strconv.Itoa(MinDepositAmount),
-			MinDepositPeriod: MinDepositPeriod.String(),
-			VotingPeriod:     MinVotingPeriod.String(),
-=======
 			MinDepositAmount: "1000",
 			MinDepositPeriod: minDepositPeriod.String(),
 			VotingPeriod:     minVotingPeriod.String(),
->>>>>>> b308a20c
 		},
 	},
 }