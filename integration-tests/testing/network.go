--- conflicted
+++ resolved
@@ -7,20 +7,8 @@
 )
 
 const (
-<<<<<<< HEAD
 	// votingPeriod is the proposal voting period duration
 	votingPeriod = time.Second * 15
-
-	// unbondingTime is the coins unbonding time
-	unbondingTime = time.Second * 5
-=======
-	// minDepositPeriod is the proposal deposit period duration. Deposit should be made together with the proposal
-	// so not needed to spend more time to make extra deposits.
-	minDepositPeriod = time.Millisecond * 500
-
-	// minVotingPeriod is the proposal voting period duration
-	minVotingPeriod = time.Second * 15
->>>>>>> 2a1296c2
 )
 
 // NewNetworkConfig returns the network config used by integration tests.
