//go:build integrationtests

package upgrade

import (
	"context"
	"fmt"
	"testing"
	"time"

	"github.com/cosmos/cosmos-sdk/client/grpc/tmservice"
	govtypes "github.com/cosmos/cosmos-sdk/x/gov/types"
	upgradetypes "github.com/cosmos/cosmos-sdk/x/upgrade/types"
	"github.com/pkg/errors"
	"github.com/stretchr/testify/assert"
	"github.com/stretchr/testify/require"
	"go.uber.org/zap"

	"github.com/CoreumFoundation/coreum-tools/pkg/logger"
	"github.com/CoreumFoundation/coreum-tools/pkg/retry"
	appupgradev2 "github.com/CoreumFoundation/coreum/app/upgrade/v2"
	integrationtests "github.com/CoreumFoundation/coreum/integration-tests"
)

// TestUpgrade that after accepting upgrade proposal cosmovisor starts a new version of cored.
func TestUpgrade(t *testing.T) {
<<<<<<< HEAD
=======
	// run upgrade v2
	upgradeV2(t)
}

func upgradeV2(t *testing.T) {
	runUpgrade(t, "v1.0.0", appupgradev2.Name, 30)
}

func runUpgrade(
	t *testing.T,
	oldBinaryVersion string,
	upgradeName string,
	blocksToWait int64,
) {
>>>>>>> e29dc385
	ctx, chain := integrationtests.NewCoreumTestingContext(t, true)

	log := logger.Get(ctx)
	requireT := require.New(t)
	upgradeClient := upgradetypes.NewQueryClient(chain.ClientContext)

	// Verify that there is no ongoing upgrade plan.
	currentPlan, err := upgradeClient.CurrentPlan(ctx, &upgradetypes.QueryCurrentPlanRequest{})
	requireT.NoError(err)
	requireT.Nil(currentPlan.Plan)

	tmQueryClient := tmservice.NewServiceClient(chain.ClientContext)
	infoBeforeRes, err := tmQueryClient.GetNodeInfo(ctx, &tmservice.GetNodeInfoRequest{})
	requireT.NoError(err)
	// we start with the old binary version
	require.Equal(t, infoBeforeRes.ApplicationVersion.Version, oldBinaryVersion)

	latestBlockRes, err := tmQueryClient.GetLatestBlock(ctx, &tmservice.GetLatestBlockRequest{})
	requireT.NoError(err)

	upgradeHeight := latestBlockRes.Block.Header.Height + blocksToWait

	// Create new proposer.
	proposer := chain.GenAccount()
	proposerBalance, err := chain.Governance.ComputeProposerBalance(ctx)
	requireT.NoError(err)

	err = chain.Faucet.FundAccounts(ctx, integrationtests.NewFundedAccount(proposer, proposerBalance))
	requireT.NoError(err)

	log.Info("Creating proposal for upgrading",
		zap.String("upgradeName", upgradeName),
		zap.Int64("upgradeHeight", upgradeHeight),
	)

	// Create proposal to upgrade chain.
	proposalMsg, err := chain.Governance.NewMsgSubmitProposal(
		ctx,
		proposer,
		upgradetypes.NewSoftwareUpgradeProposal(
			"Upgrade "+upgradeName,
			"Running "+upgradeName+" in integration tests",
			upgradetypes.Plan{
				Name:   upgradeName,
				Height: upgradeHeight,
			},
		))
	requireT.NoError(err)
	proposalID, err := chain.Governance.Propose(ctx, proposalMsg)
	requireT.NoError(err)
	log.Info("Upgrade proposal has been submitted", zap.Uint64("proposalID", proposalID))

	// Verify that voting period started.
	proposal, err := chain.Governance.GetProposal(ctx, proposalID)
	requireT.NoError(err)
	requireT.Equal(govtypes.StatusVotingPeriod, proposal.Status)

	// Vote yes from all vote accounts.
	err = chain.Governance.VoteAll(ctx, govtypes.OptionYes, proposal.ProposalId)
	requireT.NoError(err)

	log.Info("Voters have voted successfully, waiting for voting period to be finished", zap.Time("votingEndTime", proposal.VotingEndTime))

	// Wait for proposal result.
	finalStatus, err := chain.Governance.WaitForVotingToFinalize(ctx, proposalID)
	requireT.NoError(err)
	requireT.Equal(govtypes.StatusPassed, finalStatus)

	// Verify that upgrade plan is there waiting to be applied.
	currentPlan, err = upgradeClient.CurrentPlan(ctx, &upgradetypes.QueryCurrentPlanRequest{})
	requireT.NoError(err)
	requireT.NotNil(currentPlan.Plan)
	assert.Equal(t, upgradeName, currentPlan.Plan.Name)
	assert.Equal(t, upgradeHeight, currentPlan.Plan.Height)

	// Verify that we are before the upgrade
	infoWaitingBlockRes, err := tmQueryClient.GetLatestBlock(ctx, &tmservice.GetLatestBlockRequest{})
	requireT.NoError(err)
	requireT.Less(infoWaitingBlockRes.Block.Header.Height, upgradeHeight)

	retryCtx, cancel := context.WithTimeout(ctx, 6*time.Second*time.Duration(upgradeHeight-infoWaitingBlockRes.Block.Header.Height))
	defer cancel()
	log.Info("Waiting for upgrade", zap.Int64("upgradeHeight", upgradeHeight), zap.Int64("currentHeight", infoWaitingBlockRes.Block.Header.Height))
	err = retry.Do(retryCtx, time.Second, func() error {
		requestCtx, cancel := context.WithTimeout(ctx, 2*time.Second)
		defer cancel()
		var err error
		infoAfterBlockRes, err := tmQueryClient.GetLatestBlock(requestCtx, &tmservice.GetLatestBlockRequest{})
		if err != nil {
			return retry.Retryable(err)
		}
		if infoAfterBlockRes.Block.Header.Height >= upgradeHeight+1 {
			return nil
		}
		return retry.Retryable(errors.Errorf("waiting for upgraded block %d, current block: %d", upgradeHeight, infoAfterBlockRes.Block.Header.Height))
	})
	requireT.NoError(err)

	// Verify that upgrade was applied on chain.
	appliedPlan, err := upgradeClient.AppliedPlan(ctx, &upgradetypes.QueryAppliedPlanRequest{
		Name: upgradeName,
	})
	requireT.NoError(err)
	assert.Equal(t, upgradeHeight, appliedPlan.Height)
	log.Info(fmt.Sprintf("Upgrade passed, applied plan height: %d", appliedPlan.Height))

	// The new binary isn't equal to initial
	infoAfterRes, err := tmQueryClient.GetNodeInfo(ctx, &tmservice.GetNodeInfoRequest{})
	requireT.NoError(err)
	log.Info(fmt.Sprintf("New binary version: %s", infoAfterRes.ApplicationVersion.Version))
	assert.NotEqual(t, infoAfterRes.ApplicationVersion.Version, infoBeforeRes.ApplicationVersion.Version)
}<|MERGE_RESOLUTION|>--- conflicted
+++ resolved
@@ -24,8 +24,6 @@
 
 // TestUpgrade that after accepting upgrade proposal cosmovisor starts a new version of cored.
 func TestUpgrade(t *testing.T) {
-<<<<<<< HEAD
-=======
 	// run upgrade v2
 	upgradeV2(t)
 }
@@ -40,7 +38,6 @@
 	upgradeName string,
 	blocksToWait int64,
 ) {
->>>>>>> e29dc385
 	ctx, chain := integrationtests.NewCoreumTestingContext(t, true)
 
 	log := logger.Get(ctx)
