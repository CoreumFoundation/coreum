//go:build integrationtests

package upgrade

import (
	"context"
	"testing"
	"time"

	"github.com/cosmos/cosmos-sdk/client/grpc/tmservice"
	govtypes "github.com/cosmos/cosmos-sdk/x/gov/types"
	upgradetypes "github.com/cosmos/cosmos-sdk/x/upgrade/types"
	"github.com/pkg/errors"
	"github.com/stretchr/testify/assert"
	"github.com/stretchr/testify/require"

	"github.com/CoreumFoundation/coreum-tools/pkg/retry"
	appupgradev2 "github.com/CoreumFoundation/coreum/app/upgrade/v2"
	integrationtests "github.com/CoreumFoundation/coreum/integration-tests"
)

type upgradeTest interface {
	Before(t *testing.T)
	After(t *testing.T)
}

// TestUpgrade that after accepting upgrade proposal cosmovisor starts a new version of cored.
func TestUpgrade(t *testing.T) {
	// run upgrade v2
	upgradeV2(t)
}

func upgradeV2(t *testing.T) {
	tests := []upgradeTest{
<<<<<<< HEAD
		&nftTest{},
		&ftV1UpgradeTest{},
=======
		&nftStoreTest{},
		&nftFeaturesTest{},
		&ftV1UpgradeTest{},
		&ftFeaturesTest{},
>>>>>>> d4abf145
	}

	for _, test := range tests {
		test.Before(t)
	}

	runUpgrade(t, "v1.0.0", appupgradev2.Name, 30)

	for _, test := range tests {
		test.After(t)
	}
}

//nolint:funlen // there are many tests
func runUpgrade(
	t *testing.T,
	oldBinaryVersion string,
	upgradeName string,
	blocksToWait int64,
) {
	ctx, chain := integrationtests.NewCoreumTestingContext(t)

	requireT := require.New(t)
	upgradeClient := upgradetypes.NewQueryClient(chain.ClientContext)

	// Verify that there is no ongoing upgrade plan.
	currentPlan, err := upgradeClient.CurrentPlan(ctx, &upgradetypes.QueryCurrentPlanRequest{})
	requireT.NoError(err)
	requireT.Nil(currentPlan.Plan)

	tmQueryClient := tmservice.NewServiceClient(chain.ClientContext)
	infoBeforeRes, err := tmQueryClient.GetNodeInfo(ctx, &tmservice.GetNodeInfoRequest{})
	requireT.NoError(err)
	// we start with the old binary version
	require.Equal(t, infoBeforeRes.ApplicationVersion.Version, oldBinaryVersion)

	latestBlockRes, err := tmQueryClient.GetLatestBlock(ctx, &tmservice.GetLatestBlockRequest{})
	requireT.NoError(err)

	upgradeHeight := latestBlockRes.Block.Header.Height + blocksToWait

	// Create new proposer.
	proposer := chain.GenAccount()
	proposerBalance, err := chain.Governance.ComputeProposerBalance(ctx)
	requireT.NoError(err)

	chain.Faucet.FundAccounts(ctx, t, integrationtests.NewFundedAccount(proposer, proposerBalance))

	t.Logf("Creating proposal for upgrading, upgradeName:%s, upgradeHeight:%d", upgradeName, upgradeHeight)

	// Create proposal to upgrade chain.
	proposalMsg, err := chain.Governance.NewMsgSubmitProposal(
		ctx,
		proposer,
		upgradetypes.NewSoftwareUpgradeProposal(
			"Upgrade "+upgradeName,
			"Running "+upgradeName+" in integration tests",
			upgradetypes.Plan{
				Name:   upgradeName,
				Height: upgradeHeight,
			},
		))
	requireT.NoError(err)
	proposalID, err := chain.Governance.Propose(ctx, t, proposalMsg)
	requireT.NoError(err)
	t.Logf("Upgrade proposal has been submitted, proposalID:%d", proposalID)

	// Verify that voting period started.
	proposal, err := chain.Governance.GetProposal(ctx, proposalID)
	requireT.NoError(err)
	requireT.Equal(govtypes.StatusVotingPeriod, proposal.Status)

	// Vote yes from all vote accounts.
	err = chain.Governance.VoteAll(ctx, govtypes.OptionYes, proposal.ProposalId)
	requireT.NoError(err)

	t.Logf("Voters have voted successfully, waiting for voting period to be finished, votingEndTime: %s", proposal.VotingEndTime)

	// Wait for proposal result.
	finalStatus, err := chain.Governance.WaitForVotingToFinalize(ctx, proposalID)
	requireT.NoError(err)
	requireT.Equal(govtypes.StatusPassed, finalStatus)

	// Verify that upgrade plan is there waiting to be applied.
	currentPlan, err = upgradeClient.CurrentPlan(ctx, &upgradetypes.QueryCurrentPlanRequest{})
	requireT.NoError(err)
	requireT.NotNil(currentPlan.Plan)
	assert.Equal(t, upgradeName, currentPlan.Plan.Name)
	assert.Equal(t, upgradeHeight, currentPlan.Plan.Height)

	// Verify that we are before the upgrade
	infoWaitingBlockRes, err := tmQueryClient.GetLatestBlock(ctx, &tmservice.GetLatestBlockRequest{})
	requireT.NoError(err)
	requireT.Less(infoWaitingBlockRes.Block.Header.Height, upgradeHeight)

	retryCtx, cancel := context.WithTimeout(ctx, 6*time.Second*time.Duration(upgradeHeight-infoWaitingBlockRes.Block.Header.Height))
	defer cancel()
	t.Logf("Waiting for upgrade, upgradeHeight:%d, currentHeight:%d", upgradeHeight, infoWaitingBlockRes.Block.Header.Height)
	err = retry.Do(retryCtx, time.Second, func() error {
		requestCtx, cancel := context.WithTimeout(ctx, 2*time.Second)
		defer cancel()
		var err error
		infoAfterBlockRes, err := tmQueryClient.GetLatestBlock(requestCtx, &tmservice.GetLatestBlockRequest{})
		if err != nil {
			return retry.Retryable(err)
		}
		if infoAfterBlockRes.Block.Header.Height >= upgradeHeight+1 {
			return nil
		}
		return retry.Retryable(errors.Errorf("waiting for upgraded block %d, current block: %d", upgradeHeight, infoAfterBlockRes.Block.Header.Height))
	})
	requireT.NoError(err)

	// Verify that upgrade was applied on chain.
	appliedPlan, err := upgradeClient.AppliedPlan(ctx, &upgradetypes.QueryAppliedPlanRequest{
		Name: upgradeName,
	})
	requireT.NoError(err)
	assert.Equal(t, upgradeHeight, appliedPlan.Height)
	t.Logf("Upgrade passed, applied plan height: %d", appliedPlan.Height)

	// The new binary isn't equal to initial
	infoAfterRes, err := tmQueryClient.GetNodeInfo(ctx, &tmservice.GetNodeInfoRequest{})
	requireT.NoError(err)
	t.Logf("New binary version: %s", infoAfterRes.ApplicationVersion.Version)
	assert.NotEqual(t, infoAfterRes.ApplicationVersion.Version, infoBeforeRes.ApplicationVersion.Version)
}<|MERGE_RESOLUTION|>--- conflicted
+++ resolved
@@ -32,15 +32,10 @@
 
 func upgradeV2(t *testing.T) {
 	tests := []upgradeTest{
-<<<<<<< HEAD
-		&nftTest{},
-		&ftV1UpgradeTest{},
-=======
 		&nftStoreTest{},
 		&nftFeaturesTest{},
 		&ftV1UpgradeTest{},
 		&ftFeaturesTest{},
->>>>>>> d4abf145
 	}
 
 	for _, test := range tests {
