//go:build integrationtests

package upgrade

import (
	"context"
	"encoding/json"
	"fmt"
	"testing"
	"time"

	wasmtypes "github.com/CosmWasm/wasmd/x/wasm/types"
	sdk "github.com/cosmos/cosmos-sdk/types"
	paramproposal "github.com/cosmos/cosmos-sdk/x/params/types/proposal"
	"github.com/stretchr/testify/require"
	tmjson "github.com/tendermint/tendermint/libs/json"

	"github.com/CoreumFoundation/coreum-tools/pkg/must"
	integrationtests "github.com/CoreumFoundation/coreum/integration-tests"
	modules "github.com/CoreumFoundation/coreum/integration-tests/modules/testdata/wasm"
	"github.com/CoreumFoundation/coreum/pkg/client"
	assetfttypes "github.com/CoreumFoundation/coreum/x/asset/ft/types"
)

<<<<<<< HEAD
type ftMethod string

const (
	ftMethodUpgradeTokenV1 ftMethod = "upgrade_token_v1"
	gracePeriod                     = 15 * time.Second
)

//nolint:tagliatelle
type ibcEnabledBodyFTRequest struct {
	IbcEnabled bool `json:"ibc_enabled"`
}

// fungible token wasm models
//
//nolint:tagliatelle
type issueFTRequest struct {
	Symbol             string                 `json:"symbol"`
	Subunit            string                 `json:"subunit"`
	Precision          uint32                 `json:"precision"`
	InitialAmount      string                 `json:"initial_amount"`
	Description        string                 `json:"description"`
	Features           []assetfttypes.Feature `json:"features"`
	BurnRate           string                 `json:"burn_rate"`
	SendCommissionRate string                 `json:"send_commission_rate"`
}

type ftV1UpgradeTest struct {
	issuer                         sdk.AccAddress
	contractAddressWithFeatures    string
	contractAddressWithoutFeatures string
	denomV0WithoutFeatures         string
	denomV0WithFeatures            string
	denomV0ForForbiddenUpgrades    string
	denomV0WasmWithFeatures        string
	denomV0WasmWithoutFeatures     string
=======
type ftV1UpgradeTest struct {
	issuer                      sdk.AccAddress
	denomV0WithoutFeatures      string
	denomV0WithFeatures         string
	denomV0ForForbiddenUpgrades string
>>>>>>> d4abf145
}

func (ft *ftV1UpgradeTest) Before(t *testing.T) {
	ctx, chain := integrationtests.NewCoreumTestingContext(t)
	ft.issuer = chain.GenAccount()

	chain.FundAccountsWithOptions(ctx, t, ft.issuer, integrationtests.BalancesOptions{
		Messages: []sdk.Msg{
			&assetfttypes.MsgIssue{},
			&assetfttypes.MsgIssue{},
			&assetfttypes.MsgIssue{},
			&assetfttypes.MsgIssue{},
			&assetfttypes.MsgIssue{},
			&assetfttypes.MsgIssue{},
			&assetfttypes.MsgIssue{},
			&assetfttypes.MsgIssue{},
			&assetfttypes.MsgUpgradeTokenV1{},
			&assetfttypes.MsgUpgradeTokenV1{},
			&assetfttypes.MsgUpgradeTokenV1{},
			&assetfttypes.MsgUpgradeTokenV1{},
			&assetfttypes.MsgUpgradeTokenV1{},
			&assetfttypes.MsgUpgradeTokenV1{},
			&assetfttypes.MsgUpgradeTokenV1{},
			&assetfttypes.MsgUpgradeTokenV1{},
			&assetfttypes.MsgUpgradeTokenV1{},
			&assetfttypes.MsgUpgradeTokenV1{},
		},
		Amount: getIssueFee(ctx, t, chain.ClientContext).Amount.MulRaw(8),
	})

	ft.issueV0TokenWithoutFeatures(t)
	ft.issueV0TokenWithFeatures(t)
	ft.issueV0TokenWithoutFeaturesWASM(t)
	ft.issueV0TokenWithFeaturesWASM(t)
	ft.tryToUpgradeTokenFromV0ToV1BeforeUpgradingTheApp(t)
}

func (ft *ftV1UpgradeTest) issueV0TokenWithoutFeatures(t *testing.T) {
	requireT := require.New(t)
	ctx, chain := integrationtests.NewCoreumTestingContext(t)

	issueMsg := &assetfttypes.MsgIssue{
		Issuer:        ft.issuer.String(),
		Symbol:        "AAA",
		Subunit:       "uaaa",
		Precision:     6,
		Description:   "AAA Description",
		InitialAmount: sdk.NewInt(1000),
	}
	_, err := client.BroadcastTx(
		ctx,
		chain.ClientContext.WithFromAddress(ft.issuer),
		chain.TxFactory().WithGas(chain.GasLimitByMsgs(issueMsg)),
		issueMsg,
	)
	requireT.NoError(err)
	ft.denomV0WithoutFeatures = assetfttypes.BuildDenom(issueMsg.Subunit, ft.issuer)
}

func (ft *ftV1UpgradeTest) issueV0TokenWithFeatures(t *testing.T) {
	requireT := require.New(t)
	ctx, chain := integrationtests.NewCoreumTestingContext(t)

	issueMsg := &assetfttypes.MsgIssue{
		Issuer:        ft.issuer.String(),
		Symbol:        "BBB",
		Subunit:       "ubbb",
		Precision:     6,
		Description:   "BBB Description",
		InitialAmount: sdk.NewInt(1000),
		Features: []assetfttypes.Feature{
			assetfttypes.Feature_minting,
			assetfttypes.Feature_freezing,
			assetfttypes.Feature_whitelisting,
			assetfttypes.Feature_burning,
		},
	}
	_, err := client.BroadcastTx(
		ctx,
		chain.ClientContext.WithFromAddress(ft.issuer),
		chain.TxFactory().WithGas(chain.GasLimitByMsgs(issueMsg)),
		issueMsg,
	)
	requireT.NoError(err)
	ft.denomV0WithFeatures = assetfttypes.BuildDenom(issueMsg.Subunit, ft.issuer)
}

<<<<<<< HEAD
func (ft *ftV1UpgradeTest) issueV0TokenWithFeaturesWASM(t *testing.T) {
	requireT := require.New(t)
	ctx, chain := integrationtests.NewCoreumTestingContext(t)

	// ********** Issuance **********

	issuanceAmount := sdk.NewInt(1000)
	issuanceReq := issueFTRequest{
		Symbol:        "symbol",
		Subunit:       "subunit",
		Precision:     6,
		InitialAmount: issuanceAmount.String(),
		Description:   "my wasm fungible token",
		Features: []assetfttypes.Feature{
			assetfttypes.Feature_minting,
			assetfttypes.Feature_burning,
			assetfttypes.Feature_freezing,
			assetfttypes.Feature_whitelisting,
		},
	}
	issuerFTInstantiatePayload, err := json.Marshal(issuanceReq)
	requireT.NoError(err)

	// instantiate new contract
	txf := chain.TxFactory().
		WithSimulateAndExecute(true)
	ft.contractAddressWithFeatures, _, err = chain.Wasm.DeployAndInstantiateWASMContract(
		ctx,
		txf,
		ft.issuer,
		modules.FTWASM,
		integrationtests.InstantiateConfig{
			// we add the initial amount to let the contract issue the token on behalf of it
			Amount:     getIssueFee(ctx, t, chain.ClientContext),
			AccessType: wasmtypes.AccessTypeUnspecified,
			Payload:    issuerFTInstantiatePayload,
			Label:      "fungible_token",
		},
	)
	requireT.NoError(err)

	ft.denomV0WasmWithFeatures = assetfttypes.BuildDenom(issuanceReq.Subunit, sdk.MustAccAddressFromBech32(ft.contractAddressWithFeatures))
}

func (ft *ftV1UpgradeTest) issueV0TokenWithoutFeaturesWASM(t *testing.T) {
	requireT := require.New(t)
	ctx, chain := integrationtests.NewCoreumTestingContext(t)

	// ********** Issuance **********

	issuanceAmount := sdk.NewInt(1000)
	issuanceReq := issueFTRequest{
		Symbol:        "symbol",
		Subunit:       "subunit",
		Precision:     6,
		InitialAmount: issuanceAmount.String(),
		Description:   "my wasm fungible token",
	}
	issuerFTInstantiatePayload, err := json.Marshal(issuanceReq)
	requireT.NoError(err)

	// instantiate new contract
	txf := chain.TxFactory().
		WithSimulateAndExecute(true)
	ft.contractAddressWithoutFeatures, _, err = chain.Wasm.DeployAndInstantiateWASMContract(
		ctx,
		txf,
		ft.issuer,
		modules.FTWASM,
		integrationtests.InstantiateConfig{
			// we add the initial amount to let the contract issue the token on behalf of it
			Amount:     getIssueFee(ctx, t, chain.ClientContext),
			AccessType: wasmtypes.AccessTypeUnspecified,
			Payload:    issuerFTInstantiatePayload,
			Label:      "fungible_token",
		},
	)
	requireT.NoError(err)

	ft.denomV0WasmWithoutFeatures = assetfttypes.BuildDenom(issuanceReq.Subunit, sdk.MustAccAddressFromBech32(ft.contractAddressWithoutFeatures))
}

=======
>>>>>>> d4abf145
func (ft *ftV1UpgradeTest) tryToUpgradeTokenFromV0ToV1BeforeUpgradingTheApp(t *testing.T) {
	requireT := require.New(t)
	ctx, chain := integrationtests.NewCoreumTestingContext(t)

	issueMsg := &assetfttypes.MsgIssue{
		Issuer:        ft.issuer.String(),
		Symbol:        "CCC",
		Subunit:       "uccc",
		Precision:     6,
		Description:   "CCC Description",
		InitialAmount: sdk.NewInt(1000),
	}
	_, err := client.BroadcastTx(
		ctx,
		chain.ClientContext.WithFromAddress(ft.issuer),
		chain.TxFactory().WithGas(chain.GasLimitByMsgs(issueMsg)),
		issueMsg,
	)
	requireT.NoError(err)
	ft.denomV0ForForbiddenUpgrades = assetfttypes.BuildDenom(issueMsg.Subunit, ft.issuer)

	// upgrading token before chain upgrade should not work
	upgradeMsg := &assetfttypes.MsgUpgradeTokenV1{
		Sender:     ft.issuer.String(),
		Denom:      ft.denomV0ForForbiddenUpgrades,
		IbcEnabled: true,
	}
	_, err = client.BroadcastTx(
		ctx,
		chain.ClientContext.WithFromAddress(ft.issuer),
		chain.TxFactory().WithGas(chain.GasLimitByMsgs(upgradeMsg)),
		upgradeMsg,
	)
	requireT.ErrorContains(err, "tx parse error")

	ftClient := assetfttypes.NewQueryClient(chain.ClientContext)
	resp, err := ftClient.Token(ctx, &assetfttypes.QueryTokenRequest{
		Denom: ft.denomV0ForForbiddenUpgrades,
	})
	requireT.NoError(err)
	requireT.EqualValues(0, resp.Token.Version)
	requireT.Len(resp.Token.Features, 0)
}

func (ft *ftV1UpgradeTest) After(t *testing.T) {
	ft.tryToUpgradeV1TokenToEnableIBC(t)
	ft.tryToUpgradeV1TokenToDisableIBC(t)
	ft.tryToUpgradeV0ToV1ByNonIssuer(t)

	ft.changeGracePeriod(t)

	ft.upgradeFromV0ToV1ToDisableIBC(t)
	ft.upgradeFromV0ToV1ToEnableIBC(t)
	ft.upgradeFromV0ToV1ToDisableIBCWASM(t)
	ft.upgradeFromV0ToV1ToEnableIBCWASM(t)
	ft.tryToUpgradeV0ToV1AfterDecisionTimeout(t)
}

func (ft *ftV1UpgradeTest) tryToUpgradeV1TokenToEnableIBC(t *testing.T) {
	requireT := require.New(t)
	ctx, chain := integrationtests.NewCoreumTestingContext(t)

	// issuing token without IBC should succeed
	issueMsg := &assetfttypes.MsgIssue{
		Issuer:        ft.issuer.String(),
		Symbol:        "CDE",
		Subunit:       "ucde",
		Precision:     6,
		Description:   "CDE Description",
		InitialAmount: sdk.NewInt(1000),
		Features: []assetfttypes.Feature{
			assetfttypes.Feature_minting,
			assetfttypes.Feature_freezing,
			assetfttypes.Feature_whitelisting,
			assetfttypes.Feature_burning,
		},
	}
	_, err := client.BroadcastTx(
		ctx,
		chain.ClientContext.WithFromAddress(ft.issuer),
		chain.TxFactory().WithGas(chain.GasLimitByMsgs(issueMsg)),
		issueMsg,
	)
	requireT.NoError(err)

	denomCDE := assetfttypes.BuildDenom(issueMsg.Subunit, ft.issuer)

	ftClient := assetfttypes.NewQueryClient(chain.ClientContext)
	resp, err := ftClient.Token(ctx, &assetfttypes.QueryTokenRequest{
		Denom: denomCDE,
	})
	requireT.NoError(err)
	requireT.EqualValues(1, resp.Token.Version)
	requireT.Equal([]assetfttypes.Feature{
		assetfttypes.Feature_minting,
		assetfttypes.Feature_freezing,
		assetfttypes.Feature_whitelisting,
		assetfttypes.Feature_burning,
	}, resp.Token.Features)

	upgradeMsg := &assetfttypes.MsgUpgradeTokenV1{
		Sender:     ft.issuer.String(),
		Denom:      denomCDE,
		IbcEnabled: true,
	}
	_, err = client.BroadcastTx(
		ctx,
		chain.ClientContext.WithFromAddress(ft.issuer),
		chain.TxFactory().WithGas(chain.GasLimitByMsgs(upgradeMsg)),
		upgradeMsg,
	)
	requireT.ErrorContains(err, fmt.Sprintf("denom %s has been already upgraded to v1", denomCDE))

	resp, err = ftClient.Token(ctx, &assetfttypes.QueryTokenRequest{
		Denom: denomCDE,
	})
	requireT.NoError(err)
	requireT.EqualValues(1, resp.Token.Version)
	requireT.Equal([]assetfttypes.Feature{
		assetfttypes.Feature_minting,
		assetfttypes.Feature_freezing,
		assetfttypes.Feature_whitelisting,
		assetfttypes.Feature_burning,
	}, resp.Token.Features)
}

func (ft *ftV1UpgradeTest) tryToUpgradeV1TokenToDisableIBC(t *testing.T) {
	requireT := require.New(t)
	ctx, chain := integrationtests.NewCoreumTestingContext(t)

	// issuing token with IBC should succeed after the upgrade
	issueMsg := &assetfttypes.MsgIssue{
		Issuer:        ft.issuer.String(),
		Symbol:        "XYZ",
		Subunit:       "uxyz",
		Precision:     6,
		Description:   "XYZ Description",
		InitialAmount: sdk.NewInt(1000),
		Features:      []assetfttypes.Feature{assetfttypes.Feature_ibc},
	}
	_, err := client.BroadcastTx(
		ctx,
		chain.ClientContext.WithFromAddress(ft.issuer),
		chain.TxFactory().WithGas(chain.GasLimitByMsgs(issueMsg)),
		issueMsg,
	)
	requireT.NoError(err)

	denomXYZ := assetfttypes.BuildDenom(issueMsg.Subunit, ft.issuer)

	ftClient := assetfttypes.NewQueryClient(chain.ClientContext)
	resp, err := ftClient.Token(ctx, &assetfttypes.QueryTokenRequest{
		Denom: denomXYZ,
	})
	requireT.NoError(err)
	requireT.EqualValues(1, resp.Token.Version)
	requireT.Equal([]assetfttypes.Feature{assetfttypes.Feature_ibc}, resp.Token.Features)

	// upgrading v1 tokens should fail
	upgradeMsg := &assetfttypes.MsgUpgradeTokenV1{
		Sender:     ft.issuer.String(),
		Denom:      denomXYZ,
		IbcEnabled: false,
	}
	_, err = client.BroadcastTx(
		ctx,
		chain.ClientContext.WithFromAddress(ft.issuer),
		chain.TxFactory().WithGas(chain.GasLimitByMsgs(upgradeMsg)),
		upgradeMsg,
	)
	requireT.ErrorContains(err, fmt.Sprintf("denom %s has been already upgraded to v1", denomXYZ))

	resp, err = ftClient.Token(ctx, &assetfttypes.QueryTokenRequest{
		Denom: denomXYZ,
	})
	requireT.NoError(err)
	requireT.EqualValues(1, resp.Token.Version)
	requireT.Equal([]assetfttypes.Feature{assetfttypes.Feature_ibc}, resp.Token.Features)
}

func (ft *ftV1UpgradeTest) tryToUpgradeV0ToV1ByNonIssuer(t *testing.T) {
	requireT := require.New(t)
	ctx, chain := integrationtests.NewCoreumTestingContext(t)

	// upgrading by the non-issuer should fail
	nonIssuer := chain.GenAccount()
	chain.FundAccountsWithOptions(ctx, t, nonIssuer, integrationtests.BalancesOptions{
		Messages: []sdk.Msg{
			&assetfttypes.MsgUpgradeTokenV1{},
			&assetfttypes.MsgUpgradeTokenV1{},
		},
	})
	upgradeMsg := &assetfttypes.MsgUpgradeTokenV1{
		Sender:     nonIssuer.String(),
		Denom:      ft.denomV0WithoutFeatures,
		IbcEnabled: true,
	}
	_, err := client.BroadcastTx(
		ctx,
		chain.ClientContext.WithFromAddress(nonIssuer),
		chain.TxFactory().WithGas(chain.GasLimitByMsgs(upgradeMsg)),
		upgradeMsg,
	)
	requireT.ErrorContains(err, "unauthorized")

	ftClient := assetfttypes.NewQueryClient(chain.ClientContext)
	resp, err := ftClient.Token(ctx, &assetfttypes.QueryTokenRequest{
		Denom: ft.denomV0WithoutFeatures,
	})
	requireT.NoError(err)
	requireT.EqualValues(0, resp.Token.Version)
	requireT.Len(resp.Token.Features, 0)

	upgradeMsg = &assetfttypes.MsgUpgradeTokenV1{
		Sender:     nonIssuer.String(),
		Denom:      ft.denomV0WithFeatures,
		IbcEnabled: false,
	}
	_, err = client.BroadcastTx(
		ctx,
		chain.ClientContext.WithFromAddress(nonIssuer),
		chain.TxFactory().WithGas(chain.GasLimitByMsgs(upgradeMsg)),
		upgradeMsg,
	)
	requireT.ErrorContains(err, "unauthorized")

	resp, err = ftClient.Token(ctx, &assetfttypes.QueryTokenRequest{
		Denom: ft.denomV0WithFeatures,
	})
	requireT.NoError(err)
	requireT.EqualValues(0, resp.Token.Version)
	requireT.Equal([]assetfttypes.Feature{
		assetfttypes.Feature_minting,
		assetfttypes.Feature_freezing,
		assetfttypes.Feature_whitelisting,
		assetfttypes.Feature_burning,
	}, resp.Token.Features)
}

func (ft *ftV1UpgradeTest) upgradeFromV0ToV1ToDisableIBC(t *testing.T) {
	requireT := require.New(t)
	ctx, chain := integrationtests.NewCoreumTestingContext(t)

	// upgrading with disabled IBC should take effect immediately
	upgradeMsg := &assetfttypes.MsgUpgradeTokenV1{
		Sender:     ft.issuer.String(),
		Denom:      ft.denomV0WithoutFeatures,
		IbcEnabled: false,
	}
	_, err := client.BroadcastTx(
		ctx,
		chain.ClientContext.WithFromAddress(ft.issuer),
		chain.TxFactory().WithGas(chain.GasLimitByMsgs(upgradeMsg)),
		upgradeMsg,
	)
	requireT.NoError(err)

	ftClient := assetfttypes.NewQueryClient(chain.ClientContext)
	resp, err := ftClient.Token(ctx, &assetfttypes.QueryTokenRequest{
		Denom: ft.denomV0WithoutFeatures,
	})
	requireT.NoError(err)
	requireT.EqualValues(1, resp.Token.Version)
	requireT.Len(resp.Token.Features, 0)

	// upgrading second time should fail
	upgradeMsg.IbcEnabled = true
	_, err = client.BroadcastTx(
		ctx,
		chain.ClientContext.WithFromAddress(ft.issuer),
		chain.TxFactory().WithGas(chain.GasLimitByMsgs(upgradeMsg)),
		upgradeMsg,
	)
	requireT.ErrorContains(err, fmt.Sprintf("denom %s has been already upgraded to v1", ft.denomV0WithoutFeatures))

	resp, err = ftClient.Token(ctx, &assetfttypes.QueryTokenRequest{
		Denom: ft.denomV0WithoutFeatures,
	})
	requireT.NoError(err)
	requireT.EqualValues(1, resp.Token.Version)
	requireT.Len(resp.Token.Features, 0)
}

//nolint:funlen // there are many tests
func (ft *ftV1UpgradeTest) upgradeFromV0ToV1ToEnableIBC(t *testing.T) {
	requireT := require.New(t)
	ctx, chain := integrationtests.NewCoreumTestingContext(t)

	ftClient := assetfttypes.NewQueryClient(chain.ClientContext)
	ftParams, err := ftClient.Params(ctx, &assetfttypes.QueryParamsRequest{})
	requireT.NoError(err)
	requireT.Equal(gracePeriod, ftParams.Params.TokenUpgradeGracePeriod)

	// upgrading with enabled IBC should take effect after delay
	upgradeMsg := &assetfttypes.MsgUpgradeTokenV1{
		Sender:     ft.issuer.String(),
		Denom:      ft.denomV0WithFeatures,
		IbcEnabled: true,
	}
	_, err = client.BroadcastTx(
		ctx,
		chain.ClientContext.WithFromAddress(ft.issuer),
		chain.TxFactory().WithGas(chain.GasLimitByMsgs(upgradeMsg)),
		upgradeMsg,
	)
	requireT.NoError(err)

	// ensure that token hasn't been upgraded yet
	resp, err := ftClient.Token(ctx, &assetfttypes.QueryTokenRequest{
		Denom: ft.denomV0WithFeatures,
	})
	requireT.NoError(err)
	requireT.EqualValues(0, resp.Token.Version)
	requireT.Equal([]assetfttypes.Feature{
		assetfttypes.Feature_minting,
		assetfttypes.Feature_freezing,
		assetfttypes.Feature_whitelisting,
		assetfttypes.Feature_burning,
	}, resp.Token.Features)

	// upgrading second time should fail
	upgradeMsg = &assetfttypes.MsgUpgradeTokenV1{
		Sender:     ft.issuer.String(),
		Denom:      ft.denomV0WithFeatures,
		IbcEnabled: false,
	}
	_, err = client.BroadcastTx(
		ctx,
		chain.ClientContext.WithFromAddress(ft.issuer),
		chain.TxFactory().WithGas(chain.GasLimitByMsgs(upgradeMsg)),
		upgradeMsg,
	)
	requireT.ErrorContains(err, fmt.Sprintf("token upgrade is already pending for denom %q", ft.denomV0WithFeatures))

	resp, err = ftClient.Token(ctx, &assetfttypes.QueryTokenRequest{
		Denom: ft.denomV0WithFeatures,
	})
	requireT.NoError(err)
	requireT.EqualValues(0, resp.Token.Version)
	requireT.Equal([]assetfttypes.Feature{
		assetfttypes.Feature_minting,
		assetfttypes.Feature_freezing,
		assetfttypes.Feature_whitelisting,
		assetfttypes.Feature_burning,
	}, resp.Token.Features)

	select {
	case <-ctx.Done():
		return
	case <-time.After(gracePeriod + 2*time.Second):
	}

	// ibc should be enabled now
	resp, err = ftClient.Token(ctx, &assetfttypes.QueryTokenRequest{
		Denom: ft.denomV0WithFeatures,
	})
	requireT.NoError(err)
	requireT.EqualValues(1, resp.Token.Version)
	requireT.Equal([]assetfttypes.Feature{
		assetfttypes.Feature_minting,
		assetfttypes.Feature_freezing,
		assetfttypes.Feature_whitelisting,
		assetfttypes.Feature_burning,
		assetfttypes.Feature_ibc,
	}, resp.Token.Features)

	// following upgrade should fail again
	upgradeMsg = &assetfttypes.MsgUpgradeTokenV1{
		Sender:     ft.issuer.String(),
		Denom:      ft.denomV0WithFeatures,
		IbcEnabled: false,
	}
	_, err = client.BroadcastTx(
		ctx,
		chain.ClientContext.WithFromAddress(ft.issuer),
		chain.TxFactory().WithGas(chain.GasLimitByMsgs(upgradeMsg)),
		upgradeMsg,
	)
	requireT.ErrorContains(err, fmt.Sprintf("denom %s has been already upgraded to v1", ft.denomV0WithFeatures))

	resp, err = ftClient.Token(ctx, &assetfttypes.QueryTokenRequest{
		Denom: ft.denomV0WithFeatures,
	})
	requireT.NoError(err)
	requireT.EqualValues(1, resp.Token.Version)
	requireT.Equal([]assetfttypes.Feature{
		assetfttypes.Feature_minting,
		assetfttypes.Feature_freezing,
		assetfttypes.Feature_whitelisting,
		assetfttypes.Feature_burning,
		assetfttypes.Feature_ibc,
	}, resp.Token.Features)
}

<<<<<<< HEAD
func (ft *ftV1UpgradeTest) upgradeFromV0ToV1ToDisableIBCWASM(t *testing.T) {
	requireT := require.New(t)
	ctx, chain := integrationtests.NewCoreumTestingContext(t)
	txf := chain.TxFactory().WithSimulateAndExecute(true)

	// upgrading with disabled IBC should take effect immediately
	upgradePayload, err := json.Marshal(map[ftMethod]ibcEnabledBodyFTRequest{
		ftMethodUpgradeTokenV1: {
			IbcEnabled: false,
		},
	})
	requireT.NoError(err)
	ftClient := assetfttypes.NewQueryClient(chain.ClientContext)
	resp1, err := ftClient.Token(ctx, &assetfttypes.QueryTokenRequest{
		Denom: ft.denomV0WasmWithFeatures,
	})
	requireT.NoError(err)
	requireT.EqualValues(0, resp1.Token.Version)
	_, err = chain.Wasm.ExecuteWASMContract(ctx, txf, ft.issuer, ft.contractAddressWithFeatures, upgradePayload, sdk.Coin{})
	requireT.NoError(err)

	resp, err := ftClient.Token(ctx, &assetfttypes.QueryTokenRequest{
		Denom: ft.denomV0WasmWithFeatures,
	})
	requireT.NoError(err)
	requireT.EqualValues(1, resp.Token.Version)
	requireT.Equal([]assetfttypes.Feature{
		assetfttypes.Feature_minting,
		assetfttypes.Feature_burning,
		assetfttypes.Feature_freezing,
		assetfttypes.Feature_whitelisting,
	}, resp.Token.Features)

	// upgrading second time should fail
	_, err = chain.Wasm.ExecuteWASMContract(ctx, txf, ft.issuer, ft.contractAddressWithFeatures, upgradePayload, sdk.Coin{})
	requireT.ErrorContains(err, fmt.Sprintf("denom %s has been already upgraded to v1", ft.denomV0WasmWithFeatures))
}

func (ft *ftV1UpgradeTest) upgradeFromV0ToV1ToEnableIBCWASM(t *testing.T) {
	requireT := require.New(t)
	ctx, chain := integrationtests.NewCoreumTestingContext(t)
	txf := chain.TxFactory().WithSimulateAndExecute(true)

	// upgrading with enabled IBC should take effect after delay
	upgradePayload, err := json.Marshal(map[ftMethod]ibcEnabledBodyFTRequest{
		ftMethodUpgradeTokenV1: {
			IbcEnabled: true,
		},
	})
	requireT.NoError(err)
	ftClient := assetfttypes.NewQueryClient(chain.ClientContext)
	resp1, err := ftClient.Token(ctx, &assetfttypes.QueryTokenRequest{
		Denom: ft.denomV0WasmWithoutFeatures,
	})
	requireT.NoError(err)
	requireT.EqualValues(0, resp1.Token.Version)
	_, err = chain.Wasm.ExecuteWASMContract(ctx, txf, ft.issuer, ft.contractAddressWithoutFeatures, upgradePayload, sdk.Coin{})
	requireT.NoError(err)

	// ensure that token hasn't been upgraded yet
	resp, err := ftClient.Token(ctx, &assetfttypes.QueryTokenRequest{
		Denom: ft.denomV0WasmWithoutFeatures,
	})
	requireT.NoError(err)
	requireT.EqualValues(0, resp.Token.Version)

	// upgrading second time should fail
	_, err = chain.Wasm.ExecuteWASMContract(ctx, txf, ft.issuer, ft.contractAddressWithoutFeatures, upgradePayload, sdk.Coin{})
	requireT.ErrorContains(err, fmt.Sprintf("token upgrade is already pending for denom %q", ft.denomV0WasmWithoutFeatures))

	select {
	case <-ctx.Done():
		return
	case <-time.After(gracePeriod + 2*time.Second):
	}

	// token should be upgraded now
	resp, err = ftClient.Token(ctx, &assetfttypes.QueryTokenRequest{
		Denom: ft.denomV0WasmWithoutFeatures,
	})
	requireT.NoError(err)
	requireT.EqualValues(1, resp.Token.Version)
	requireT.Equal([]assetfttypes.Feature{
		assetfttypes.Feature_ibc,
	}, resp.Token.Features)

	// following upgrade should fail again
	_, err = chain.Wasm.ExecuteWASMContract(ctx, txf, ft.issuer, ft.contractAddressWithoutFeatures, upgradePayload, sdk.Coin{})
	requireT.ErrorContains(err, fmt.Sprintf("denom %s has been already upgraded to v1", ft.denomV0WasmWithoutFeatures))
}

=======
>>>>>>> d4abf145
func (ft *ftV1UpgradeTest) tryToUpgradeV0ToV1AfterDecisionTimeout(t *testing.T) {
	requireT := require.New(t)
	ctx, chain := integrationtests.NewCoreumTestingContext(t)

	// setting decision timeout to sth in the past
	decisionTimeout := time.Now().UTC().Add(-time.Hour)
	chain.Governance.UpdateParams(ctx, t, "Propose changing TokenUpgradeDecisionTimeout in the assetft module",
		[]paramproposal.ParamChange{
			paramproposal.NewParamChange(assetfttypes.ModuleName, string(assetfttypes.KeyTokenUpgradeDecisionTimeout), string(must.Bytes(tmjson.Marshal(decisionTimeout)))),
		})

	ftClient := assetfttypes.NewQueryClient(chain.ClientContext)
	ftParams, err := ftClient.Params(ctx, &assetfttypes.QueryParamsRequest{})
	requireT.NoError(err)
	requireT.Equal(decisionTimeout, ftParams.Params.TokenUpgradeDecisionTimeout)

	// upgrade after timeout should fail
	upgradeMsg := &assetfttypes.MsgUpgradeTokenV1{
		Sender:     ft.issuer.String(),
		Denom:      ft.denomV0ForForbiddenUpgrades,
		IbcEnabled: false,
	}
	_, err = client.BroadcastTx(
		ctx,
		chain.ClientContext.WithFromAddress(ft.issuer),
		chain.TxFactory().WithGas(chain.GasLimitByMsgs(upgradeMsg)),
		upgradeMsg,
	)
	requireT.ErrorContains(err, "it is no longer possible to upgrade the token")

	resp, err := ftClient.Token(ctx, &assetfttypes.QueryTokenRequest{
		Denom: ft.denomV0ForForbiddenUpgrades,
	})
	requireT.NoError(err)
	requireT.EqualValues(0, resp.Token.Version)
	requireT.Len(resp.Token.Features, 0)

	upgradeMsg.IbcEnabled = true
	_, err = client.BroadcastTx(
		ctx,
		chain.ClientContext.WithFromAddress(ft.issuer),
		chain.TxFactory().WithGas(chain.GasLimitByMsgs(upgradeMsg)),
		upgradeMsg,
	)
	requireT.ErrorContains(err, "it is no longer possible to upgrade the token")

	resp, err = ftClient.Token(ctx, &assetfttypes.QueryTokenRequest{
		Denom: ft.denomV0ForForbiddenUpgrades,
	})
	requireT.NoError(err)
	requireT.EqualValues(0, resp.Token.Version)
	requireT.Len(resp.Token.Features, 0)
}

<<<<<<< HEAD
func (ft *ftV1UpgradeTest) changeGracePeriod(t *testing.T) {
	ctx, chain := integrationtests.NewCoreumTestingContext(t)
	chain.Governance.UpdateParams(ctx, t, "Propose changing TokenUpgradeGracePeriod in the assetft module",
		[]paramproposal.ParamChange{
			paramproposal.NewParamChange(assetfttypes.ModuleName, string(assetfttypes.KeyTokenUpgradeGracePeriod), string(must.Bytes(tmjson.Marshal(gracePeriod)))),
		})
=======
type ftFeaturesTest struct {
	denom string
}

func (ft *ftFeaturesTest) Before(t *testing.T) {
	requireT := require.New(t)

	ctx, chain := integrationtests.NewCoreumTestingContext(t)
	issuer := chain.GenAccount()

	chain.FundAccountsWithOptions(ctx, t, issuer, integrationtests.BalancesOptions{
		Messages: []sdk.Msg{
			&assetfttypes.MsgIssue{},
		},
		Amount: getIssueFee(ctx, t, chain.ClientContext).Amount,
	})

	issueMsg := &assetfttypes.MsgIssue{
		Issuer:        issuer.String(),
		Symbol:        "AAA",
		Subunit:       "uaaa",
		Precision:     6,
		Description:   "AAA Description",
		InitialAmount: sdk.NewInt(1000),
		Features: []assetfttypes.Feature{
			assetfttypes.Feature_minting,
			assetfttypes.Feature_burning,
			assetfttypes.Feature_ibc, // should be removed by the migration
			assetfttypes.Feature_freezing,
			1000,                              // should be removed by the migration
			assetfttypes.Feature_whitelisting, // should be removed by the migration
			assetfttypes.Feature_minting,      // should be removed by the migration
			assetfttypes.Feature_burning,      // should be removed by the migration
			assetfttypes.Feature_ibc,          // should be removed by the migration
			assetfttypes.Feature_freezing,     // should be removed by the migration
			2000,                              // should be removed by the migration
			1000,                              // should be removed by the migration
		},
	}
	_, err := client.BroadcastTx(
		ctx,
		chain.ClientContext.WithFromAddress(issuer),
		chain.TxFactory().WithGas(chain.GasLimitByMsgs(issueMsg)),
		issueMsg,
	)
	requireT.NoError(err)
	ft.denom = assetfttypes.BuildDenom(issueMsg.Subunit, issuer)
}

func (ft *ftFeaturesTest) After(t *testing.T) {
	ft.verifyTokenIsFixed(t)
	ft.tryCreatingTokenWithInvalidFeature(t)
	ft.tryCreatingTokenWithDuplicatedFeature(t)
	ft.createValidToken(t)
}

func (ft *ftFeaturesTest) verifyTokenIsFixed(t *testing.T) {
	requireT := require.New(t)

	ctx, chain := integrationtests.NewCoreumTestingContext(t)

	ftClient := assetfttypes.NewQueryClient(chain.ClientContext)
	resp, err := ftClient.Token(ctx, &assetfttypes.QueryTokenRequest{
		Denom: ft.denom,
	})
	requireT.NoError(err)

	requireT.Equal([]assetfttypes.Feature{
		assetfttypes.Feature_minting,
		assetfttypes.Feature_burning,
		assetfttypes.Feature_freezing,
		assetfttypes.Feature_whitelisting,
	}, resp.Token.Features)
}

func (ft *ftFeaturesTest) tryCreatingTokenWithInvalidFeature(t *testing.T) {
	requireT := require.New(t)

	ctx, chain := integrationtests.NewCoreumTestingContext(t)
	issuer := chain.GenAccount()

	chain.FundAccountsWithOptions(ctx, t, issuer, integrationtests.BalancesOptions{
		Messages: []sdk.Msg{
			&assetfttypes.MsgIssue{},
		},
		Amount: getIssueFee(ctx, t, chain.ClientContext).Amount,
	})

	issueMsg := &assetfttypes.MsgIssue{
		Issuer:        issuer.String(),
		Symbol:        "AAA",
		Subunit:       "uaaa",
		Precision:     6,
		Description:   "AAA Description",
		InitialAmount: sdk.NewInt(1000),
		Features: []assetfttypes.Feature{
			assetfttypes.Feature_minting,
			assetfttypes.Feature_burning,
			assetfttypes.Feature_ibc,
			assetfttypes.Feature_freezing,
			100,
			assetfttypes.Feature_whitelisting,
		},
	}
	_, err := client.BroadcastTx(
		ctx,
		chain.ClientContext.WithFromAddress(issuer),
		chain.TxFactory().WithGas(chain.GasLimitByMsgs(issueMsg)),
		issueMsg,
	)
	requireT.ErrorContains(err, "invalid input")
}

func (ft *ftFeaturesTest) tryCreatingTokenWithDuplicatedFeature(t *testing.T) {
	requireT := require.New(t)

	ctx, chain := integrationtests.NewCoreumTestingContext(t)
	issuer := chain.GenAccount()

	chain.FundAccountsWithOptions(ctx, t, issuer, integrationtests.BalancesOptions{
		Messages: []sdk.Msg{
			&assetfttypes.MsgIssue{},
		},
		Amount: getIssueFee(ctx, t, chain.ClientContext).Amount,
	})

	issueMsg := &assetfttypes.MsgIssue{
		Issuer:        issuer.String(),
		Symbol:        "AAA",
		Subunit:       "uaaa",
		Precision:     6,
		Description:   "AAA Description",
		InitialAmount: sdk.NewInt(1000),
		Features: []assetfttypes.Feature{
			assetfttypes.Feature_minting,
			assetfttypes.Feature_burning,
			assetfttypes.Feature_ibc,
			assetfttypes.Feature_freezing,
			assetfttypes.Feature_whitelisting,
			assetfttypes.Feature_ibc,
		},
	}
	_, err := client.BroadcastTx(
		ctx,
		chain.ClientContext.WithFromAddress(issuer),
		chain.TxFactory().WithGas(chain.GasLimitByMsgs(issueMsg)),
		issueMsg,
	)
	requireT.ErrorContains(err, "invalid input")
}

func (ft *ftFeaturesTest) createValidToken(t *testing.T) {
	requireT := require.New(t)

	ctx, chain := integrationtests.NewCoreumTestingContext(t)
	issuer := chain.GenAccount()

	chain.FundAccountsWithOptions(ctx, t, issuer, integrationtests.BalancesOptions{
		Messages: []sdk.Msg{
			&assetfttypes.MsgIssue{},
		},
		Amount: getIssueFee(ctx, t, chain.ClientContext).Amount,
	})

	issueMsg := &assetfttypes.MsgIssue{
		Issuer:        issuer.String(),
		Symbol:        "AAA",
		Subunit:       "uaaa",
		Precision:     6,
		Description:   "AAA Description",
		InitialAmount: sdk.NewInt(1000),
		Features: []assetfttypes.Feature{
			assetfttypes.Feature_minting,
			assetfttypes.Feature_burning,
			assetfttypes.Feature_ibc,
			assetfttypes.Feature_freezing,
			assetfttypes.Feature_whitelisting,
		},
	}
	_, err := client.BroadcastTx(
		ctx,
		chain.ClientContext.WithFromAddress(issuer),
		chain.TxFactory().WithGas(chain.GasLimitByMsgs(issueMsg)),
		issueMsg,
	)
	requireT.NoError(err)
>>>>>>> d4abf145
}

func getIssueFee(ctx context.Context, t *testing.T, clientCtx client.Context) sdk.Coin {
	queryClient := assetfttypes.NewQueryClient(clientCtx)
	resp, err := queryClient.Params(ctx, &assetfttypes.QueryParamsRequest{})
	require.NoError(t, err)

	return resp.Params.IssueFee
}<|MERGE_RESOLUTION|>--- conflicted
+++ resolved
@@ -22,7 +22,6 @@
 	assetfttypes "github.com/CoreumFoundation/coreum/x/asset/ft/types"
 )
 
-<<<<<<< HEAD
 type ftMethod string
 
 const (
@@ -58,13 +57,6 @@
 	denomV0ForForbiddenUpgrades    string
 	denomV0WasmWithFeatures        string
 	denomV0WasmWithoutFeatures     string
-=======
-type ftV1UpgradeTest struct {
-	issuer                      sdk.AccAddress
-	denomV0WithoutFeatures      string
-	denomV0WithFeatures         string
-	denomV0ForForbiddenUpgrades string
->>>>>>> d4abf145
 }
 
 func (ft *ftV1UpgradeTest) Before(t *testing.T) {
@@ -152,7 +144,6 @@
 	ft.denomV0WithFeatures = assetfttypes.BuildDenom(issueMsg.Subunit, ft.issuer)
 }
 
-<<<<<<< HEAD
 func (ft *ftV1UpgradeTest) issueV0TokenWithFeaturesWASM(t *testing.T) {
 	requireT := require.New(t)
 	ctx, chain := integrationtests.NewCoreumTestingContext(t)
@@ -235,8 +226,6 @@
 	ft.denomV0WasmWithoutFeatures = assetfttypes.BuildDenom(issuanceReq.Subunit, sdk.MustAccAddressFromBech32(ft.contractAddressWithoutFeatures))
 }
 
-=======
->>>>>>> d4abf145
 func (ft *ftV1UpgradeTest) tryToUpgradeTokenFromV0ToV1BeforeUpgradingTheApp(t *testing.T) {
 	requireT := require.New(t)
 	ctx, chain := integrationtests.NewCoreumTestingContext(t)
@@ -631,7 +620,6 @@
 	}, resp.Token.Features)
 }
 
-<<<<<<< HEAD
 func (ft *ftV1UpgradeTest) upgradeFromV0ToV1ToDisableIBCWASM(t *testing.T) {
 	requireT := require.New(t)
 	ctx, chain := integrationtests.NewCoreumTestingContext(t)
@@ -723,8 +711,6 @@
 	requireT.ErrorContains(err, fmt.Sprintf("denom %s has been already upgraded to v1", ft.denomV0WasmWithoutFeatures))
 }
 
-=======
->>>>>>> d4abf145
 func (ft *ftV1UpgradeTest) tryToUpgradeV0ToV1AfterDecisionTimeout(t *testing.T) {
 	requireT := require.New(t)
 	ctx, chain := integrationtests.NewCoreumTestingContext(t)
@@ -779,14 +765,14 @@
 	requireT.Len(resp.Token.Features, 0)
 }
 
-<<<<<<< HEAD
 func (ft *ftV1UpgradeTest) changeGracePeriod(t *testing.T) {
 	ctx, chain := integrationtests.NewCoreumTestingContext(t)
 	chain.Governance.UpdateParams(ctx, t, "Propose changing TokenUpgradeGracePeriod in the assetft module",
 		[]paramproposal.ParamChange{
 			paramproposal.NewParamChange(assetfttypes.ModuleName, string(assetfttypes.KeyTokenUpgradeGracePeriod), string(must.Bytes(tmjson.Marshal(gracePeriod)))),
 		})
-=======
+}
+
 type ftFeaturesTest struct {
 	denom string
 }
@@ -973,7 +959,6 @@
 		issueMsg,
 	)
 	requireT.NoError(err)
->>>>>>> d4abf145
 }
 
 func getIssueFee(ctx context.Context, t *testing.T, clientCtx client.Context) sdk.Coin {
