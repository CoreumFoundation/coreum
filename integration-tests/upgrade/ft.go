package upgrade

import (
	"context"
	"fmt"
	"testing"
	"time"

	sdk "github.com/cosmos/cosmos-sdk/types"
	paramproposal "github.com/cosmos/cosmos-sdk/x/params/types/proposal"
	"github.com/stretchr/testify/require"
	tmjson "github.com/tendermint/tendermint/libs/json"

	"github.com/CoreumFoundation/coreum-tools/pkg/must"
	integrationtests "github.com/CoreumFoundation/coreum/integration-tests"
	"github.com/CoreumFoundation/coreum/pkg/client"
	assetfttypes "github.com/CoreumFoundation/coreum/x/asset/ft/types"
)

type ftV1UpgradeTest struct {
	issuer                      sdk.AccAddress
	denomV0WithoutFeatures      string
	denomV0WithFeatures         string
	denomV0ForForbiddenUpgrades string
}

func (ft *ftV1UpgradeTest) Before(t *testing.T) {
	ctx, chain := integrationtests.NewCoreumTestingContext(t)
	ft.issuer = chain.GenAccount()

	chain.FundAccountsWithOptions(ctx, t, ft.issuer, integrationtests.BalancesOptions{
		Messages: []sdk.Msg{
			&assetfttypes.MsgIssue{},
			&assetfttypes.MsgIssue{},
			&assetfttypes.MsgIssue{},
			&assetfttypes.MsgIssue{},
			&assetfttypes.MsgIssue{},
			&assetfttypes.MsgUpgradeTokenV1{},
			&assetfttypes.MsgUpgradeTokenV1{},
			&assetfttypes.MsgUpgradeTokenV1{},
			&assetfttypes.MsgUpgradeTokenV1{},
			&assetfttypes.MsgUpgradeTokenV1{},
			&assetfttypes.MsgUpgradeTokenV1{},
			&assetfttypes.MsgUpgradeTokenV1{},
			&assetfttypes.MsgUpgradeTokenV1{},
			&assetfttypes.MsgUpgradeTokenV1{},
			&assetfttypes.MsgUpgradeTokenV1{},
		},
		Amount: getIssueFee(ctx, t, chain.ClientContext).Amount.MulRaw(5),
	})

	ft.issueV0TokenWithoutFeatures(t)
	ft.issueV0TokenWithFeatures(t)
	ft.tryToUpgradeTokenFromV0ToV1BeforeUpgradingTheApp(t)
}

func (ft *ftV1UpgradeTest) issueV0TokenWithoutFeatures(t *testing.T) {
	requireT := require.New(t)
	ctx, chain := integrationtests.NewCoreumTestingContext(t)

	issueMsg := &assetfttypes.MsgIssue{
		Issuer:        ft.issuer.String(),
		Symbol:        "AAA",
		Subunit:       "uaaa",
		Precision:     6,
		Description:   "AAA Description",
		InitialAmount: sdk.NewInt(1000),
	}
	_, err := client.BroadcastTx(
		ctx,
		chain.ClientContext.WithFromAddress(ft.issuer),
		chain.TxFactory().WithGas(chain.GasLimitByMsgs(issueMsg)),
		issueMsg,
	)
	requireT.NoError(err)
	ft.denomV0WithoutFeatures = assetfttypes.BuildDenom(issueMsg.Subunit, ft.issuer)
}

func (ft *ftV1UpgradeTest) issueV0TokenWithFeatures(t *testing.T) {
	requireT := require.New(t)
	ctx, chain := integrationtests.NewCoreumTestingContext(t)

	issueMsg := &assetfttypes.MsgIssue{
		Issuer:        ft.issuer.String(),
		Symbol:        "BBB",
		Subunit:       "ubbb",
		Precision:     6,
		Description:   "BBB Description",
		InitialAmount: sdk.NewInt(1000),
		Features: []assetfttypes.Feature{
			assetfttypes.Feature_minting,
			assetfttypes.Feature_freezing,
			assetfttypes.Feature_whitelisting,
			assetfttypes.Feature_burning,
		},
	}
	_, err := client.BroadcastTx(
		ctx,
		chain.ClientContext.WithFromAddress(ft.issuer),
		chain.TxFactory().WithGas(chain.GasLimitByMsgs(issueMsg)),
		issueMsg,
	)
	requireT.NoError(err)
	ft.denomV0WithFeatures = assetfttypes.BuildDenom(issueMsg.Subunit, ft.issuer)
}

func (ft *ftV1UpgradeTest) tryToUpgradeTokenFromV0ToV1BeforeUpgradingTheApp(t *testing.T) {
	requireT := require.New(t)
	ctx, chain := integrationtests.NewCoreumTestingContext(t)

	issueMsg := &assetfttypes.MsgIssue{
		Issuer:        ft.issuer.String(),
		Symbol:        "CCC",
		Subunit:       "uccc",
		Precision:     6,
		Description:   "CCC Description",
		InitialAmount: sdk.NewInt(1000),
	}
	_, err := client.BroadcastTx(
		ctx,
		chain.ClientContext.WithFromAddress(ft.issuer),
		chain.TxFactory().WithGas(chain.GasLimitByMsgs(issueMsg)),
		issueMsg,
	)
	requireT.NoError(err)
	ft.denomV0ForForbiddenUpgrades = assetfttypes.BuildDenom(issueMsg.Subunit, ft.issuer)

	// upgrading token before chain upgrade should not work
	upgradeMsg := &assetfttypes.MsgUpgradeTokenV1{
		Sender:     ft.issuer.String(),
		Denom:      ft.denomV0ForForbiddenUpgrades,
		IbcEnabled: true,
	}
	_, err = client.BroadcastTx(
		ctx,
		chain.ClientContext.WithFromAddress(ft.issuer),
		chain.TxFactory().WithGas(chain.GasLimitByMsgs(upgradeMsg)),
		upgradeMsg,
	)
	requireT.ErrorContains(err, "tx parse error")

	ftClient := assetfttypes.NewQueryClient(chain.ClientContext)
	resp, err := ftClient.Token(ctx, &assetfttypes.QueryTokenRequest{
		Denom: ft.denomV0ForForbiddenUpgrades,
	})
	requireT.NoError(err)
	requireT.EqualValues(0, resp.Token.Version)
	requireT.Len(resp.Token.Features, 0)
}

func (ft *ftV1UpgradeTest) After(t *testing.T) {
	ft.tryToUpgradeV1TokenToEnableIBC(t)
	ft.tryToUpgradeV1TokenToDisableIBC(t)
	ft.tryToUpgradeV0ToV1ByNonIssuer(t)

	ft.upgradeFromV0ToV1ToDisableIBC(t)
	ft.upgradeFromV0ToV1ToEnableIBC(t)
	ft.tryToUpgradeV0ToV1AfterDecisionTimeout(t)
}

func (ft *ftV1UpgradeTest) tryToUpgradeV1TokenToEnableIBC(t *testing.T) {
	requireT := require.New(t)
	ctx, chain := integrationtests.NewCoreumTestingContext(t)

	// issuing token without IBC should succeed
	issueMsg := &assetfttypes.MsgIssue{
		Issuer:        ft.issuer.String(),
		Symbol:        "CDE",
		Subunit:       "ucde",
		Precision:     6,
		Description:   "CDE Description",
		InitialAmount: sdk.NewInt(1000),
		Features: []assetfttypes.Feature{
			assetfttypes.Feature_minting,
			assetfttypes.Feature_freezing,
			assetfttypes.Feature_whitelisting,
			assetfttypes.Feature_burning,
		},
	}
	_, err := client.BroadcastTx(
		ctx,
		chain.ClientContext.WithFromAddress(ft.issuer),
		chain.TxFactory().WithGas(chain.GasLimitByMsgs(issueMsg)),
		issueMsg,
	)
	requireT.NoError(err)

	denomCDE := assetfttypes.BuildDenom(issueMsg.Subunit, ft.issuer)

	ftClient := assetfttypes.NewQueryClient(chain.ClientContext)
	resp, err := ftClient.Token(ctx, &assetfttypes.QueryTokenRequest{
		Denom: denomCDE,
	})
	requireT.NoError(err)
	requireT.EqualValues(1, resp.Token.Version)
	requireT.Equal([]assetfttypes.Feature{
		assetfttypes.Feature_minting,
		assetfttypes.Feature_freezing,
		assetfttypes.Feature_whitelisting,
		assetfttypes.Feature_burning,
	}, resp.Token.Features)

	upgradeMsg := &assetfttypes.MsgUpgradeTokenV1{
		Sender:     ft.issuer.String(),
		Denom:      denomCDE,
		IbcEnabled: true,
	}
	_, err = client.BroadcastTx(
		ctx,
		chain.ClientContext.WithFromAddress(ft.issuer),
		chain.TxFactory().WithGas(chain.GasLimitByMsgs(upgradeMsg)),
		upgradeMsg,
	)
	requireT.ErrorContains(err, fmt.Sprintf("denom %s has been already upgraded to v1", denomCDE))

	resp, err = ftClient.Token(ctx, &assetfttypes.QueryTokenRequest{
		Denom: denomCDE,
	})
	requireT.NoError(err)
	requireT.EqualValues(1, resp.Token.Version)
	requireT.Equal([]assetfttypes.Feature{
		assetfttypes.Feature_minting,
		assetfttypes.Feature_freezing,
		assetfttypes.Feature_whitelisting,
		assetfttypes.Feature_burning,
	}, resp.Token.Features)
}

func (ft *ftV1UpgradeTest) tryToUpgradeV1TokenToDisableIBC(t *testing.T) {
	requireT := require.New(t)
	ctx, chain := integrationtests.NewCoreumTestingContext(t)

	// issuing token with IBC should succeed after the upgrade
	issueMsg := &assetfttypes.MsgIssue{
		Issuer:        ft.issuer.String(),
		Symbol:        "XYZ",
		Subunit:       "uxyz",
		Precision:     6,
		Description:   "XYZ Description",
		InitialAmount: sdk.NewInt(1000),
		Features:      []assetfttypes.Feature{assetfttypes.Feature_ibc},
	}
	_, err := client.BroadcastTx(
		ctx,
		chain.ClientContext.WithFromAddress(ft.issuer),
		chain.TxFactory().WithGas(chain.GasLimitByMsgs(issueMsg)),
		issueMsg,
	)
	requireT.NoError(err)

	denomXYZ := assetfttypes.BuildDenom(issueMsg.Subunit, ft.issuer)

	ftClient := assetfttypes.NewQueryClient(chain.ClientContext)
	resp, err := ftClient.Token(ctx, &assetfttypes.QueryTokenRequest{
		Denom: denomXYZ,
	})
	requireT.NoError(err)
	requireT.EqualValues(1, resp.Token.Version)
	requireT.Equal([]assetfttypes.Feature{assetfttypes.Feature_ibc}, resp.Token.Features)

	// upgrading v1 tokens should fail
	upgradeMsg := &assetfttypes.MsgUpgradeTokenV1{
		Sender:     ft.issuer.String(),
		Denom:      denomXYZ,
		IbcEnabled: false,
	}
	_, err = client.BroadcastTx(
		ctx,
		chain.ClientContext.WithFromAddress(ft.issuer),
		chain.TxFactory().WithGas(chain.GasLimitByMsgs(upgradeMsg)),
		upgradeMsg,
	)
	requireT.ErrorContains(err, fmt.Sprintf("denom %s has been already upgraded to v1", denomXYZ))

	resp, err = ftClient.Token(ctx, &assetfttypes.QueryTokenRequest{
		Denom: denomXYZ,
	})
	requireT.NoError(err)
	requireT.EqualValues(1, resp.Token.Version)
	requireT.Equal([]assetfttypes.Feature{assetfttypes.Feature_ibc}, resp.Token.Features)
}

func (ft *ftV1UpgradeTest) tryToUpgradeV0ToV1ByNonIssuer(t *testing.T) {
	requireT := require.New(t)
	ctx, chain := integrationtests.NewCoreumTestingContext(t)

	// upgrading by the non-issuer should fail
	nonIssuer := chain.GenAccount()
	chain.FundAccountsWithOptions(ctx, t, nonIssuer, integrationtests.BalancesOptions{
		Messages: []sdk.Msg{
			&assetfttypes.MsgUpgradeTokenV1{},
			&assetfttypes.MsgUpgradeTokenV1{},
		},
	})
	upgradeMsg := &assetfttypes.MsgUpgradeTokenV1{
		Sender:     nonIssuer.String(),
		Denom:      ft.denomV0WithoutFeatures,
		IbcEnabled: true,
	}
	_, err := client.BroadcastTx(
		ctx,
		chain.ClientContext.WithFromAddress(nonIssuer),
		chain.TxFactory().WithGas(chain.GasLimitByMsgs(upgradeMsg)),
		upgradeMsg,
	)
	requireT.ErrorContains(err, "unauthorized")

	ftClient := assetfttypes.NewQueryClient(chain.ClientContext)
	resp, err := ftClient.Token(ctx, &assetfttypes.QueryTokenRequest{
		Denom: ft.denomV0WithoutFeatures,
	})
	requireT.NoError(err)
	requireT.EqualValues(0, resp.Token.Version)
	requireT.Len(resp.Token.Features, 0)

	upgradeMsg = &assetfttypes.MsgUpgradeTokenV1{
		Sender:     nonIssuer.String(),
		Denom:      ft.denomV0WithFeatures,
		IbcEnabled: false,
	}
	_, err = client.BroadcastTx(
		ctx,
		chain.ClientContext.WithFromAddress(nonIssuer),
		chain.TxFactory().WithGas(chain.GasLimitByMsgs(upgradeMsg)),
		upgradeMsg,
	)
	requireT.ErrorContains(err, "unauthorized")

	resp, err = ftClient.Token(ctx, &assetfttypes.QueryTokenRequest{
		Denom: ft.denomV0WithFeatures,
	})
	requireT.NoError(err)
	requireT.EqualValues(0, resp.Token.Version)
	requireT.Equal([]assetfttypes.Feature{
		assetfttypes.Feature_minting,
		assetfttypes.Feature_freezing,
		assetfttypes.Feature_whitelisting,
		assetfttypes.Feature_burning,
	}, resp.Token.Features)
}

func (ft *ftV1UpgradeTest) upgradeFromV0ToV1ToDisableIBC(t *testing.T) {
	requireT := require.New(t)
	ctx, chain := integrationtests.NewCoreumTestingContext(t)

	// upgrading with disabled IBC should take effect immediately
	upgradeMsg := &assetfttypes.MsgUpgradeTokenV1{
		Sender:     ft.issuer.String(),
		Denom:      ft.denomV0WithoutFeatures,
		IbcEnabled: false,
	}
	_, err := client.BroadcastTx(
		ctx,
		chain.ClientContext.WithFromAddress(ft.issuer),
		chain.TxFactory().WithGas(chain.GasLimitByMsgs(upgradeMsg)),
		upgradeMsg,
	)
	requireT.NoError(err)

	ftClient := assetfttypes.NewQueryClient(chain.ClientContext)
	resp, err := ftClient.Token(ctx, &assetfttypes.QueryTokenRequest{
		Denom: ft.denomV0WithoutFeatures,
	})
	requireT.NoError(err)
	requireT.EqualValues(1, resp.Token.Version)
	requireT.Len(resp.Token.Features, 0)

	// upgrading second time should fail
	upgradeMsg.IbcEnabled = true
	_, err = client.BroadcastTx(
		ctx,
		chain.ClientContext.WithFromAddress(ft.issuer),
		chain.TxFactory().WithGas(chain.GasLimitByMsgs(upgradeMsg)),
		upgradeMsg,
	)
	requireT.ErrorContains(err, fmt.Sprintf("denom %s has been already upgraded to v1", ft.denomV0WithoutFeatures))

	resp, err = ftClient.Token(ctx, &assetfttypes.QueryTokenRequest{
		Denom: ft.denomV0WithoutFeatures,
	})
	requireT.NoError(err)
	requireT.EqualValues(1, resp.Token.Version)
	requireT.Len(resp.Token.Features, 0)
}

<<<<<<< HEAD
func (ft *ftV1UpgradeTest) upgradeFromV0ToV1ToEnableIBC(t *testing.T) {
=======
//nolint:funlen // there are many tests
func (ft *ftTest) upgradeFromV0ToV1ToEnableIBC(t *testing.T) {
>>>>>>> f038463b
	requireT := require.New(t)
	ctx, chain := integrationtests.NewCoreumTestingContext(t)

	// setting grace period to some small value
	const gracePeriod = 15 * time.Second
	chain.Governance.UpdateParams(ctx, t, "Propose changing TokenUpgradeGracePeriod in the assetft module",
		[]paramproposal.ParamChange{
			paramproposal.NewParamChange(assetfttypes.ModuleName, string(assetfttypes.KeyTokenUpgradeGracePeriod), string(must.Bytes(tmjson.Marshal(gracePeriod)))),
		})

	ftClient := assetfttypes.NewQueryClient(chain.ClientContext)
	ftParams, err := ftClient.Params(ctx, &assetfttypes.QueryParamsRequest{})
	requireT.NoError(err)
	requireT.Equal(gracePeriod, ftParams.Params.TokenUpgradeGracePeriod)

	// upgrading with enabled IBC should take effect after delay
	upgradeMsg := &assetfttypes.MsgUpgradeTokenV1{
		Sender:     ft.issuer.String(),
		Denom:      ft.denomV0WithFeatures,
		IbcEnabled: true,
	}
	_, err = client.BroadcastTx(
		ctx,
		chain.ClientContext.WithFromAddress(ft.issuer),
		chain.TxFactory().WithGas(chain.GasLimitByMsgs(upgradeMsg)),
		upgradeMsg,
	)
	requireT.NoError(err)

	// ensure that token hasn't been upgraded yet
	resp, err := ftClient.Token(ctx, &assetfttypes.QueryTokenRequest{
		Denom: ft.denomV0WithFeatures,
	})
	requireT.NoError(err)
	requireT.EqualValues(0, resp.Token.Version)
	requireT.Equal([]assetfttypes.Feature{
		assetfttypes.Feature_minting,
		assetfttypes.Feature_freezing,
		assetfttypes.Feature_whitelisting,
		assetfttypes.Feature_burning,
	}, resp.Token.Features)

	// upgrading second time should fail
	upgradeMsg = &assetfttypes.MsgUpgradeTokenV1{
		Sender:     ft.issuer.String(),
		Denom:      ft.denomV0WithFeatures,
		IbcEnabled: false,
	}
	_, err = client.BroadcastTx(
		ctx,
		chain.ClientContext.WithFromAddress(ft.issuer),
		chain.TxFactory().WithGas(chain.GasLimitByMsgs(upgradeMsg)),
		upgradeMsg,
	)
	requireT.ErrorContains(err, fmt.Sprintf("token upgrade is already pending for denom %q", ft.denomV0WithFeatures))

	resp, err = ftClient.Token(ctx, &assetfttypes.QueryTokenRequest{
		Denom: ft.denomV0WithFeatures,
	})
	requireT.NoError(err)
	requireT.EqualValues(0, resp.Token.Version)
	requireT.Equal([]assetfttypes.Feature{
		assetfttypes.Feature_minting,
		assetfttypes.Feature_freezing,
		assetfttypes.Feature_whitelisting,
		assetfttypes.Feature_burning,
	}, resp.Token.Features)

	select {
	case <-ctx.Done():
		return
	case <-time.After(gracePeriod + 2*time.Second):
	}

	// ibc should be enabled now
	resp, err = ftClient.Token(ctx, &assetfttypes.QueryTokenRequest{
		Denom: ft.denomV0WithFeatures,
	})
	requireT.NoError(err)
	requireT.EqualValues(1, resp.Token.Version)
	requireT.Equal([]assetfttypes.Feature{
		assetfttypes.Feature_minting,
		assetfttypes.Feature_freezing,
		assetfttypes.Feature_whitelisting,
		assetfttypes.Feature_burning,
		assetfttypes.Feature_ibc,
	}, resp.Token.Features)

	// following upgrade should fail again
	upgradeMsg = &assetfttypes.MsgUpgradeTokenV1{
		Sender:     ft.issuer.String(),
		Denom:      ft.denomV0WithFeatures,
		IbcEnabled: false,
	}
	_, err = client.BroadcastTx(
		ctx,
		chain.ClientContext.WithFromAddress(ft.issuer),
		chain.TxFactory().WithGas(chain.GasLimitByMsgs(upgradeMsg)),
		upgradeMsg,
	)
	requireT.ErrorContains(err, fmt.Sprintf("denom %s has been already upgraded to v1", ft.denomV0WithFeatures))

	resp, err = ftClient.Token(ctx, &assetfttypes.QueryTokenRequest{
		Denom: ft.denomV0WithFeatures,
	})
	requireT.NoError(err)
	requireT.EqualValues(1, resp.Token.Version)
	requireT.Equal([]assetfttypes.Feature{
		assetfttypes.Feature_minting,
		assetfttypes.Feature_freezing,
		assetfttypes.Feature_whitelisting,
		assetfttypes.Feature_burning,
		assetfttypes.Feature_ibc,
	}, resp.Token.Features)
}

func (ft *ftV1UpgradeTest) tryToUpgradeV0ToV1AfterDecisionTimeout(t *testing.T) {
	requireT := require.New(t)
	ctx, chain := integrationtests.NewCoreumTestingContext(t)

	// setting decision timeout to sth in the past
	decisionTimeout := time.Now().UTC().Add(-time.Hour)
	chain.Governance.UpdateParams(ctx, t, "Propose changing TokenUpgradeDecisionTimeout in the assetft module",
		[]paramproposal.ParamChange{
			paramproposal.NewParamChange(assetfttypes.ModuleName, string(assetfttypes.KeyTokenUpgradeDecisionTimeout), string(must.Bytes(tmjson.Marshal(decisionTimeout)))),
		})

	ftClient := assetfttypes.NewQueryClient(chain.ClientContext)
	ftParams, err := ftClient.Params(ctx, &assetfttypes.QueryParamsRequest{})
	requireT.NoError(err)
	requireT.Equal(decisionTimeout, ftParams.Params.TokenUpgradeDecisionTimeout)

	// upgrade after timeout should fail
	upgradeMsg := &assetfttypes.MsgUpgradeTokenV1{
		Sender:     ft.issuer.String(),
		Denom:      ft.denomV0ForForbiddenUpgrades,
		IbcEnabled: false,
	}
	_, err = client.BroadcastTx(
		ctx,
		chain.ClientContext.WithFromAddress(ft.issuer),
		chain.TxFactory().WithGas(chain.GasLimitByMsgs(upgradeMsg)),
		upgradeMsg,
	)
	requireT.ErrorContains(err, "it is no longer possible to upgrade the token")

	resp, err := ftClient.Token(ctx, &assetfttypes.QueryTokenRequest{
		Denom: ft.denomV0ForForbiddenUpgrades,
	})
	requireT.NoError(err)
	requireT.EqualValues(0, resp.Token.Version)
	requireT.Len(resp.Token.Features, 0)

	upgradeMsg.IbcEnabled = true
	_, err = client.BroadcastTx(
		ctx,
		chain.ClientContext.WithFromAddress(ft.issuer),
		chain.TxFactory().WithGas(chain.GasLimitByMsgs(upgradeMsg)),
		upgradeMsg,
	)
	requireT.ErrorContains(err, "it is no longer possible to upgrade the token")

	resp, err = ftClient.Token(ctx, &assetfttypes.QueryTokenRequest{
		Denom: ft.denomV0ForForbiddenUpgrades,
	})
	requireT.NoError(err)
	requireT.EqualValues(0, resp.Token.Version)
	requireT.Len(resp.Token.Features, 0)
}

type ftFeaturesTest struct {
	denom string
}

func (ft *ftFeaturesTest) Before(t *testing.T) {
	requireT := require.New(t)

	ctx, chain := integrationtests.NewCoreumTestingContext(t)
	issuer := chain.GenAccount()

	chain.FundAccountsWithOptions(ctx, t, issuer, integrationtests.BalancesOptions{
		Messages: []sdk.Msg{
			&assetfttypes.MsgIssue{},
		},
		Amount: getIssueFee(ctx, t, chain.ClientContext).Amount,
	})

	issueMsg := &assetfttypes.MsgIssue{
		Issuer:        issuer.String(),
		Symbol:        "AAA",
		Subunit:       "uaaa",
		Precision:     6,
		Description:   "AAA Description",
		InitialAmount: sdk.NewInt(1000),
		Features: []assetfttypes.Feature{
			assetfttypes.Feature_minting,
			assetfttypes.Feature_burning,
			assetfttypes.Feature_ibc, // should be removed by the migration
			assetfttypes.Feature_freezing,
			1000, // should be removed by the migration
			assetfttypes.Feature_whitelisting,
		},
	}
	_, err := client.BroadcastTx(
		ctx,
		chain.ClientContext.WithFromAddress(issuer),
		chain.TxFactory().WithGas(chain.GasLimitByMsgs(issueMsg)),
		issueMsg,
	)
	requireT.NoError(err)
	ft.denom = assetfttypes.BuildDenom(issueMsg.Subunit, issuer)
}

func (ft *ftFeaturesTest) After(t *testing.T) {
	ft.verifyTokenIsFixed(t)
	ft.tryCreatingTokenWithInvalidFeature(t)
	ft.createValidToken(t)
}

func (ft *ftFeaturesTest) verifyTokenIsFixed(t *testing.T) {
	requireT := require.New(t)

	ctx, chain := integrationtests.NewCoreumTestingContext(t)

	ftClient := assetfttypes.NewQueryClient(chain.ClientContext)
	resp, err := ftClient.Token(ctx, &assetfttypes.QueryTokenRequest{
		Denom: ft.denom,
	})
	requireT.NoError(err)

	requireT.Equal([]assetfttypes.Feature{
		assetfttypes.Feature_minting,
		assetfttypes.Feature_burning,
		assetfttypes.Feature_freezing,
		assetfttypes.Feature_whitelisting,
	}, resp.Token.Features)
}

func (ft *ftFeaturesTest) tryCreatingTokenWithInvalidFeature(t *testing.T) {
	requireT := require.New(t)

	ctx, chain := integrationtests.NewCoreumTestingContext(t)
	issuer := chain.GenAccount()

	chain.FundAccountsWithOptions(ctx, t, issuer, integrationtests.BalancesOptions{
		Messages: []sdk.Msg{
			&assetfttypes.MsgIssue{},
		},
		Amount: getIssueFee(ctx, t, chain.ClientContext).Amount,
	})

	issueMsg := &assetfttypes.MsgIssue{
		Issuer:        issuer.String(),
		Symbol:        "AAA",
		Subunit:       "uaaa",
		Precision:     6,
		Description:   "AAA Description",
		InitialAmount: sdk.NewInt(1000),
		Features: []assetfttypes.Feature{
			assetfttypes.Feature_minting,
			assetfttypes.Feature_burning,
			assetfttypes.Feature_ibc,
			assetfttypes.Feature_freezing,
			100,
			assetfttypes.Feature_whitelisting,
		},
	}
	_, err := client.BroadcastTx(
		ctx,
		chain.ClientContext.WithFromAddress(issuer),
		chain.TxFactory().WithGas(chain.GasLimitByMsgs(issueMsg)),
		issueMsg,
	)
	requireT.ErrorContains(err, "invalid input")
}

func (ft *ftFeaturesTest) createValidToken(t *testing.T) {
	requireT := require.New(t)

	ctx, chain := integrationtests.NewCoreumTestingContext(t)
	issuer := chain.GenAccount()

	chain.FundAccountsWithOptions(ctx, t, issuer, integrationtests.BalancesOptions{
		Messages: []sdk.Msg{
			&assetfttypes.MsgIssue{},
		},
		Amount: getIssueFee(ctx, t, chain.ClientContext).Amount,
	})

	issueMsg := &assetfttypes.MsgIssue{
		Issuer:        issuer.String(),
		Symbol:        "AAA",
		Subunit:       "uaaa",
		Precision:     6,
		Description:   "AAA Description",
		InitialAmount: sdk.NewInt(1000),
		Features: []assetfttypes.Feature{
			assetfttypes.Feature_minting,
			assetfttypes.Feature_burning,
			assetfttypes.Feature_ibc,
			assetfttypes.Feature_freezing,
			assetfttypes.Feature_whitelisting,
		},
	}
	_, err := client.BroadcastTx(
		ctx,
		chain.ClientContext.WithFromAddress(issuer),
		chain.TxFactory().WithGas(chain.GasLimitByMsgs(issueMsg)),
		issueMsg,
	)
	requireT.NoError(err)
}

func getIssueFee(ctx context.Context, t *testing.T, clientCtx client.Context) sdk.Coin {
	queryClient := assetfttypes.NewQueryClient(clientCtx)
	resp, err := queryClient.Params(ctx, &assetfttypes.QueryParamsRequest{})
	require.NoError(t, err)

	return resp.Params.IssueFee
}<|MERGE_RESOLUTION|>--- conflicted
+++ resolved
@@ -383,12 +383,8 @@
 	requireT.Len(resp.Token.Features, 0)
 }
 
-<<<<<<< HEAD
+//nolint:funlen // there are many tests
 func (ft *ftV1UpgradeTest) upgradeFromV0ToV1ToEnableIBC(t *testing.T) {
-=======
-//nolint:funlen // there are many tests
-func (ft *ftTest) upgradeFromV0ToV1ToEnableIBC(t *testing.T) {
->>>>>>> f038463b
 	requireT := require.New(t)
 	ctx, chain := integrationtests.NewCoreumTestingContext(t)
 
