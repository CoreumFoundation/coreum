package integrationtests

import (
	"context"
	"fmt"
	"reflect"
	"testing"

	cosmosed25519 "github.com/cosmos/cosmos-sdk/crypto/keys/ed25519"
	sdk "github.com/cosmos/cosmos-sdk/types"
	stakingtypes "github.com/cosmos/cosmos-sdk/x/staking/types"
	"github.com/pkg/errors"
	"github.com/stretchr/testify/require"

	"github.com/CoreumFoundation/coreum/pkg/client"
	"github.com/CoreumFoundation/coreum/x/deterministicgas"
)

// CoreumChain is configured coreum chain.
type CoreumChain struct {
	Chain
	Governance             Governance
	DeterministicGasConfig deterministicgas.Config
}

// NewCoreumChain returns a new instance of the CoreumChain.
func NewCoreumChain(chain Chain, stakerMnemonics []string) CoreumChain {
	return CoreumChain{
		Chain:                  chain,
		Governance:             NewGovernance(chain.ChainContext, stakerMnemonics, chain.Faucet),
		DeterministicGasConfig: deterministicgas.DefaultConfig(),
	}
}

// BalancesOptions is the input type for the ComputeNeededBalanceFromOptions.
type BalancesOptions struct {
	Messages                    []sdk.Msg
	NondeterministicMessagesGas uint64
	GasPrice                    sdk.Dec
	Amount                      sdk.Int
}

// GasLimitByMsgs calculates sum of gas limits required for message types passed.
// It panics if unsupported message type specified.
func (c CoreumChain) GasLimitByMsgs(msgs ...sdk.Msg) uint64 {
	var totalGasRequired uint64
	for _, msg := range msgs {
		msgGas, exists := c.DeterministicGasConfig.GasRequiredByMessage(msg)
		if !exists {
			panic(errors.Errorf("unsuported message type for deterministic gas: %v", reflect.TypeOf(msg).String()))
		}
		totalGasRequired += msgGas + c.DeterministicGasConfig.FixedGas
	}

	return totalGasRequired
}

// GasLimitByMultiSendMsgs calculates sum of gas limits required for message types passed and includes the FixedGas once.
// It panics if unsupported message type specified.
func (c CoreumChain) GasLimitByMultiSendMsgs(msgs ...sdk.Msg) uint64 {
	var totalGasRequired uint64
	for _, msg := range msgs {
		msgGas, exists := c.DeterministicGasConfig.GasRequiredByMessage(msg)
		if !exists {
			panic(errors.Errorf("unsuported message type for deterministic gas: %v", reflect.TypeOf(msg).String()))
		}
		totalGasRequired += msgGas
	}

	return totalGasRequired + c.DeterministicGasConfig.FixedGas
}

// ComputeNeededBalanceFromOptions computes the required balance based on the input options.
func (c CoreumChain) ComputeNeededBalanceFromOptions(options BalancesOptions) sdk.Int {
	if options.GasPrice.IsNil() {
		options.GasPrice = c.ChainSettings.GasPrice
	}

	if options.Amount.IsNil() {
		options.Amount = sdk.ZeroInt()
	}

	// NOTE: we assume that each message goes to one transaction, which is not
	// very accurate and may cause some over funding in cases that there are multiple
	// messages in a single transaction
	totalAmount := sdk.ZeroInt()
	for _, msg := range options.Messages {
		gas := c.GasLimitByMsgs(msg)
		// Ceil().RoundInt() is here to be compatible with the sdk's TxFactory
		// https://github.com/cosmos/cosmos-sdk/blob/ff416ee63d32da5d520a8b2d16b00da762416146/client/tx/factory.go#L223
		amt := options.GasPrice.Mul(sdk.NewDec(int64(gas))).Ceil().RoundInt()
		totalAmount = totalAmount.Add(amt)
	}

	return totalAmount.Add(options.GasPrice.Mul(sdk.NewDec(int64(options.NondeterministicMessagesGas))).Ceil().RoundInt()).Add(options.Amount)
}

// FundAccountsWithOptions computes the needed balances and fund account with it.
func (c CoreumChain) FundAccountsWithOptions(ctx context.Context, t *testing.T, address sdk.AccAddress, options BalancesOptions) {
	t.Helper()

	amount := c.ComputeNeededBalanceFromOptions(options)
	c.Faucet.FundAccounts(ctx, t, FundedAccount{
		Address: address,
		Amount:  c.NewCoin(amount),
	})
}

// CreateValidator creates a new validator on the chain and returns the staker addresses, validator addresses and callback function to deactivate it.
<<<<<<< HEAD
func (c CoreumChain) CreateValidator(ctx context.Context, t *testing.T, stakingAmount, selfDelegationAmount sdk.Int) (sdk.AccAddress, sdk.ValAddress, func() error, error) {
	SkipUnsafe(t)
=======
func (c CoreumChain) CreateValidator(ctx context.Context, t *testing.T, stakingAmount, selfDelegationAmount sdk.Int) (sdk.AccAddress, sdk.ValAddress, func(), error) {
	t.Helper()
>>>>>>> 28675741

	stakingClient := stakingtypes.NewQueryClient(c.ClientContext)
	staker := c.GenAccount()

	c.FundAccountsWithOptions(ctx, t, staker, BalancesOptions{
		Messages: []sdk.Msg{&stakingtypes.MsgCreateValidator{}, &stakingtypes.MsgUndelegate{}},
		Amount:   stakingAmount,
	})

	// Create staker
	validatorAddr := sdk.ValAddress(staker)
	msg, err := stakingtypes.NewMsgCreateValidator(
		validatorAddr,
		cosmosed25519.GenPrivKey().PubKey(),
		c.NewCoin(stakingAmount),
		stakingtypes.Description{Moniker: fmt.Sprintf("testing-staker-%s", staker)},
		stakingtypes.NewCommissionRates(sdk.MustNewDecFromStr("0.1"), sdk.MustNewDecFromStr("0.1"), sdk.MustNewDecFromStr("0.1")),
		selfDelegationAmount,
	)
	require.NoError(t, err)

	result, err := client.BroadcastTx(
		ctx,
		c.ClientContext.WithFromAddress(staker),
		c.TxFactory().WithGas(c.GasLimitByMsgs(msg)),
		msg,
	)
	if err != nil {
		// we still need that error to be returned since we assert it depending on the test
		return nil, nil, nil, err
	}

	t.Logf("Validator creation executed, txHash:%s", result.TxHash)

	// Make sure staker has been created
	resp, err := stakingClient.Validator(ctx, &stakingtypes.QueryValidatorRequest{
		ValidatorAddr: validatorAddr.String(),
	})
	require.NoError(t, err)
	if stakingAmount.String() != resp.Validator.Tokens.String() {
		t.Fatalf("unexpected validator %q tokens after creation: %s", validatorAddr, resp.Validator.Tokens)
	}
	if stakingtypes.Bonded != resp.Validator.Status {
		t.Fatalf("unexpected validator %q status after creation: %s", validatorAddr, resp.Validator.Status)
	}

	return staker, validatorAddr, func() {
		// Undelegate coins, i.e. deactivate staker
		undelegateMsg := stakingtypes.NewMsgUndelegate(staker, validatorAddr, c.NewCoin(stakingAmount))
		_, err = client.BroadcastTx(
			ctx,
			c.ClientContext.WithFromAddress(staker),
			c.TxFactory().WithSimulateAndExecute(true),
			undelegateMsg,
		)
		require.NoError(t, err)

		// make sure the validator isn't bonded now
		resp, err := stakingClient.Validator(ctx, &stakingtypes.QueryValidatorRequest{
			ValidatorAddr: validatorAddr.String(),
		})
		require.NoError(t, err)

		if stakingtypes.Bonded == resp.Validator.Status {
			t.Fatalf("unexpected validator %q status after removal: %s", validatorAddr, resp.Validator.Status)
		}
	}, nil
}<|MERGE_RESOLUTION|>--- conflicted
+++ resolved
@@ -107,13 +107,9 @@
 }
 
 // CreateValidator creates a new validator on the chain and returns the staker addresses, validator addresses and callback function to deactivate it.
-<<<<<<< HEAD
 func (c CoreumChain) CreateValidator(ctx context.Context, t *testing.T, stakingAmount, selfDelegationAmount sdk.Int) (sdk.AccAddress, sdk.ValAddress, func() error, error) {
+	t.Helper()
 	SkipUnsafe(t)
-=======
-func (c CoreumChain) CreateValidator(ctx context.Context, t *testing.T, stakingAmount, selfDelegationAmount sdk.Int) (sdk.AccAddress, sdk.ValAddress, func(), error) {
-	t.Helper()
->>>>>>> 28675741
 
 	stakingClient := stakingtypes.NewQueryClient(c.ClientContext)
 	staker := c.GenAccount()
