--- conflicted
+++ resolved
@@ -53,13 +53,12 @@
 	sender := testing.RandomWallet()
 	receiver := testing.RandomWallet()
 
-<<<<<<< HEAD
 	senderInitialBalance, err := types.NewCoin(testing.ComputeNeededBalance(
-		chain.Network.InitialGasPrice(),
+		chain.Network.FeeModel().InitialGasPrice,
 		chain.Network.DeterministicGas().BankSend,
 		1,
-		big.NewInt(100),
-	), chain.Network.TokenSymbol())
+		sdk.NewInt(100),
+	).BigInt(), chain.Network.TokenSymbol())
 	if err != nil {
 		return testing.Prerequisites{}, nil, err
 	}
@@ -81,36 +80,6 @@
 					Amount: receiverInitialBalance,
 				},
 			},
-=======
-	// First function prepares initial well-known state
-	return func(ctx context.Context) error {
-			// Fund wallets
-			senderInitialBalance, err := types.NewCoin(testing.ComputeNeededBalance(
-				chain.Network.FeeModel().InitialGasPrice,
-				chain.Network.DeterministicGas().BankSend,
-				1,
-				sdk.NewInt(100),
-			).BigInt(), chain.Network.TokenSymbol())
-			if err != nil {
-				return err
-			}
-
-			receiverInitialBalance, err := types.NewCoin(big.NewInt(10), chain.Network.TokenSymbol())
-			if err != nil {
-				return err
-			}
-
-			// FIXME (wojtek): Temporary code for transition
-			if chain.Fund != nil {
-				chain.Fund(sender, senderInitialBalance)
-				chain.Fund(receiver, receiverInitialBalance)
-			}
-
-			if err := chain.Network.FundAccount(sender.Key.PubKey(), senderInitialBalance.String()); err != nil {
-				return err
-			}
-			return chain.Network.FundAccount(receiver.Key.PubKey(), receiverInitialBalance.String())
->>>>>>> e7c02d50
 		},
 
 		// Second returned value is a function which runs the test
