package bank

import (
	"context"

	sdk "github.com/cosmos/cosmos-sdk/types"
	banktypes "github.com/cosmos/cosmos-sdk/x/bank/types"
	"github.com/stretchr/testify/assert"
	"github.com/stretchr/testify/require"
	"go.uber.org/zap"

	"github.com/CoreumFoundation/coreum-tools/pkg/logger"
	"github.com/CoreumFoundation/coreum/integration-tests/testing"
	"github.com/CoreumFoundation/coreum/pkg/tx"
)

// FIXME (wojtek): add test verifying that transfer fails if sender is out of balance.

// TestInitialBalance checks that initial balance is set by genesis block
func TestInitialBalance(ctx context.Context, t testing.T, chain testing.Chain) {
	// Create new random wallet
	wallet := testing.RandomWallet()

	// Prefunding account required by test
	require.NoError(t, chain.Faucet.FundAccounts(ctx,
		testing.NewFundedAccount(wallet, chain.NewCoin(sdk.NewInt(100))),
	))

	// Query for current balance available on the wallet
	balances, err := chain.Client.QueryBankBalances(ctx, wallet)
	require.NoError(t, err)

	// Test that wallet owns expected balance
	assert.Equal(t, "100", balances[chain.NetworkConfig.TokenSymbol].Amount.String())
}

// TestCoreTransfer checks that core is transferred correctly between wallets
func TestCoreTransfer(ctx context.Context, t testing.T, chain testing.Chain) {
	// Create two random wallets
	sender := chain.RandomWallet()
	receiver := chain.RandomWallet()

	require.NoError(t, chain.Faucet.FundAccounts(ctx,
		testing.NewFundedAccount(
			chain.AccAddressToLegacyWallet(sender),
			chain.NewCoin(testing.ComputeNeededBalance(
				chain.NetworkConfig.Fee.FeeModel.Params().InitialGasPrice,
				chain.GasLimitByMsgs(&banktypes.MsgSend{}),
				1,
				sdk.NewInt(100),
			)),
		),
	))

	require.NoError(t, chain.Faucet.FundAccounts(ctx,
		testing.NewFundedAccount(
			chain.AccAddressToLegacyWallet(receiver),
			chain.NewCoin(sdk.NewInt(10)),
		),
	))

	// Transfer 10 cores from sender to receiver
	msg := &banktypes.MsgSend{
		FromAddress: sender.String(),
		ToAddress:   receiver.String(),
		Amount: []sdk.Coin{
			chain.NewCoin(sdk.NewInt(10)),
		},
	}

	result, err := tx.BroadcastTx(
		ctx,
<<<<<<< HEAD
		chain.Context.WithFromName(sender.String()).WithFromAddress(sender),
=======
		chain.ClientContext.WithFromAddress(sender),
>>>>>>> aa661f42
		chain.TxFactory().WithGas(chain.GasLimitByMsgs(msg)),
		msg,
	)
	require.NoError(t, err)

	logger.Get(ctx).Info("Transfer executed", zap.String("txHash", result.TxHash))

	// Query wallets for current balance
	balancesSender, err := chain.Client.QueryBankBalances(ctx, chain.AccAddressToLegacyWallet(sender))
	require.NoError(t, err)

	balancesReceiver, err := chain.Client.QueryBankBalances(ctx, chain.AccAddressToLegacyWallet(receiver))
	require.NoError(t, err)

	// Test that tokens disappeared from sender's wallet
	// - 10core were transferred to receiver
	// - 180000000core were taken as fee
	assert.Equal(t, "90", balancesSender[chain.NetworkConfig.TokenSymbol].Amount.String())

	// Test that tokens reached receiver's wallet
	assert.Equal(t, "20", balancesReceiver[chain.NetworkConfig.TokenSymbol].Amount.String())
}<|MERGE_RESOLUTION|>--- conflicted
+++ resolved
@@ -70,11 +70,7 @@
 
 	result, err := tx.BroadcastTx(
 		ctx,
-<<<<<<< HEAD
-		chain.Context.WithFromName(sender.String()).WithFromAddress(sender),
-=======
 		chain.ClientContext.WithFromAddress(sender),
->>>>>>> aa661f42
 		chain.TxFactory().WithGas(chain.GasLimitByMsgs(msg)),
 		msg,
 	)
