package bank

import (
	"context"

	sdk "github.com/cosmos/cosmos-sdk/types"
	banktypes "github.com/cosmos/cosmos-sdk/x/bank/types"
	"github.com/stretchr/testify/assert"
	"github.com/stretchr/testify/require"
	"go.uber.org/zap"

	"github.com/CoreumFoundation/coreum-tools/pkg/logger"
	"github.com/CoreumFoundation/coreum/integration-tests/testing"
	"github.com/CoreumFoundation/coreum/pkg/tx"
)

// FIXME (wojtek): add test verifying that transfer fails if sender is out of balance.

<<<<<<< HEAD
// TestInitialBalance checks that initial balance is set by genesis block
func TestInitialBalance(ctx context.Context, t testing.T, chain testing.Chain) {
	// Create new random wallet
	wallet := testing.RandomWallet()

	// Prefunding account required by test
	require.NoError(t, chain.Faucet.FundAccounts(ctx,
		testing.NewFundedAccount(wallet.Address(), chain.NewCoin(sdk.NewInt(100))),
	))

	// Query for current balance available on the wallet
	balances, err := chain.Client.QueryBankBalances(ctx, wallet)
	require.NoError(t, err)

	// Test that wallet owns expected balance
	assert.Equal(t, "100", balances[chain.NetworkConfig.BaseDenom].Amount.String())
}

=======
>>>>>>> 9a5b6b81
// TestCoreTransfer checks that core is transferred correctly between wallets
func TestCoreTransfer(ctx context.Context, t testing.T, chain testing.Chain) {
	sender := chain.GenAccount()
	recipient := chain.GenAccount()

	senderInitialAmount := sdk.NewInt(100)
	recipientInitialAmount := sdk.NewInt(10)
	require.NoError(t, chain.Faucet.FundAccounts(ctx,
		testing.NewFundedAccount(
			sender,
			chain.NewCoin(testing.ComputeNeededBalance(
				chain.NetworkConfig.Fee.FeeModel.Params().InitialGasPrice,
				chain.GasLimitByMsgs(&banktypes.MsgSend{}),
				1,
				senderInitialAmount,
			)),
		),
		testing.NewFundedAccount(
			recipient,
			chain.NewCoin(recipientInitialAmount),
		),
	))

	// transfer tokens from sender to recipient
	amountToSend := sdk.NewInt(10)
	msg := &banktypes.MsgSend{
		FromAddress: sender.String(),
		ToAddress:   recipient.String(),
		Amount:      sdk.NewCoins(chain.NewCoin(amountToSend)),
	}

	result, err := tx.BroadcastTx(
		ctx,
		chain.ClientContext.WithFromAddress(sender),
		chain.TxFactory().WithGas(chain.GasLimitByMsgs(msg)),
		msg,
	)
	require.NoError(t, err)

	logger.Get(ctx).Info("Transfer executed", zap.String("txHash", result.TxHash))

	// Query wallets for current balance
	bankClient := banktypes.NewQueryClient(chain.ClientContext)

	balancesSender, err := bankClient.Balance(ctx, &banktypes.QueryBalanceRequest{
		Address: sender.String(),
		Denom:   chain.NetworkConfig.TokenSymbol,
	})
	require.NoError(t, err)

<<<<<<< HEAD
	// Test that tokens disappeared from sender's wallet
	// - 10core were transferred to receiver
	// - 180000000core were taken as fee
	assert.Equal(t, "90", balancesSender[chain.NetworkConfig.BaseDenom].Amount.String())

	// Test that tokens reached receiver's wallet
	assert.Equal(t, "20", balancesReceiver[chain.NetworkConfig.BaseDenom].Amount.String())
=======
	balancesRecipient, err := bankClient.Balance(ctx, &banktypes.QueryBalanceRequest{
		Address: recipient.String(),
		Denom:   chain.NetworkConfig.TokenSymbol,
	})
	require.NoError(t, err)

	assert.Equal(t, senderInitialAmount.Sub(amountToSend).String(), balancesSender.Balance.Amount.String())
	assert.Equal(t, recipientInitialAmount.Add(amountToSend).String(), balancesRecipient.Balance.Amount.String())
>>>>>>> 9a5b6b81
}<|MERGE_RESOLUTION|>--- conflicted
+++ resolved
@@ -16,27 +16,6 @@
 
 // FIXME (wojtek): add test verifying that transfer fails if sender is out of balance.
 
-<<<<<<< HEAD
-// TestInitialBalance checks that initial balance is set by genesis block
-func TestInitialBalance(ctx context.Context, t testing.T, chain testing.Chain) {
-	// Create new random wallet
-	wallet := testing.RandomWallet()
-
-	// Prefunding account required by test
-	require.NoError(t, chain.Faucet.FundAccounts(ctx,
-		testing.NewFundedAccount(wallet.Address(), chain.NewCoin(sdk.NewInt(100))),
-	))
-
-	// Query for current balance available on the wallet
-	balances, err := chain.Client.QueryBankBalances(ctx, wallet)
-	require.NoError(t, err)
-
-	// Test that wallet owns expected balance
-	assert.Equal(t, "100", balances[chain.NetworkConfig.BaseDenom].Amount.String())
-}
-
-=======
->>>>>>> 9a5b6b81
 // TestCoreTransfer checks that core is transferred correctly between wallets
 func TestCoreTransfer(ctx context.Context, t testing.T, chain testing.Chain) {
 	sender := chain.GenAccount()
@@ -83,26 +62,16 @@
 
 	balancesSender, err := bankClient.Balance(ctx, &banktypes.QueryBalanceRequest{
 		Address: sender.String(),
-		Denom:   chain.NetworkConfig.TokenSymbol,
+		Denom:   chain.NetworkConfig.BaseDenom,
 	})
 	require.NoError(t, err)
 
-<<<<<<< HEAD
-	// Test that tokens disappeared from sender's wallet
-	// - 10core were transferred to receiver
-	// - 180000000core were taken as fee
-	assert.Equal(t, "90", balancesSender[chain.NetworkConfig.BaseDenom].Amount.String())
-
-	// Test that tokens reached receiver's wallet
-	assert.Equal(t, "20", balancesReceiver[chain.NetworkConfig.BaseDenom].Amount.String())
-=======
 	balancesRecipient, err := bankClient.Balance(ctx, &banktypes.QueryBalanceRequest{
 		Address: recipient.String(),
-		Denom:   chain.NetworkConfig.TokenSymbol,
+		Denom:   chain.NetworkConfig.BaseDenom,
 	})
 	require.NoError(t, err)
 
 	assert.Equal(t, senderInitialAmount.Sub(amountToSend).String(), balancesSender.Balance.Amount.String())
 	assert.Equal(t, recipientInitialAmount.Add(amountToSend).String(), balancesRecipient.Balance.Amount.String())
->>>>>>> 9a5b6b81
 }