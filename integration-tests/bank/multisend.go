package bank

import (
	"context"

	sdk "github.com/cosmos/cosmos-sdk/types"
	sdksigning "github.com/cosmos/cosmos-sdk/types/tx/signing"
	banktypes "github.com/cosmos/cosmos-sdk/x/bank/types"
	"github.com/stretchr/testify/require"

	"github.com/CoreumFoundation/coreum/integration-tests/testing"
	"github.com/CoreumFoundation/coreum/pkg/tx"
	"github.com/CoreumFoundation/coreum/testutil/event"
	assettypes "github.com/CoreumFoundation/coreum/x/asset/types"
)

// TestMultiSend tests MultiSend message
func TestMultiSend(ctx context.Context, t testing.T, chain testing.Chain) {
	sender := chain.GenAccount()
	recipient1 := chain.GenAccount()
	recipient2 := chain.GenAccount()

	amount := sdk.NewInt(1000)

	issueMsgs := []sdk.Msg{
		&assettypes.MsgIssueFungibleToken{
			Issuer:        sender.String(),
			Symbol:        "TOK1",
			Subunit:       "tok1",
			Description:   "TOK1 Description",
			InitialAmount: amount,
		},
		&assettypes.MsgIssueFungibleToken{
			Issuer:        sender.String(),
			Symbol:        "TOK2",
			Subunit:       "tok2",
			Description:   "TOK2 Description",
			InitialAmount: amount,
		},
	}

	require.NoError(t, chain.Faucet.FundAccountsWithOptions(ctx, sender, testing.BalancesOptions{
		Messages: append([]sdk.Msg{&banktypes.MsgMultiSend{Outputs: []banktypes.Output{
			{Coins: make(sdk.Coins, 2)},
			{Coins: make(sdk.Coins, 2)},
		}}}, issueMsgs...),
	}))

	// Issue fungible tokens
	res, err := tx.BroadcastTx(
		ctx,
		chain.ClientContext.WithFromAddress(sender),
		chain.TxFactory().WithGas(chain.GasLimitByMsgs(issueMsgs...)),
		issueMsgs...,
	)
	require.NoError(t, err)

	fungibleTokenIssuedEvts, err := event.FindTypedEvents[*assettypes.EventFungibleTokenIssued](res.Events)
	require.NoError(t, err)
	require.Equal(t, len(issueMsgs), len(fungibleTokenIssuedEvts))

	denom1 := fungibleTokenIssuedEvts[0].Denom
	denom2 := fungibleTokenIssuedEvts[1].Denom

	msg := &banktypes.MsgMultiSend{
		Inputs: []banktypes.Input{
			{
				Address: sender.String(),
				Coins: sdk.NewCoins(
					sdk.NewInt64Coin(denom1, 1000),
					sdk.NewInt64Coin(denom2, 1000),
				),
			},
		},
		Outputs: []banktypes.Output{
			{
				Address: recipient1.String(),
				Coins: sdk.NewCoins(
					sdk.NewInt64Coin(denom1, 600),
					sdk.NewInt64Coin(denom2, 400),
				),
			},
			{
				Address: recipient2.String(),
				Coins: sdk.NewCoins(
					sdk.NewInt64Coin(denom1, 400),
					sdk.NewInt64Coin(denom2, 600),
				),
			},
		},
	}

	clientCtx := chain.ClientContext.WithFromAddress(sender)
	bankMultiSendGas := chain.GasLimitByMsgs(msg)
	res, err = tx.BroadcastTx(
		ctx,
		clientCtx,
		chain.TxFactory().
			WithMemo(maxMemo). // memo is set to max length here to charge as much gas as possible
			WithGas(bankMultiSendGas),
		msg)
	require.NoError(t, err)
	require.Equal(t, bankMultiSendGas, uint64(res.GasUsed))

	bankClient := banktypes.NewQueryClient(chain.ClientContext)

	qres, err := bankClient.AllBalances(ctx, &banktypes.QueryAllBalancesRequest{Address: sender.String()})
	require.NoError(t, err)
	require.Empty(t, qres.Balances)

	recipient1AllBalancesRes, err := bankClient.AllBalances(ctx, &banktypes.QueryAllBalancesRequest{Address: recipient1.String()})
	require.NoError(t, err)
	require.Equal(t, sdk.NewCoins(sdk.NewInt64Coin(denom1, 600), sdk.NewInt64Coin(denom2, 400)), recipient1AllBalancesRes.Balances)

	recipient2AllBalancesRes, err := bankClient.AllBalances(ctx, &banktypes.QueryAllBalancesRequest{Address: recipient2.String()})
	require.NoError(t, err)
	require.Equal(t, sdk.NewCoins(sdk.NewInt64Coin(denom1, 400), sdk.NewInt64Coin(denom2, 600)), recipient2AllBalancesRes.Balances)
}

// TestMultiSendFromMultipleAccounts tests MultiSend message form multiple accounts.
func TestMultiSendFromMultipleAccounts(ctx context.Context, t testing.T, chain testing.Chain) {
	requireT := require.New(t)

	sender1 := chain.GenAccount()
	sender1KeyInfo, err := chain.ClientContext.Keyring().KeyByAddress(sender1)
	requireT.NoError(err)

	sender2 := chain.GenAccount()
	sender2KeyInfo, err := chain.ClientContext.Keyring().KeyByAddress(sender2)
	requireT.NoError(err)

	recipient1 := chain.GenAccount()
	recipient2 := chain.GenAccount()
	recipient3 := chain.GenAccount()

	assetAmount := sdk.NewInt(1000)
	issue1Msg := &assettypes.MsgIssueFungibleToken{
		Issuer:        sender1.String(),
		Symbol:        "TOK1",
		Subunit:       "tok1",
		Description:   "TOK1 Description",
<<<<<<< HEAD
		InitialAmount: amount,
=======
		Recipient:     sender1.String(),
		InitialAmount: assetAmount,
>>>>>>> 4eb08904
	}
	issue2Msg := &assettypes.MsgIssueFungibleToken{
		Issuer:        sender2.String(),
		Symbol:        "TOK2",
		Subunit:       "tok2",
		Description:   "TOK2 Description",
<<<<<<< HEAD
		InitialAmount: amount,
=======
		Recipient:     sender2.String(),
		InitialAmount: assetAmount,
>>>>>>> 4eb08904
	}

	denom1 := assettypes.BuildFungibleTokenDenom(issue1Msg.Subunit, sender1)
	denom2 := assettypes.BuildFungibleTokenDenom(issue2Msg.Subunit, sender2)

	nativeAmountToSend := chain.NewCoin(sdk.NewInt(100))

	// define the message to send from multiple accounts to multiple
	multiSendMsg := &banktypes.MsgMultiSend{
		Inputs: []banktypes.Input{
			{
				Address: sender1.String(),
				Coins: sdk.NewCoins(
					sdk.NewInt64Coin(denom1, 1000),
					chain.NewCoin(sdk.NewInt(100)),
				),
			},
			{
				Address: sender2.String(),
				Coins: sdk.NewCoins(
					sdk.NewInt64Coin(denom2, 1000),
				),
			},
		},
		Outputs: []banktypes.Output{
			{
				Address: recipient1.String(),
				Coins: sdk.NewCoins(
					chain.NewCoin(sdk.NewInt(30)),
					sdk.NewInt64Coin(denom1, 600),
					sdk.NewInt64Coin(denom2, 400),
				),
			},
			{
				Address: recipient2.String(),
				Coins: sdk.NewCoins(
					sdk.NewInt64Coin(denom1, 400),
					sdk.NewInt64Coin(denom2, 600),
				),
			},
			{
				Address: recipient3.String(),
				Coins: sdk.NewCoins(
					chain.NewCoin(sdk.NewInt(70)),
				),
			},
		},
	}

	// fund accounts
	requireT.NoError(chain.Faucet.FundAccountsWithOptions(ctx, sender1, testing.BalancesOptions{
		Messages: []sdk.Msg{
			multiSendMsg,
			issue1Msg,
		},
		Amount: nativeAmountToSend.Amount,
	}))
	requireT.NoError(chain.Faucet.FundAccountsWithOptions(ctx, sender2, testing.BalancesOptions{
		Messages: []sdk.Msg{issue2Msg},
	}))

	// issue first fungible token
	_, err = tx.BroadcastTx(
		ctx,
		chain.ClientContext.WithFromAddress(sender1),
		chain.TxFactory().WithGas(chain.GasLimitByMsgs(issue1Msg)),
		issue1Msg,
	)
	requireT.NoError(err)
	// issue second fungible token
	_, err = tx.BroadcastTx(
		ctx,
		chain.ClientContext.WithFromAddress(sender2),
		chain.TxFactory().WithGas(chain.GasLimitByMsgs(issue2Msg)),
		issue2Msg,
	)
	requireT.NoError(err)

	// create MultiSend tx message and sign it from 2 accounts
	sender1AccInfo, err := tx.GetAccountInfo(ctx, chain.ClientContext, sender1)
	requireT.NoError(err)

	// set sender1 params for the signature
	txF := chain.TxFactory().
		WithAccountNumber(sender1AccInfo.GetAccountNumber()).
		WithSequence(sender1AccInfo.GetSequence()).
		WithGas(chain.GasLimitByMsgs(multiSendMsg)).
		WithSignMode(sdksigning.SignMode_SIGN_MODE_LEGACY_AMINO_JSON) //nolint:nosnakecase // the sdk constant

	txBuilder, err := txF.BuildUnsignedTx(multiSendMsg)
	requireT.NoError(err)

	// sign from sender1
	err = tx.Sign(txF, sender1KeyInfo.GetName(), txBuilder, false)
	requireT.NoError(err)

	sender2AccInfo, err := tx.GetAccountInfo(ctx, chain.ClientContext, sender2)
	requireT.NoError(err)

	// set sender2 params for the signature
	txF = chain.TxFactory().
		WithAccountNumber(sender2AccInfo.GetAccountNumber()).
		WithSequence(sender2AccInfo.GetSequence()).
		WithGas(chain.GasLimitByMsgs(multiSendMsg)).
		WithSignMode(sdksigning.SignMode_SIGN_MODE_LEGACY_AMINO_JSON) //nolint:nosnakecase // the sdk constant

	// sign from sender2
	err = tx.Sign(txF, sender2KeyInfo.GetName(), txBuilder, false)
	requireT.NoError(err)

	// encode tx and broadcast
	encodedMultiSendTx, err := chain.ClientContext.TxConfig().TxEncoder()(txBuilder.GetTx())
	requireT.NoError(err)
	_, err = tx.BroadcastRawTx(
		ctx,
		chain.ClientContext.WithFromAddress(sender1),
		encodedMultiSendTx)
	requireT.NoError(err)

	// check the received balances
	bankClient := banktypes.NewQueryClient(chain.ClientContext)

	for _, output := range multiSendMsg.Outputs {
		res, err := bankClient.AllBalances(ctx, &banktypes.QueryAllBalancesRequest{Address: output.Address})
		requireT.NoError(err)
		requireT.Equal(output.Coins, res.Balances)
	}
}<|MERGE_RESOLUTION|>--- conflicted
+++ resolved
@@ -139,24 +139,14 @@
 		Symbol:        "TOK1",
 		Subunit:       "tok1",
 		Description:   "TOK1 Description",
-<<<<<<< HEAD
-		InitialAmount: amount,
-=======
-		Recipient:     sender1.String(),
 		InitialAmount: assetAmount,
->>>>>>> 4eb08904
 	}
 	issue2Msg := &assettypes.MsgIssueFungibleToken{
 		Issuer:        sender2.String(),
 		Symbol:        "TOK2",
 		Subunit:       "tok2",
 		Description:   "TOK2 Description",
-<<<<<<< HEAD
-		InitialAmount: amount,
-=======
-		Recipient:     sender2.String(),
 		InitialAmount: assetAmount,
->>>>>>> 4eb08904
 	}
 
 	denom1 := assettypes.BuildFungibleTokenDenom(issue1Msg.Subunit, sender1)
