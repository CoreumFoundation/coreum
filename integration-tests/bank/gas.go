package bank

import (
	"context"
	"math/big"
	"strings"

	sdk "github.com/cosmos/cosmos-sdk/types"
	"github.com/stretchr/testify/assert"
	"github.com/stretchr/testify/require"
	"go.uber.org/zap"

	"github.com/CoreumFoundation/coreum-tools/pkg/logger"
	"github.com/CoreumFoundation/coreum/app"
	"github.com/CoreumFoundation/coreum/integration-tests/testing"
	"github.com/CoreumFoundation/coreum/pkg/client"
	"github.com/CoreumFoundation/coreum/pkg/tx"
	"github.com/CoreumFoundation/coreum/pkg/types"
)

var maxMemo = strings.Repeat("-", 256) // cosmos sdk is configured to accept maximum memo of 256 characters by default

// TestTransferMaximumGas checks that transfer does not take more gas than assumed
func TestTransferMaximumGas(numOfTransactions int) testing.SingleChainSignature {
	return func(chain testing.Chain) (testing.Prerequisites, testing.RunFunc, error) {
		const margin = 1.5
		maxGasAssumed := chain.Network.DeterministicGas().BankSend // set it to 50%+ higher than maximum observed value

		amount, ok := big.NewInt(0).SetString("1000000000000", 10)
		if !ok {
			panic("invalid amount")
		}

		fees := testing.ComputeNeededBalance(
			chain.Network.FeeModel().InitialGasPrice,
			chain.Network.DeterministicGas().BankSend,
			numOfTransactions,
			sdk.NewInt(0),
		).BigInt()

		wallet1 := testing.RandomWallet()
		wallet2 := testing.RandomWallet()

		wallet1InitialBalance, err := types.NewCoin(new(big.Int).Add(fees, amount), chain.Network.TokenSymbol())
		if err != nil {
			return testing.Prerequisites{}, nil, err
		}
		wallet2InitialBalance, err := types.NewCoin(fees, chain.Network.TokenSymbol())
		if err != nil {
			return testing.Prerequisites{}, nil, err
		}

		return testing.Prerequisites{
				FundedAccounts: []testing.FundedAccount{
					{
						Wallet: wallet1,
						Amount: wallet1InitialBalance,
					},
					{
						Wallet: wallet2,
						Amount: wallet2InitialBalance,
					},
				},
			},
			func(ctx context.Context, t testing.T) {
				client := chain.Client

				var err error
				wallet1.AccountNumber, wallet1.AccountSequence, err = client.GetNumberSequence(ctx, wallet1.Key.Address())
				require.NoError(t, err)
				wallet2.AccountNumber, wallet2.AccountSequence, err = client.GetNumberSequence(ctx, wallet2.Key.Address())
				require.NoError(t, err)

				var maxGasUsed int64
				toSend := types.Coin{Denom: chain.Network.TokenSymbol(), Amount: amount}
				for i, sender, receiver := numOfTransactions, wallet1, wallet2; i >= 0; i, sender, receiver = i-1, receiver, sender {
					gasUsed, err := sendAndReturnGasUsed(ctx, client, sender, receiver, toSend, maxGasAssumed, *chain.Network)
					if !assert.NoError(t, err) {
						break
					}

					if gasUsed > maxGasUsed {
						maxGasUsed = gasUsed
					}
					sender.AccountSequence++
				}
				assert.LessOrEqual(t, margin*float64(maxGasUsed), float64(maxGasAssumed))
				logger.Get(ctx).Info("Maximum gas used", zap.Int64("maxGasUsed", maxGasUsed))
			}, nil
	}
}

// TestTransferFailsIfNotEnoughGasIsProvided checks that transfer fails if not enough gas is provided
func TestTransferFailsIfNotEnoughGasIsProvided(chain testing.Chain) (testing.Prerequisites, testing.RunFunc, error) {
	maxGasAssumed := chain.Network.DeterministicGas().BankSend
	sender := testing.RandomWallet()

<<<<<<< HEAD
	initialBalance, err := types.NewCoin(testing.ComputeNeededBalance(
		chain.Network.InitialGasPrice(),
		chain.Network.DeterministicGas().BankSend,
		1,
		big.NewInt(10),
	), chain.Network.TokenSymbol())
	if err != nil {
		return testing.Prerequisites{}, nil, err
	}

	return testing.Prerequisites{
			FundedAccounts: []testing.FundedAccount{
				{
					Wallet: sender,
					Amount: initialBalance,
				},
			},
=======
	return func(ctx context.Context) error {
			initialBalance, err := types.NewCoin(testing.ComputeNeededBalance(
				chain.Network.FeeModel().InitialGasPrice,
				chain.Network.DeterministicGas().BankSend,
				1,
				sdk.NewInt(10),
			).BigInt(), chain.Network.TokenSymbol())
			if err != nil {
				return err
			}

			// FIXME (wojtek): Temporary code for transition
			if chain.Fund != nil {
				chain.Fund(sender, initialBalance)
			}

			return chain.Network.FundAccount(sender.Key.PubKey(), initialBalance.String())
>>>>>>> e7c02d50
		},
		func(ctx context.Context, t testing.T) {
			_, err := sendAndReturnGasUsed(ctx, chain.Client, sender, sender,
				types.Coin{Amount: big.NewInt(1), Denom: chain.Network.TokenSymbol()},
				// declaring gas limit as maxGasAssumed-1 means that tx must fail
				maxGasAssumed-1, *chain.Network)
			assert.True(t, client.IsInsufficientFeeError(err))
		}, nil
}

func sendAndReturnGasUsed(ctx context.Context, coredClient client.Client, sender, receiver types.Wallet, toSend types.Coin, gasLimit uint64, network app.Network) (int64, error) {
	txBytes, err := coredClient.PrepareTxBankSend(ctx, client.TxBankSendInput{
		Base: tx.BaseInput{
			Signer:   sender,
			GasLimit: gasLimit,
			GasPrice: types.Coin{Amount: network.FeeModel().InitialGasPrice.BigInt(), Denom: network.TokenSymbol()},
			Memo:     maxMemo, // memo is set to max length here to charge as much gas as possible
		},
		Sender:   sender,
		Receiver: receiver,
		Amount:   toSend,
	})
	if err != nil {
		return 0, err
	}
	result, err := coredClient.Broadcast(ctx, txBytes)
	if err != nil {
		return 0, err
	}
	return result.GasUsed, nil
}<|MERGE_RESOLUTION|>--- conflicted
+++ resolved
@@ -95,13 +95,12 @@
 	maxGasAssumed := chain.Network.DeterministicGas().BankSend
 	sender := testing.RandomWallet()
 
-<<<<<<< HEAD
 	initialBalance, err := types.NewCoin(testing.ComputeNeededBalance(
-		chain.Network.InitialGasPrice(),
+		chain.Network.FeeModel().InitialGasPrice,
 		chain.Network.DeterministicGas().BankSend,
 		1,
-		big.NewInt(10),
-	), chain.Network.TokenSymbol())
+		sdk.NewInt(10),
+	).BigInt(), chain.Network.TokenSymbol())
 	if err != nil {
 		return testing.Prerequisites{}, nil, err
 	}
@@ -113,25 +112,6 @@
 					Amount: initialBalance,
 				},
 			},
-=======
-	return func(ctx context.Context) error {
-			initialBalance, err := types.NewCoin(testing.ComputeNeededBalance(
-				chain.Network.FeeModel().InitialGasPrice,
-				chain.Network.DeterministicGas().BankSend,
-				1,
-				sdk.NewInt(10),
-			).BigInt(), chain.Network.TokenSymbol())
-			if err != nil {
-				return err
-			}
-
-			// FIXME (wojtek): Temporary code for transition
-			if chain.Fund != nil {
-				chain.Fund(sender, initialBalance)
-			}
-
-			return chain.Network.FundAccount(sender.Key.PubKey(), initialBalance.String())
->>>>>>> e7c02d50
 		},
 		func(ctx context.Context, t testing.T) {
 			_, err := sendAndReturnGasUsed(ctx, chain.Client, sender, sender,
