--- conflicted
+++ resolved
@@ -78,15 +78,11 @@
 ```
 (znet) [znet] $ cored-00 keys add {YOUR_WALLET_NAME} 
 ```
-<<<<<<< HEAD
-(znet) [znet] $ cored-00 q bank balances devcore1x645ym2yz4gckqjtpwr8yddqzkkzdpkt8nypky
-=======
 This will generate a wallet and print out the mnemonic at the end. It will also print 
 the address and public key. Use the address in the next commands to query its balance
 and and transfer funds to it
 ```
 (znet) [znet] $ cored-00 q bank balances {YOUR_GENERATED_ADDRESS}
->>>>>>> 01de096f
 ```
 Remember to replace address with the one existing in your keystore.
 
@@ -94,15 +90,11 @@
 
 3. Send tokens from one account to another:
 ```
-<<<<<<< HEAD
-(znet) [znet] $ cored-00 tx bank send alice devcore1cjs7qela0trw2qyyfxw5e5e7cvwzprkjaycnem 10core
-=======
 (znet) [znet] $ cored-00 tx bank send alice {YOUR_GENERATED_ADDRESS} 10udevcore --broadcast-mode=block
 ```
 Run the query again and you will see that there are now funds the in the newly generated account.
 ```
 (znet) [znet] $ cored-00 q bank balances {YOUR_GENERATED_ADDRESS}
->>>>>>> 01de096f
 ```
 
 ## Connect to Running Chains
