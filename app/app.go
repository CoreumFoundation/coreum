--- conflicted
+++ resolved
@@ -845,12 +845,8 @@
 		appCodec,
 		keys[dextypes.StoreKey],
 		app.AccountKeeper,
-<<<<<<< HEAD
+		authkeeper.NewQueryServer(app.AccountKeeper),
 		app.AssetFTKeeper,
-=======
-		authkeeper.NewQueryServer(app.AccountKeeper),
-		app.BankKeeper,
->>>>>>> f826714d
 	)
 
 	/****  Module Options ****/
