--- conflicted
+++ resolved
@@ -416,11 +416,8 @@
 		// pointer is used here because there is cycle in keeper dependencies:
 		// AssetFTKeeper -> WasmKeeper -> BankKeeper -> AssetFTKeeper
 		&app.WasmKeeper,
-<<<<<<< HEAD
 		app.WasmGovPermissionKeeper,
-=======
 		&app.AccountKeeper,
->>>>>>> 7dea7428
 		authtypes.NewModuleAddress(govtypes.ModuleName).String(),
 	)
 
