package app

import (
	"encoding/json"
	"io"
	"net/http"
	"os"
	"path/filepath"

	autocliv1 "cosmossdk.io/api/cosmos/autocli/v1"
	reflectionv1 "cosmossdk.io/api/cosmos/reflection/v1"
	"github.com/CosmWasm/wasmd/x/wasm"
	wasmkeeper "github.com/CosmWasm/wasmd/x/wasm/keeper"
	wasmtypes "github.com/CosmWasm/wasmd/x/wasm/types"
	dbm "github.com/cometbft/cometbft-db"
	abci "github.com/cometbft/cometbft/abci/types"
	"github.com/cometbft/cometbft/libs/log"
	tmos "github.com/cometbft/cometbft/libs/os"
	tmproto "github.com/cometbft/cometbft/proto/tendermint/types"
	"github.com/cosmos/cosmos-sdk/baseapp"
	"github.com/cosmos/cosmos-sdk/client"
	"github.com/cosmos/cosmos-sdk/client/flags"
	nodeservice "github.com/cosmos/cosmos-sdk/client/grpc/node"
	"github.com/cosmos/cosmos-sdk/client/grpc/tmservice"
	"github.com/cosmos/cosmos-sdk/codec"
	"github.com/cosmos/cosmos-sdk/codec/types"
	"github.com/cosmos/cosmos-sdk/runtime"
	runtimeservices "github.com/cosmos/cosmos-sdk/runtime/services"
	"github.com/cosmos/cosmos-sdk/server"
	serverapi "github.com/cosmos/cosmos-sdk/server/api"
	serverconfig "github.com/cosmos/cosmos-sdk/server/config"
	servertypes "github.com/cosmos/cosmos-sdk/server/types"
	storetypes "github.com/cosmos/cosmos-sdk/store/types"
	sdk "github.com/cosmos/cosmos-sdk/types"
	"github.com/cosmos/cosmos-sdk/types/module"
	"github.com/cosmos/cosmos-sdk/version"
	"github.com/cosmos/cosmos-sdk/x/auth"
	authante "github.com/cosmos/cosmos-sdk/x/auth/ante"
	authkeeper "github.com/cosmos/cosmos-sdk/x/auth/keeper"
	"github.com/cosmos/cosmos-sdk/x/auth/posthandler"
	authsims "github.com/cosmos/cosmos-sdk/x/auth/simulation"
	authtx "github.com/cosmos/cosmos-sdk/x/auth/tx"
	authtypes "github.com/cosmos/cosmos-sdk/x/auth/types"
	"github.com/cosmos/cosmos-sdk/x/auth/vesting"
	vestingtypes "github.com/cosmos/cosmos-sdk/x/auth/vesting/types"
	"github.com/cosmos/cosmos-sdk/x/authz"
	authzkeeper "github.com/cosmos/cosmos-sdk/x/authz/keeper"
	authzmodule "github.com/cosmos/cosmos-sdk/x/authz/module"
	bankkeeper "github.com/cosmos/cosmos-sdk/x/bank/keeper"
	banktypes "github.com/cosmos/cosmos-sdk/x/bank/types"
	"github.com/cosmos/cosmos-sdk/x/capability"
	capabilitykeeper "github.com/cosmos/cosmos-sdk/x/capability/keeper"
	capabilitytypes "github.com/cosmos/cosmos-sdk/x/capability/types"
	"github.com/cosmos/cosmos-sdk/x/consensus"
	consensusparamkeeper "github.com/cosmos/cosmos-sdk/x/consensus/keeper"
	consensusparamtypes "github.com/cosmos/cosmos-sdk/x/consensus/types"
	"github.com/cosmos/cosmos-sdk/x/crisis"
	crisiskeeper "github.com/cosmos/cosmos-sdk/x/crisis/keeper"
	crisistypes "github.com/cosmos/cosmos-sdk/x/crisis/types"
	distr "github.com/cosmos/cosmos-sdk/x/distribution"
	distrkeeper "github.com/cosmos/cosmos-sdk/x/distribution/keeper"
	distrtypes "github.com/cosmos/cosmos-sdk/x/distribution/types"
	"github.com/cosmos/cosmos-sdk/x/evidence"
	evidencekeeper "github.com/cosmos/cosmos-sdk/x/evidence/keeper"
	evidencetypes "github.com/cosmos/cosmos-sdk/x/evidence/types"
	"github.com/cosmos/cosmos-sdk/x/feegrant"
	feegrantkeeper "github.com/cosmos/cosmos-sdk/x/feegrant/keeper"
	feegrantmodule "github.com/cosmos/cosmos-sdk/x/feegrant/module"
	"github.com/cosmos/cosmos-sdk/x/genutil"
	genutiltypes "github.com/cosmos/cosmos-sdk/x/genutil/types"
	"github.com/cosmos/cosmos-sdk/x/gov"
	govclient "github.com/cosmos/cosmos-sdk/x/gov/client"
	govkeeper "github.com/cosmos/cosmos-sdk/x/gov/keeper"
	govtypes "github.com/cosmos/cosmos-sdk/x/gov/types"
	govv1beta1 "github.com/cosmos/cosmos-sdk/x/gov/types/v1beta1"
	"github.com/cosmos/cosmos-sdk/x/group"
	groupkeeper "github.com/cosmos/cosmos-sdk/x/group/keeper"
	groupmodule "github.com/cosmos/cosmos-sdk/x/group/module"
	"github.com/cosmos/cosmos-sdk/x/mint"
	mintkeeper "github.com/cosmos/cosmos-sdk/x/mint/keeper"
	minttypes "github.com/cosmos/cosmos-sdk/x/mint/types"
	"github.com/cosmos/cosmos-sdk/x/nft"
	nftkeeper "github.com/cosmos/cosmos-sdk/x/nft/keeper"
	"github.com/cosmos/cosmos-sdk/x/params"
	paramsclient "github.com/cosmos/cosmos-sdk/x/params/client"
	paramskeeper "github.com/cosmos/cosmos-sdk/x/params/keeper"
	paramstypes "github.com/cosmos/cosmos-sdk/x/params/types"
	paramproposal "github.com/cosmos/cosmos-sdk/x/params/types/proposal"
	"github.com/cosmos/cosmos-sdk/x/slashing"
	slashingkeeper "github.com/cosmos/cosmos-sdk/x/slashing/keeper"
	slashingtypes "github.com/cosmos/cosmos-sdk/x/slashing/types"
	"github.com/cosmos/cosmos-sdk/x/staking"
	stakingkeeper "github.com/cosmos/cosmos-sdk/x/staking/keeper"
	stakingtypes "github.com/cosmos/cosmos-sdk/x/staking/types"
	"github.com/cosmos/cosmos-sdk/x/upgrade"
	upgradekeeper "github.com/cosmos/cosmos-sdk/x/upgrade/keeper"
	upgradetypes "github.com/cosmos/cosmos-sdk/x/upgrade/types"
	ibchooks "github.com/cosmos/ibc-apps/modules/ibc-hooks/v7"
	ibchookskeeper "github.com/cosmos/ibc-apps/modules/ibc-hooks/v7/keeper"
	ibchookstypes "github.com/cosmos/ibc-apps/modules/ibc-hooks/v7/types"
	"github.com/cosmos/ibc-go/v7/modules/apps/transfer"
	ibctransfertypes "github.com/cosmos/ibc-go/v7/modules/apps/transfer/types"
	ibc "github.com/cosmos/ibc-go/v7/modules/core"
	ibcclient "github.com/cosmos/ibc-go/v7/modules/core/02-client"
	ibcclientclient "github.com/cosmos/ibc-go/v7/modules/core/02-client/client"
	ibcclienttypes "github.com/cosmos/ibc-go/v7/modules/core/02-client/types"
	ibcporttypes "github.com/cosmos/ibc-go/v7/modules/core/05-port/types"
	ibcexported "github.com/cosmos/ibc-go/v7/modules/core/exported"
	ibckeeper "github.com/cosmos/ibc-go/v7/modules/core/keeper"
	ibctm "github.com/cosmos/ibc-go/v7/modules/light-clients/07-tendermint"
	ibclocalhost "github.com/cosmos/ibc-go/v7/modules/light-clients/09-localhost"
	"github.com/pkg/errors"
	"github.com/prometheus/client_golang/prometheus"
	"github.com/samber/lo"
	"github.com/spf13/cast"

	"github.com/CoreumFoundation/coreum/v4/app/openapi"
	appupgrade "github.com/CoreumFoundation/coreum/v4/app/upgrade"
	appupgradev4 "github.com/CoreumFoundation/coreum/v4/app/upgrade/v4"
	"github.com/CoreumFoundation/coreum/v4/docs"
	"github.com/CoreumFoundation/coreum/v4/pkg/config"
	"github.com/CoreumFoundation/coreum/v4/pkg/config/constant"
	assetft "github.com/CoreumFoundation/coreum/v4/x/asset/ft"
	assetftkeeper "github.com/CoreumFoundation/coreum/v4/x/asset/ft/keeper"
	assetfttypes "github.com/CoreumFoundation/coreum/v4/x/asset/ft/types"
	assetnft "github.com/CoreumFoundation/coreum/v4/x/asset/nft"
	assetnftkeeper "github.com/CoreumFoundation/coreum/v4/x/asset/nft/keeper"
	assetnfttypes "github.com/CoreumFoundation/coreum/v4/x/asset/nft/types"
	"github.com/CoreumFoundation/coreum/v4/x/auth/ante"
	"github.com/CoreumFoundation/coreum/v4/x/customparams"
	customparamskeeper "github.com/CoreumFoundation/coreum/v4/x/customparams/keeper"
	customparamstypes "github.com/CoreumFoundation/coreum/v4/x/customparams/types"
	"github.com/CoreumFoundation/coreum/v4/x/delay"
	delaykeeper "github.com/CoreumFoundation/coreum/v4/x/delay/keeper"
	delaytypes "github.com/CoreumFoundation/coreum/v4/x/delay/types"
	"github.com/CoreumFoundation/coreum/v4/x/deterministicgas"
	deterministicgastypes "github.com/CoreumFoundation/coreum/v4/x/deterministicgas/types"
	"github.com/CoreumFoundation/coreum/v4/x/feemodel"
	feemodelkeeper "github.com/CoreumFoundation/coreum/v4/x/feemodel/keeper"
	feemodeltypes "github.com/CoreumFoundation/coreum/v4/x/feemodel/types"
	cnftkeeper "github.com/CoreumFoundation/coreum/v4/x/nft/keeper"
	cnftmodule "github.com/CoreumFoundation/coreum/v4/x/nft/module"
	wasmcustomhandler "github.com/CoreumFoundation/coreum/v4/x/wasm/handler"
	cwasmtypes "github.com/CoreumFoundation/coreum/v4/x/wasm/types"
	"github.com/CoreumFoundation/coreum/v4/x/wbank"
	wbankkeeper "github.com/CoreumFoundation/coreum/v4/x/wbank/keeper"
	"github.com/CoreumFoundation/coreum/v4/x/wibctransfer"

	wibctransferkeeper "github.com/CoreumFoundation/coreum/v4/x/wibctransfer/keeper"
	"github.com/CoreumFoundation/coreum/v4/x/wnft"
	wnftkeeper "github.com/CoreumFoundation/coreum/v4/x/wnft/keeper"
	"github.com/CoreumFoundation/coreum/v4/x/wstaking"
)

const (
	// Name is the blockchain name.
	Name = "core"

	// DefaultChainID is the default chain id of the network.
	DefaultChainID = constant.ChainIDMain
)

// ChosenNetwork is a hacky solution to pass network config
// from cmd package to app.
var ChosenNetwork config.NetworkConfig

var (
	// DefaultNodeHome default home directories for the application daemon.
	DefaultNodeHome string

	// ModuleBasics defines the module BasicManager is in charge of setting up basic,
	// non-dependant module elements, such as codec registration
	// and genesis verification.
	ModuleBasics = module.NewBasicManager(
		auth.AppModuleBasic{},
		authzmodule.AppModuleBasic{},
		genutil.NewAppModuleBasic(genutiltypes.DefaultMessageValidator),
		wbank.AppModuleBasic{},
		capability.AppModuleBasic{},
		staking.AppModuleBasic{},
		mint.AppModuleBasic{},
		distr.AppModuleBasic{},
		gov.NewAppModuleBasic(
			[]govclient.ProposalHandler{
				// TODO(v4): Remove once IBC upgrades to the new param management mechanism.
				// Check ibc-go/modules/core/02-client/types/params.go
				paramsclient.ProposalHandler,
				ibcclientclient.UpdateClientProposalHandler,
				ibcclientclient.UpgradeProposalHandler,
			},
		),
		params.AppModuleBasic{},
		crisis.AppModuleBasic{},
		slashing.AppModuleBasic{},
		feegrantmodule.AppModuleBasic{},
		groupmodule.AppModuleBasic{},
		ibc.AppModuleBasic{},
		ibctm.AppModuleBasic{},
		ibchooks.AppModuleBasic{},
		upgrade.AppModuleBasic{},
		evidence.AppModuleBasic{},
		wibctransfer.AppModuleBasic{},
		vesting.AppModuleBasic{},
		consensus.AppModuleBasic{},
		wasm.AppModuleBasic{},
		feemodel.AppModuleBasic{},
		wnft.AppModuleBasic{},
		cnftmodule.AppModuleBasic{},
		assetft.AppModuleBasic{},
		assetnft.AppModuleBasic{},
		customparams.AppModuleBasic{},
		delay.AppModuleBasic{},
	)

	// module account permissions.
	maccPerms = map[string][]string{
		authtypes.FeeCollectorName:     nil,
		distrtypes.ModuleName:          nil,
		minttypes.ModuleName:           {authtypes.Minter},
		stakingtypes.BondedPoolName:    {authtypes.Burner, authtypes.Staking},
		stakingtypes.NotBondedPoolName: {authtypes.Burner, authtypes.Staking},
		govtypes.ModuleName:            {authtypes.Burner},
		ibctransfertypes.ModuleName:    {authtypes.Minter, authtypes.Burner},
		wasmtypes.ModuleName:           {authtypes.Burner},
		assetfttypes.ModuleName:        {authtypes.Minter, authtypes.Burner},
		assetnfttypes.ModuleName:       {authtypes.Burner},
		// the line is required by the nft module to have the module account stored in the account keeper
		nft.ModuleName: {},
	}
)

var (
	_ runtime.AppI            = (*App)(nil)
	_ servertypes.Application = (*App)(nil)
)

func init() {
	userHomeDir, err := os.UserHomeDir()
	if err != nil {
		panic(err)
	}

	DefaultNodeHome = filepath.Join(userHomeDir, "."+Name)
}

// App extends an ABCI application, but with most of its parameters exported.
// They are exported for convenience in creating helper functions, as object
// capabilities aren't needed for testing.
type App struct {
	*baseapp.BaseApp

	legacyAmino       *codec.LegacyAmino
	appCodec          codec.Codec
	txConfig          client.TxConfig
	interfaceRegistry types.InterfaceRegistry

	// keys to access the substores
	keys    map[string]*storetypes.KVStoreKey
	tkeys   map[string]*storetypes.TransientStoreKey
	memKeys map[string]*storetypes.MemoryStoreKey

	// keepers
<<<<<<< HEAD
	AccountKeeper         authkeeper.AccountKeeper
	AuthzKeeper           authzkeeper.Keeper
	CapabilityKeeper      *capabilitykeeper.Keeper
	StakingKeeper         *stakingkeeper.Keeper
	SlashingKeeper        slashingkeeper.Keeper
	MintKeeper            mintkeeper.Keeper
	DistrKeeper           distrkeeper.Keeper
	GovKeeper             govkeeper.Keeper
	CrisisKeeper          *crisiskeeper.Keeper
	UpgradeKeeper         *upgradekeeper.Keeper
	ParamsKeeper          paramskeeper.Keeper
	IBCKeeper             *ibckeeper.Keeper // IBC Keeper must be a pointer in the app, so we can SetRouter on it correctly
	IBCHooksKeeper        ibchookskeeper.Keeper
	TransferKeeper        wibctransferkeeper.TransferKeeperWrapper
	EvidenceKeeper        evidencekeeper.Keeper
	FeeGrantKeeper        feegrantkeeper.Keeper
	ConsensusParamsKeeper consensusparamkeeper.Keeper
	WasmKeeper            wasmkeeper.Keeper
	GroupKeeper           groupkeeper.Keeper
=======
	AccountKeeper    authkeeper.AccountKeeper
	AuthzKeeper      authzkeeper.Keeper
	CapabilityKeeper *capabilitykeeper.Keeper
	StakingKeeper    *stakingkeeper.Keeper
	SlashingKeeper   slashingkeeper.Keeper
	MintKeeper       mintkeeper.Keeper
	DistrKeeper      distrkeeper.Keeper
	GovKeeper        govkeeper.Keeper
	CrisisKeeper     *crisiskeeper.Keeper
	UpgradeKeeper    *upgradekeeper.Keeper
	ParamsKeeper     paramskeeper.Keeper
	// IBC Keeper must be a pointer in the app, so we can SetRouter on it correctly
	IBCKeeper              *ibckeeper.Keeper
	TransferKeeper         wibctransferkeeper.TransferKeeperWrapper
	EvidenceKeeper         evidencekeeper.Keeper
	FeeGrantKeeper         feegrantkeeper.Keeper
	ConsensusParamsKeeper  consensusparamkeeper.Keeper
	WasmKeeper             wasmkeeper.Keeper
	WasmPermissionedKeeper *wasmkeeper.PermissionedKeeper
	GroupKeeper            groupkeeper.Keeper
>>>>>>> fa5f9e3b

	AssetFTKeeper      assetftkeeper.Keeper
	AssetNFTKeeper     assetnftkeeper.Keeper
	FeeModelKeeper     feemodelkeeper.Keeper
	BankKeeper         wbankkeeper.BaseKeeperWrapper
	NFTKeeper          wnftkeeper.Wrapper
	CustomParamsKeeper customparamskeeper.Keeper
	DelayKeeper        delaykeeper.Keeper

	// make scoped keepers public for test purposes
	ScopedIBCKeeper      capabilitykeeper.ScopedKeeper
	ScopedTransferKeeper capabilitykeeper.ScopedKeeper
	ScopedWASMKeeper     capabilitykeeper.ScopedKeeper

	// ModuleManager is the module manager
	ModuleManager *module.Manager

	// sm is the simulation manager
	sm *module.SimulationManager

	configurator module.Configurator

	TransferStack *ibchooks.IBCMiddleware
	// IBC Hooks.
	Ics20WasmHooks   *ibchooks.WasmHooks
	HooksICS4Wrapper ibchooks.ICS4Middleware
}

// New returns a reference to an initialized blockchain app.
//
//nolint:funlen // Disable linting for code generated by Cosmos SDK
func New(
	logger log.Logger,
	db dbm.DB,
	traceStore io.Writer,
	loadLatest bool,
	appOpts servertypes.AppOptions,
	baseAppOptions ...func(*baseapp.BaseApp),
) *App {
	deterministicGasConfig := deterministicgas.DefaultConfig()
	encodingConfig := config.NewEncodingConfig(ModuleBasics)
	appCodec := encodingConfig.Codec
	legacyAmino := encodingConfig.Amino
	txConfig := encodingConfig.TxConfig
	interfaceRegistry := encodingConfig.InterfaceRegistry
	// Since 0.47 all ibc clients must be registered explicitly and are not registered automatically.
	// we need to register localhost client since we use cosmos relayer in our integration tests and it
	// relies on localhost client to be registered.
	ibclocalhost.RegisterInterfaces(interfaceRegistry)

	bApp := baseapp.NewBaseApp(Name, logger, db, txConfig.TxDecoder(), baseAppOptions...)
	bApp.SetCommitMultiStoreTracer(traceStore)
	bApp.SetVersion(version.Version)
	bApp.SetInterfaceRegistry(interfaceRegistry)
	bApp.SetTxEncoder(txConfig.TxEncoder())

	keys := sdk.NewKVStoreKeys(
		authtypes.StoreKey, authz.ModuleName, banktypes.StoreKey,
		stakingtypes.StoreKey, crisistypes.StoreKey, minttypes.StoreKey,
		distrtypes.StoreKey, slashingtypes.StoreKey, govtypes.StoreKey,
		paramstypes.StoreKey, upgradetypes.StoreKey, feegrant.StoreKey,
		evidencetypes.StoreKey, capabilitytypes.StoreKey, consensusparamtypes.StoreKey,
		wasmtypes.StoreKey, feemodeltypes.StoreKey, assetfttypes.StoreKey,
		assetnfttypes.StoreKey, nftkeeper.StoreKey, ibcexported.StoreKey,
		ibctransfertypes.StoreKey, delaytypes.StoreKey, customparamstypes.StoreKey,
		group.StoreKey,
	)
	tkeys := sdk.NewTransientStoreKeys(paramstypes.TStoreKey, feemodeltypes.TransientStoreKey)
	memKeys := sdk.NewMemoryStoreKeys(capabilitytypes.MemStoreKey)

	app := &App{
		BaseApp:           bApp,
		legacyAmino:       legacyAmino,
		txConfig:          txConfig,
		appCodec:          appCodec,
		interfaceRegistry: interfaceRegistry,
		keys:              keys,
		tkeys:             tkeys,
		memKeys:           memKeys,
	}

	app.ParamsKeeper = initParamsKeeper(
		appCodec,
		legacyAmino,
		keys[paramstypes.StoreKey],
		tkeys[paramstypes.TStoreKey],
	)

	// set the BaseApp's parameter store
	app.ConsensusParamsKeeper = consensusparamkeeper.NewKeeper(
		appCodec,
		keys[consensusparamtypes.StoreKey],
		authtypes.NewModuleAddress(govtypes.ModuleName).String(),
	)
	bApp.SetParamStore(&app.ConsensusParamsKeeper)

	// add capability keeper and ScopeToModule for ibc module
	app.CapabilityKeeper = capabilitykeeper.NewKeeper(
		appCodec,
		keys[capabilitytypes.StoreKey],
		memKeys[capabilitytypes.MemStoreKey],
	)

	// grant capabilities for the ibc and ibc-transfer modules
	app.ScopedIBCKeeper = app.CapabilityKeeper.ScopeToModule(ibcexported.ModuleName)
	app.ScopedTransferKeeper = app.CapabilityKeeper.ScopeToModule(ibctransfertypes.ModuleName)
	app.ScopedWASMKeeper = app.CapabilityKeeper.ScopeToModule(wasmtypes.ModuleName)
	app.CapabilityKeeper.Seal()

	// add keepers
	app.AccountKeeper = authkeeper.NewAccountKeeper(
		appCodec,
		keys[authtypes.StoreKey],
		authtypes.ProtoBaseAccount,
		maccPerms,
		ChosenNetwork.Provider.GetAddressPrefix(),
		authtypes.NewModuleAddress(govtypes.ModuleName).String(),
	)

	app.AuthzKeeper = authzkeeper.NewKeeper(
		keys[authzkeeper.StoreKey],
		appCodec,
		app.MsgServiceRouter(),
		app.AccountKeeper,
	)

	delayRouter := delaytypes.NewRouter()
	app.DelayKeeper = delaykeeper.NewKeeper(appCodec, keys[delaytypes.StoreKey], delayRouter, app.interfaceRegistry)

	originalBankKeeper := bankkeeper.NewBaseKeeper(
		appCodec,
		keys[banktypes.StoreKey],
		app.AccountKeeper,
		app.ModuleAccountAddrs(),
		authtypes.NewModuleAddress(govtypes.ModuleName).String(),
	)
	app.WasmPermissionedKeeper = wasmkeeper.NewGovPermissionKeeper(&app.WasmKeeper)
	app.AssetFTKeeper = assetftkeeper.NewKeeper(
		appCodec,
		keys[assetfttypes.StoreKey],
		// for the assetft we use the clear bank keeper without the assets integration to prevent cycling calls.
		originalBankKeeper,
		app.DelayKeeper,
		// pointer is used here because there is cycle in keeper dependencies:
		// AssetFTKeeper -> WasmKeeper -> BankKeeper -> AssetFTKeeper
		&app.WasmKeeper,
		app.WasmPermissionedKeeper,
		&app.AccountKeeper,
		authtypes.NewModuleAddress(govtypes.ModuleName).String(),
	)

	err := delayRouter.RegisterHandler(
		&assetfttypes.DelayedTokenUpgradeV1{},
		assetfttypes.NewTokenUpgradeV1Handler(app.AssetFTKeeper),
	)
	if err != nil {
		panic(err)
	}

	app.BankKeeper = wbankkeeper.NewKeeper(
		appCodec,
		keys[banktypes.StoreKey],
		app.AccountKeeper,
		// pointer is used here because there is cycle in keeper dependencies:
		// AssetFTKeeper -> WasmKeeper -> BankKeeper -> AssetFTKeeper
		&app.WasmKeeper,
		app.ModuleAccountAddrs(),
		app.AssetFTKeeper,
		authtypes.NewModuleAddress(govtypes.ModuleName).String(),
	)

	app.StakingKeeper = stakingkeeper.NewKeeper(
		appCodec,
		keys[stakingtypes.StoreKey],
		app.AccountKeeper,
		app.BankKeeper,
		authtypes.NewModuleAddress(govtypes.ModuleName).String(),
	)

	app.MintKeeper = mintkeeper.NewKeeper(
		appCodec,
		keys[minttypes.StoreKey],
		app.StakingKeeper,
		app.AccountKeeper,
		app.BankKeeper,
		authtypes.FeeCollectorName,
		authtypes.NewModuleAddress(govtypes.ModuleName).String(),
	)

	app.DistrKeeper = distrkeeper.NewKeeper(
		appCodec,
		keys[distrtypes.StoreKey],
		app.AccountKeeper,
		app.BankKeeper,
		app.StakingKeeper,
		authtypes.FeeCollectorName,
		authtypes.NewModuleAddress(govtypes.ModuleName).String(),
	)

	app.SlashingKeeper = slashingkeeper.NewKeeper(
		appCodec,
		legacyAmino,
		keys[slashingtypes.StoreKey],
		app.StakingKeeper,
		authtypes.NewModuleAddress(govtypes.ModuleName).String(),
	)

	invCheckPeriod := cast.ToUint(appOpts.Get(server.FlagInvCheckPeriod))
	app.CrisisKeeper = crisiskeeper.NewKeeper(
		appCodec,
		keys[crisistypes.StoreKey],
		invCheckPeriod,
		app.BankKeeper,
		authtypes.FeeCollectorName,
		authtypes.NewModuleAddress(govtypes.ModuleName).String(),
	)

	app.FeeGrantKeeper = feegrantkeeper.NewKeeper(appCodec, keys[feegrant.StoreKey], app.AccountKeeper)

	// get skipUpgradeHeights from the app options
	skipUpgradeHeights := map[int64]bool{}
	for _, h := range cast.ToIntSlice(appOpts.Get(server.FlagUnsafeSkipUpgrades)) {
		skipUpgradeHeights[int64(h)] = true
	}
	homePath := cast.ToString(appOpts.Get(flags.FlagHome))

	app.UpgradeKeeper = upgradekeeper.NewKeeper(
		skipUpgradeHeights,
		keys[upgradetypes.StoreKey],
		appCodec,
		homePath,
		app.BaseApp,
		authtypes.NewModuleAddress(govtypes.ModuleName).String(),
	)
	// register the staking hooks
	// NOTE: stakingKeeper above is passed by reference, so that it will contain these hooks
	app.StakingKeeper.SetHooks(
		stakingtypes.NewMultiStakingHooks(app.DistrKeeper.Hooks(), app.SlashingKeeper.Hooks()),
	)

	app.FeeModelKeeper = feemodelkeeper.NewKeeper(
		keys[feemodeltypes.StoreKey],
		tkeys[feemodeltypes.TransientStoreKey],
		appCodec,
		authtypes.NewModuleAddress(govtypes.ModuleName).String(),
	)

	app.CustomParamsKeeper = customparamskeeper.NewKeeper(
		keys[customparamstypes.StoreKey],
		appCodec,
		authtypes.NewModuleAddress(govtypes.ModuleName).String(),
	)

	app.IBCKeeper = ibckeeper.NewKeeper(appCodec, keys[ibcexported.StoreKey], app.GetSubspace(ibcexported.ModuleName),
		app.StakingKeeper, app.UpgradeKeeper, app.ScopedIBCKeeper)

	nftKeeper := nftkeeper.NewKeeper(keys[nftkeeper.StoreKey], appCodec, app.AccountKeeper, app.BankKeeper)
	app.AssetNFTKeeper = assetnftkeeper.NewKeeper(
		appCodec,
		keys[assetnfttypes.StoreKey],
		nftKeeper,
		// for the assetnft we use the clear bank keeper without the assets integration
		// because it interacts only with native token.
		originalBankKeeper,
		authtypes.NewModuleAddress(govtypes.ModuleName).String(),
	)
	app.NFTKeeper = wnftkeeper.NewWrappedNFTKeeper(nftKeeper, app.AssetNFTKeeper)

	// The contract WASM keeper needs to be set later since it depends on WASM hooks.
	wasmHooks := ibchooks.NewWasmHooks(&app.IBCHooksKeeper, nil, ChosenNetwork.Provider.GetAddressPrefix())
	app.Ics20WasmHooks = &wasmHooks
	app.HooksICS4Wrapper = ibchooks.NewICS4Middleware(
		app.IBCKeeper.ChannelKeeper,
		app.Ics20WasmHooks,
	)
	// Create Transfer Keepers
	app.TransferKeeper = wibctransferkeeper.NewTransferKeeperWrapper(
		appCodec,
		keys[ibctransfertypes.StoreKey],
		app.GetSubspace(ibctransfertypes.ModuleName),
		&app.HooksICS4Wrapper,
		app.IBCKeeper.ChannelKeeper,
		&app.IBCKeeper.PortKeeper,
		app.AccountKeeper,
		app.BankKeeper,
		app.ScopedTransferKeeper,
	)

	app.keys[ibchookstypes.StoreKey] = storetypes.NewKVStoreKey(ibchookstypes.StoreKey)
	app.IBCHooksKeeper = ibchookskeeper.NewKeeper(
		app.keys[ibchookstypes.StoreKey],
	)

	// Register the proposal types
	// Deprecated: Avoid adding new handlers, instead use the new proposal flow
	// by granting the governance module the right to execute the message.
	// See: https://docs.cosmos.network/main/modules/gov#proposal-messages
	govRouter := govv1beta1.NewRouter()
	govRouter.AddRoute(govtypes.RouterKey, govv1beta1.ProposalHandler).
		// TODO(v4): Remove once IBC upgrades to the new param management mechanism.
		// Check ibc-go/modules/core/02-client/types/params.go
		AddRoute(paramproposal.RouterKey, params.NewParamChangeProposalHandler(app.ParamsKeeper)).
		AddRoute(ibcclienttypes.RouterKey, ibcclient.NewClientProposalHandler(app.IBCKeeper.ClientKeeper))

	// Create evidence Keeper for to register the IBC light client misbehaviour evidence route
	govConfig := govtypes.DefaultConfig()
	/*
		Example of setting gov params:
		govConfig.MaxMetadataLen = 10000
	*/
	govKeeper := govkeeper.NewKeeper(
		appCodec,
		keys[govtypes.StoreKey],
		app.AccountKeeper,
		app.BankKeeper,
		app.StakingKeeper,
		app.MsgServiceRouter(),
		govConfig,
		authtypes.NewModuleAddress(govtypes.ModuleName).String(),
	)

	app.GovKeeper = *govKeeper.SetHooks(
		govtypes.NewMultiGovHooks(
		// register the governance hooks
		),
	)

	groupConfig := group.DefaultConfig()
	/*
		Example of setting group params:
		groupConfig.MaxExecutionPeriod = 2 * time.Hour * 24 // 2 days
		groupConfig.MaxMetadataLen = 1000
	*/
	app.GroupKeeper = groupkeeper.NewKeeper(
		keys[group.StoreKey],
		appCodec,
		app.MsgServiceRouter(),
		app.AccountKeeper,
		groupConfig,
	)

	evidenceKeeper := evidencekeeper.NewKeeper(
		appCodec,
		keys[evidencetypes.StoreKey],
		app.StakingKeeper,
		app.SlashingKeeper,
	)
	// If evidence needs to be handled for the app, set routes in router here and seal
	app.EvidenceKeeper = *evidenceKeeper

	wasmDir := filepath.Join(homePath, "wasm-data")
	wasmConfig, err := wasm.ReadWasmConfig(appOpts)
	if err != nil {
		panic(errors.Wrapf(err, "error while reading wasm config"))
	}

	wasmOpts := []wasmkeeper.Option{
		wasmkeeper.WithAcceptedAccountTypesOnContractInstantiation(
			&authtypes.BaseAccount{},
			&vestingtypes.ContinuousVestingAccount{},
			&vestingtypes.DelayedVestingAccount{},
			&vestingtypes.PeriodicVestingAccount{},
			&vestingtypes.BaseVestingAccount{},
			&vestingtypes.PermanentLockedAccount{},
		),
		wasmkeeper.WithAccountPruner(cwasmtypes.AccountPruner{}),
		wasmkeeper.WithCoinTransferrer(cwasmtypes.NewBankCoinTransferrer(app.BankKeeper)),
		wasmkeeper.WithMessageHandler(wasmcustomhandler.NewMessengerWrapper(wasmkeeper.NewDefaultMessageHandler(
			app.MsgServiceRouter(),
			app.IBCKeeper.ChannelKeeper,
			app.IBCKeeper.ChannelKeeper,
			app.ScopedWASMKeeper,
			app.BankKeeper,
			appCodec,
			&app.TransferKeeper,
			wasmcustomhandler.NewCoreumMsgHandler(),
		))),
		wasmkeeper.WithQueryPlugins(wasmcustomhandler.NewCoreumQueryHandler(
			assetftkeeper.NewQueryService(app.AssetFTKeeper, app.BankKeeper),
			assetnftkeeper.NewQueryService(app.AssetNFTKeeper),
			app.NFTKeeper,
		)),
	}

	if cast.ToBool(appOpts.Get("telemetry.enabled")) {
		wasmOpts = append(wasmOpts, wasmkeeper.WithVMCacheMetrics(prometheus.DefaultRegisterer))
	}

	// The last arguments can contain custom message handlers, and custom query handlers,
	// if we want to allow any custom callbacks
	// See https://github.com/CosmWasm/cosmwasm/blob/main/docs/CAPABILITIES-BUILT-IN.md
	availableCapabilities := "iterator,staking,stargate,cosmwasm_1_1,cosmwasm_1_2,cosmwasm_1_3,cosmwasm_1_4"

	app.WasmKeeper = wasmkeeper.NewKeeper(
		appCodec,
		keys[wasmtypes.StoreKey],
		app.AccountKeeper,
		app.BankKeeper,
		app.StakingKeeper,
		distrkeeper.NewQuerier(app.DistrKeeper),
		app.IBCKeeper.ChannelKeeper,
		app.IBCKeeper.ChannelKeeper,
		&app.IBCKeeper.PortKeeper,
		app.ScopedWASMKeeper,
		&app.TransferKeeper,
		app.MsgServiceRouter(),
		app.GRPCQueryRouter(),
		wasmDir,
		wasmConfig,
		availableCapabilities,
		authtypes.NewModuleAddress(govtypes.ModuleName).String(),
		wasmOpts...,
	)

	// Set WASM keeper in WASM hooks.
	app.Ics20WasmHooks.ContractKeeper = &app.WasmKeeper

	// FIXME(v4): drop once we drop gov v1beta1 compatibility.
	// Set legacy router for backwards compatibility with gov v1beta1
	app.GovKeeper.SetLegacyRouter(govRouter)

	// Hooks Middleware
	transferIBCModule := transfer.NewIBCModule(app.TransferKeeper.Keeper)
	hooksTransferModule := ibchooks.NewIBCMiddleware(&transferIBCModule, &app.HooksICS4Wrapper)
	app.TransferStack = &hooksTransferModule

	// Create static IBC router, add transfer route, then set and seal it
	ibcRouter := ibcporttypes.NewRouter()
	ibcRouter.AddRoute(
		ibctransfertypes.ModuleName,
		wibctransfer.NewPurposeMiddleware(app.TransferStack),
	).AddRoute(
		wasmtypes.ModuleName,
		wasm.NewIBCHandler(app.WasmKeeper, app.IBCKeeper.ChannelKeeper, app.IBCKeeper.ChannelKeeper),
	)
	app.IBCKeeper.SetRouter(ibcRouter)

	/****  Module Options ****/

	// NOTE: we may consider parsing `appOpts` inside module constructors. For the moment
	// we prefer to be more strict in what arguments the modules expect.
	skipGenesisInvariants := cast.ToBool(appOpts.Get(crisis.FlagSkipGenesisInvariants))

	assetFTModule := assetft.NewAppModule(
		appCodec,
		app.AssetFTKeeper,
		app.AccountKeeper,
		app.BankKeeper.BaseKeeper,
		app.ParamsKeeper,
	)
	assetNFTModule := assetnft.NewAppModule(
		appCodec,
		app.AssetNFTKeeper,
		app.NFTKeeper.Keeper,
		app.WasmKeeper,
		app.ParamsKeeper,
	)
	feeModule := feemodel.NewAppModule(app.FeeModelKeeper, app.ParamsKeeper)

	wnftModule := wnft.NewAppModule(appCodec, app.NFTKeeper, app.AccountKeeper, app.BankKeeper, app.interfaceRegistry)

	customParamsModule := customparams.NewAppModule(app.CustomParamsKeeper, app.ParamsKeeper)
	wstakingModule := wstaking.NewAppModule(
		appCodec,
		app.StakingKeeper,
		app.AccountKeeper,
		app.BankKeeper,
		app.GetSubspace(stakingtypes.ModuleName),
		app.CustomParamsKeeper,
	)

	delayModule := delay.NewAppModule(app.DelayKeeper)
	// NOTE: Any module instantiated in the module manager that is later modified
	// must be passed by reference here.

	app.ModuleManager = module.NewManager(
		genutil.NewAppModule(app.AccountKeeper, app.StakingKeeper, app.BaseApp.DeliverTx, txConfig),
		auth.NewAppModule(appCodec, app.AccountKeeper, authsims.RandomGenesisAccounts, app.GetSubspace(authtypes.ModuleName)),
		authzmodule.NewAppModule(appCodec, app.AuthzKeeper, app.AccountKeeper, app.BankKeeper, app.interfaceRegistry),
		vesting.NewAppModule(app.AccountKeeper, app.BankKeeper),
		wbank.NewAppModule(appCodec, app.BankKeeper, app.AccountKeeper, app.GetSubspace(banktypes.ModuleName)),
		capability.NewAppModule(appCodec, *app.CapabilityKeeper, false),
		feegrantmodule.NewAppModule(appCodec, app.AccountKeeper, app.BankKeeper, app.FeeGrantKeeper, app.interfaceRegistry),
		gov.NewAppModule(appCodec, &app.GovKeeper, app.AccountKeeper, app.BankKeeper, app.GetSubspace(govtypes.ModuleName)),
		groupmodule.NewAppModule(appCodec, app.GroupKeeper, app.AccountKeeper, app.BankKeeper, app.interfaceRegistry),
		mint.NewAppModule(appCodec, app.MintKeeper, app.AccountKeeper, nil, app.GetSubspace(minttypes.ModuleName)),
		slashing.NewAppModule(
			appCodec,
			app.SlashingKeeper,
			app.AccountKeeper,
			app.BankKeeper,
			app.StakingKeeper,
			app.GetSubspace(slashingtypes.ModuleName),
		),
		distr.NewAppModule(
			appCodec, app.DistrKeeper,
			app.AccountKeeper,
			app.BankKeeper,
			app.StakingKeeper,
			app.GetSubspace(distrtypes.ModuleName),
		),
		wstakingModule,
		upgrade.NewAppModule(app.UpgradeKeeper),
		evidence.NewAppModule(app.EvidenceKeeper),
		ibc.NewAppModule(app.IBCKeeper),
		params.NewAppModule(app.ParamsKeeper),
		wibctransfer.NewAppModule(app.TransferKeeper),
		wasm.NewAppModule(
			appCodec,
			&app.WasmKeeper,
			app.StakingKeeper,
			app.AccountKeeper,
			app.BankKeeper,
			app.MsgServiceRouter(),
			app.GetSubspace(wasmtypes.ModuleName),
		),
		consensus.NewAppModule(appCodec, app.ConsensusParamsKeeper),
		feeModule,
		assetFTModule,
		assetNFTModule,
		wnftModule,
		customParamsModule,
		delayModule,
		// always be last to make sure that it checks for all invariants and not only part of them
		crisis.NewAppModule(app.CrisisKeeper, skipGenesisInvariants, app.GetSubspace(crisistypes.ModuleName)),
	)

	// During begin block slashing happens after distr.BeginBlocker so that
	// there is nothing left over in the validator fee pool, so as to keep the
	// CanWithdrawInvariant invariant.
	// NOTE: staking module is required if HistoricalEntries param > 0
	app.ModuleManager.SetOrderBeginBlockers(
		upgradetypes.ModuleName,
		capabilitytypes.ModuleName,
		minttypes.ModuleName,
		distrtypes.ModuleName,
		slashingtypes.ModuleName,
		evidencetypes.ModuleName,
		customparamstypes.ModuleName,
		stakingtypes.ModuleName,
		vestingtypes.ModuleName,
		ibcexported.ModuleName,
		ibctransfertypes.ModuleName,
		authtypes.ModuleName,
		authz.ModuleName,
		banktypes.ModuleName,
		govtypes.ModuleName,
		crisistypes.ModuleName,
		genutiltypes.ModuleName,
		feegrant.ModuleName,
		group.ModuleName,
		paramstypes.ModuleName,
		consensusparamtypes.ModuleName,
		ibchookstypes.ModuleName,
		wasmtypes.ModuleName,
		feemodeltypes.ModuleName,
		assetfttypes.ModuleName,
		assetnfttypes.ModuleName,
		nft.ModuleName,
		delaytypes.ModuleName,
	)

	app.ModuleManager.SetOrderEndBlockers(
		crisistypes.ModuleName,
		govtypes.ModuleName,
		customparamstypes.ModuleName,
		stakingtypes.ModuleName,
		capabilitytypes.ModuleName,
		authtypes.ModuleName,
		authz.ModuleName,
		banktypes.ModuleName,
		distrtypes.ModuleName,
		slashingtypes.ModuleName,
		vestingtypes.ModuleName,
		minttypes.ModuleName,
		genutiltypes.ModuleName,
		evidencetypes.ModuleName,
		feegrant.ModuleName,
		group.ModuleName,
		paramstypes.ModuleName,
		upgradetypes.ModuleName,
		ibcexported.ModuleName,
		ibctransfertypes.ModuleName,
		consensusparamtypes.ModuleName,
		ibchookstypes.ModuleName,
		wasmtypes.ModuleName,
		feemodeltypes.ModuleName,
		assetfttypes.ModuleName,
		assetnfttypes.ModuleName,
		nft.ModuleName,
		delaytypes.ModuleName,
	)

	// NOTE: The genutils module must occur after staking so that pools are
	// properly initialized with tokens from genesis accounts.
	// NOTE: The genutils module must also occur after auth so that it can access the params from auth.
	// NOTE: Capability module must occur first so that it can initialize any capabilities
	// so that other modules that want to create or claim capabilities afterwards in InitChain
	// can do so safely.
	genesisModuleOrder := []string{
		capabilitytypes.ModuleName,
		authtypes.ModuleName,
		authz.ModuleName,
		banktypes.ModuleName,
		distrtypes.ModuleName,
		customparamstypes.ModuleName,
		stakingtypes.ModuleName,
		vestingtypes.ModuleName,
		slashingtypes.ModuleName,
		govtypes.ModuleName,
		minttypes.ModuleName,
		crisistypes.ModuleName,
		ibcexported.ModuleName,
		genutiltypes.ModuleName,
		evidencetypes.ModuleName,
		paramstypes.ModuleName,
		upgradetypes.ModuleName,
		ibctransfertypes.ModuleName,
		feegrant.ModuleName,
		group.ModuleName,
		consensusparamtypes.ModuleName,
		ibchookstypes.ModuleName,
		wasmtypes.ModuleName,
		feemodeltypes.ModuleName,
		nft.ModuleName,
		assetfttypes.ModuleName,
		assetnfttypes.ModuleName,
		delaytypes.ModuleName,
	}

	app.ModuleManager.SetOrderInitGenesis(genesisModuleOrder...)
	app.ModuleManager.SetOrderExportGenesis(genesisModuleOrder...)

	app.ModuleManager.RegisterInvariants(app.CrisisKeeper)

	app.configurator = module.NewConfigurator(
		app.appCodec,
		deterministicgastypes.NewDeterministicMsgServer(app.MsgServiceRouter(), deterministicGasConfig),
		app.GRPCQueryRouter(),
	)
	app.ModuleManager.RegisterServices(app.configurator)

	autocliv1.RegisterQueryServer(app.GRPCQueryRouter(), runtimeservices.NewAutoCLIQueryService(app.ModuleManager.Modules))

	// TODO (v5): remove cnftModule.RegisterServices alongside the module when we drop deprecated handlers of the module.
	cnftmodule.
		NewAppModule(app.AppCodec(), cnftkeeper.NewKeeper(app.NFTKeeper)).
		RegisterServices(app.configurator)

	reflectionSvc, err := runtimeservices.NewReflectionService()
	if err != nil {
		panic(err)
	}
	reflectionv1.RegisterReflectionServiceServer(app.GRPCQueryRouter(), reflectionSvc)

	// add test gRPC service for testing gRPC queries in isolation
	// testdata_pulsar.RegisterQueryServer(app.GRPCQueryRouter(), testdata_pulsar.QueryImpl{})

	// create the simulation manager and define the order of the modules for deterministic simulations
	//
	// NOTE: this is not required apps that don't use the simulator for fuzz testing
	// transactions
	overrideModules := map[string]module.AppModuleSimulation{
		authtypes.ModuleName: auth.NewAppModule(
			app.appCodec,
			app.AccountKeeper,
			authsims.RandomGenesisAccounts,
			app.GetSubspace(authtypes.ModuleName),
		),
	}

	// exclude the nft simulation since it is incompatible with the asset nft
	simModules := excludeModules(app.ModuleManager.Modules, []string{nft.ModuleName})
	app.sm = module.NewSimulationManagerFromAppModules(simModules, overrideModules)
	app.sm.RegisterStoreDecoders()

	// initialize stores
	app.MountKVStores(keys)
	app.MountTransientStores(tkeys)
	app.MountMemoryStores(memKeys)

	// initialize BaseApp
	app.SetInitChainer(app.InitChainer)
	app.SetBeginBlocker(app.BeginBlocker)

	anteHandler, err := ante.NewAnteHandler(
		ante.HandlerOptions{
			HandlerOptions: authante.HandlerOptions{
				AccountKeeper:   app.AccountKeeper,
				BankKeeper:      app.BankKeeper,
				SignModeHandler: txConfig.SignModeHandler(),
				FeegrantKeeper:  app.FeeGrantKeeper,
				SigGasConsumer:  authante.DefaultSigVerificationGasConsumer,
			},
			DeterministicGasConfig: deterministicGasConfig,
			IBCKeeper:              app.IBCKeeper,
			FeeModelKeeper:         app.FeeModelKeeper,
			WasmTXCounterStoreKey:  keys[wasmtypes.StoreKey],
			WasmConfig:             wasmConfig,
		},
	)
	if err != nil {
		panic(err)
	}

	app.SetAnteHandler(anteHandler)
	app.SetEndBlocker(app.EndBlocker)

	// In v0.46, the SDK introduces _postHandlers_. PostHandlers are like
	// antehandlers, but are run _after_ the `runMsgs` execution. They are also
	// defined as a chain, and have the same signature as antehandlers.
	//
	// In baseapp, postHandlers are run in the same store branch as `runMsgs`,
	// meaning that both `runMsgs` and `postHandler` state will be committed if
	// both are successful, and both will be reverted if any of the two fails.
	//
	// The SDK exposes a default postHandlers chain, which comprises of only
	// one decorator: the Transaction Tips decorator. However, some chains do
	// not need it by default, so feel free to comment the next line if you do
	// not need tips.
	// To read more about tips:
	// https://docs.cosmos.network/main/core/tips.html
	//
	// Please note that changing any of the anteHandler or postHandler chain is
	// likely to be a state-machine breaking change, which needs a coordinated
	// upgrade.
	postHandler, err := posthandler.NewPostHandler(
		posthandler.HandlerOptions{},
	)
	if err != nil {
		panic(err)
	}

	app.SetPostHandler(postHandler)

	// must be before Loading version
	// requires the snapshot store to be created and registered as a BaseAppOption
	if manager := app.SnapshotManager(); manager != nil {
		err := manager.RegisterExtensions(
			wasmkeeper.NewWasmSnapshotter(app.CommitMultiStore(), &app.WasmKeeper),
		)
		if err != nil {
			panic(errors.Wrapf(err, "failed to register wasm snapshot extension"))
		}
	}

	/**** Upgrades ****/
	upgrades := []appupgrade.Upgrade{
		appupgradev4.New(app.ModuleManager, app.configurator),
	}

	upgradeInfo, err := app.UpgradeKeeper.ReadUpgradeInfoFromDisk()
	if err != nil {
		panic(errors.Errorf("failed to read upgrade info from disk %s", err))
	}

	isSkipHeight := app.UpgradeKeeper.IsSkipHeight(upgradeInfo.Height)

	// register the upgrades
	for _, upgradeItem := range upgrades {
		app.UpgradeKeeper.SetUpgradeHandler(
			upgradeItem.Name,
			upgradeItem.Upgrade,
		)

		if upgradeInfo.Name == upgradeItem.Name && !isSkipHeight {
			// The line below is essential. If `&upgradeItem.StoreUpgrades` is passed to `UpgradeStoreLoader`
			// directly, then due to how `for` loop works in go, the `StoreUpgrades` of the last defined upgrade plan is
			// always used. To overcome this, here we make a copy of the store upgrades before taking a pointer.
			storeUpgrades := upgradeItem.StoreUpgrades
			// configure store loader that checks if version == upgradeHeight and applies store upgrades
			app.SetStoreLoader(upgradetypes.UpgradeStoreLoader(upgradeInfo.Height, &storeUpgrades))
		}
	}

	if loadLatest {
		if err := app.LoadLatestVersion(); err != nil {
			tmos.Exit(err.Error())
		}

		ctx := app.BaseApp.NewUncachedContext(true, tmproto.Header{})

		// Initialize pinned codes in wasmvm as they are not persisted there
		if err := app.WasmKeeper.InitializePinnedCodes(ctx); err != nil {
			tmos.Exit(errors.Wrapf(err, "failed initialize wasmp pinned codes").Error())
		}
	}

	return app
}

// Name returns the name of the App.
func (app *App) Name() string { return app.BaseApp.Name() }

// GetBaseApp returns the base app of the application.
func (app *App) GetBaseApp() *baseapp.BaseApp { return app.BaseApp }

// BeginBlocker application updates every begin block.
func (app *App) BeginBlocker(ctx sdk.Context, req abci.RequestBeginBlock) abci.ResponseBeginBlock {
	return app.ModuleManager.BeginBlock(ctx, req)
}

// EndBlocker application updates every end block.
func (app *App) EndBlocker(ctx sdk.Context, req abci.RequestEndBlock) abci.ResponseEndBlock {
	return app.ModuleManager.EndBlock(ctx, req)
}

// Configurator returns the app Configurator.
func (app *App) Configurator() module.Configurator {
	return app.configurator
}

// InitChainer application update at chain initialization.
func (app *App) InitChainer(ctx sdk.Context, req abci.RequestInitChain) abci.ResponseInitChain {
	var genesisState GenesisState
	if err := json.Unmarshal(req.AppStateBytes, &genesisState); err != nil {
		panic(err)
	}
	app.UpgradeKeeper.SetModuleVersionMap(ctx, app.ModuleManager.GetVersionMap())
	return app.ModuleManager.InitGenesis(ctx, app.appCodec, genesisState)
}

// LoadHeight loads a particular height.
func (app *App) LoadHeight(height int64) error {
	return app.LoadVersion(height)
}

// ModuleAccountAddrs returns all the app's module account addresses.
func (app *App) ModuleAccountAddrs() map[string]bool {
	modAccAddrs := make(map[string]bool)
	for acc := range maccPerms {
		modAccAddrs[authtypes.NewModuleAddress(acc).String()] = true
	}

	return modAccAddrs
}

// LegacyAmino returns SimApp's amino codec.
//
// NOTE: This is solely to be used for testing purposes as it may be desirable
// for modules to register their own custom testing types.
func (app *App) LegacyAmino() *codec.LegacyAmino {
	return app.legacyAmino
}

// AppCodec returns an app codec.
//
// NOTE: This is solely to be used for testing purposes as it may be desirable
// for modules to register their own custom testing types.
func (app *App) AppCodec() codec.Codec {
	return app.appCodec
}

// InterfaceRegistry returns an InterfaceRegistry.
func (app *App) InterfaceRegistry() types.InterfaceRegistry {
	return app.interfaceRegistry
}

// TxConfig returns TxConfig.
func (app *App) TxConfig() client.TxConfig {
	return app.txConfig
}

// DefaultGenesis returns a default genesis from the registered AppModuleBasic's.
func (app *App) DefaultGenesis() map[string]json.RawMessage {
	return ModuleBasics.DefaultGenesis(app.appCodec)
}

// GetKey returns the KVStoreKey for the provided store key.
//
// NOTE: This is solely to be used for testing purposes.
func (app *App) GetKey(storeKey string) *storetypes.KVStoreKey {
	return app.keys[storeKey]
}

// GetTKey returns the TransientStoreKey for the provided store key.
//
// NOTE: This is solely to be used for testing purposes.
func (app *App) GetTKey(storeKey string) *storetypes.TransientStoreKey {
	return app.tkeys[storeKey]
}

// GetMemKey returns the MemStoreKey for the provided mem key.
//
// NOTE: This is solely used for testing purposes.
func (app *App) GetMemKey(storeKey string) *storetypes.MemoryStoreKey {
	return app.memKeys[storeKey]
}

// GetSubspace returns a param subspace for a given module name.
//
// NOTE: This is solely to be used for testing purposes.
func (app *App) GetSubspace(moduleName string) paramstypes.Subspace {
	subspace, _ := app.ParamsKeeper.GetSubspace(moduleName)
	return subspace
}

// SimulationManager implements the SimulationApp interface.
func (app *App) SimulationManager() *module.SimulationManager {
	return app.sm
}

// RegisterAPIRoutes registers all application module routes with the provided
// API server.
func (app *App) RegisterAPIRoutes(apiSvr *serverapi.Server, _ serverconfig.APIConfig) {
	clientCtx := apiSvr.ClientCtx
	// Register new tx routes from grpc-gateway.
	authtx.RegisterGRPCGatewayRoutes(clientCtx, apiSvr.GRPCGatewayRouter)

	// Register new tendermint queries routes from grpc-gateway.
	tmservice.RegisterGRPCGatewayRoutes(clientCtx, apiSvr.GRPCGatewayRouter)

	// Register node gRPC service for grpc-gateway.
	nodeservice.RegisterGRPCGatewayRoutes(clientCtx, apiSvr.GRPCGatewayRouter)

	// Register grpc-gateway routes for all modules.
	ModuleBasics.RegisterGRPCGatewayRoutes(clientCtx, apiSvr.GRPCGatewayRouter)

	// TODO(v5) remove alongside the cnft module
	// Regsiter cnft routes.
	// We register the tx and query handlers here, since we don't want to introduce a new module to the
	// list of app.Modules where we have to handle genesis registration and migraitons. we only need to
	// keep these deprecated handlers around to give time to users to migrate.
	cnftmodule.
		NewAppModule(app.AppCodec(), cnftkeeper.NewKeeper(app.NFTKeeper)).
		RegisterGRPCGatewayRoutes(clientCtx, apiSvr.GRPCGatewayRouter)

	// register app's OpenAPI routes.
	apiSvr.Router.Handle("/static/openapi.json", http.FileServer(http.FS(docs.Docs)))
	apiSvr.Router.HandleFunc("/", openapi.Handler(Name, "/static/openapi.json"))
}

// RegisterTxService implements the Application.RegisterTxService method.
func (app *App) RegisterTxService(clientCtx client.Context) {
	authtx.RegisterTxService(app.BaseApp.GRPCQueryRouter(), clientCtx, app.BaseApp.Simulate, app.interfaceRegistry)
}

// RegisterTendermintService implements the Application.RegisterTendermintService method.
func (app *App) RegisterTendermintService(clientCtx client.Context) {
	tmservice.RegisterTendermintService(
		clientCtx,
		app.BaseApp.GRPCQueryRouter(),
		app.interfaceRegistry,
		app.Query,
	)
}

// RegisterNodeService registers the app node service.
func (app *App) RegisterNodeService(clientCtx client.Context) {
	nodeservice.RegisterNodeService(clientCtx, app.GRPCQueryRouter())
}

// GetMaccPerms returns a copy of the module account permissions
//
// NOTE: This is solely to be used for testing purposes.
func GetMaccPerms() map[string][]string {
	dupMaccPerms := make(map[string][]string)
	for k, v := range maccPerms {
		dupMaccPerms[k] = v
	}

	return dupMaccPerms
}

// initParamsKeeper init params keeper and its subspaces.
func initParamsKeeper(
	appCodec codec.BinaryCodec,
	legacyAmino *codec.LegacyAmino,
	key, tkey storetypes.StoreKey,
) paramskeeper.Keeper {
	paramsKeeper := paramskeeper.NewKeeper(appCodec, legacyAmino, key, tkey)

	paramsKeeper.Subspace(authtypes.ModuleName)
	paramsKeeper.Subspace(banktypes.ModuleName)
	paramsKeeper.Subspace(stakingtypes.ModuleName)
	paramsKeeper.Subspace(minttypes.ModuleName)
	paramsKeeper.Subspace(distrtypes.ModuleName)
	paramsKeeper.Subspace(slashingtypes.ModuleName)
	paramsKeeper.Subspace(govtypes.ModuleName)
	paramsKeeper.Subspace(crisistypes.ModuleName)
	paramsKeeper.Subspace(ibctransfertypes.ModuleName)
	paramsKeeper.Subspace(ibcexported.ModuleName)
	paramsKeeper.Subspace(wasmtypes.ModuleName)
	paramsKeeper.Subspace(feemodeltypes.ModuleName)
	paramsKeeper.Subspace(customparamstypes.CustomParamsStaking)
	paramsKeeper.Subspace(assetfttypes.ModuleName)
	paramsKeeper.Subspace(assetnfttypes.ModuleName)

	return paramsKeeper
}

func excludeModules(modules map[string]interface{}, modulesToExclude []string) map[string]interface{} {
	filteredModules := make(map[string]interface{}, 0)
	modulesToExcludeMap := lo.SliceToMap(modulesToExclude, func(k string) (string, struct{}) {
		return k, struct{}{}
	})
	for n, m := range modules {
		if _, ok := modulesToExcludeMap[n]; ok {
			continue
		}
		filteredModules[n] = m
	}

	return filteredModules
}<|MERGE_RESOLUTION|>--- conflicted
+++ resolved
@@ -260,27 +260,6 @@
 	memKeys map[string]*storetypes.MemoryStoreKey
 
 	// keepers
-<<<<<<< HEAD
-	AccountKeeper         authkeeper.AccountKeeper
-	AuthzKeeper           authzkeeper.Keeper
-	CapabilityKeeper      *capabilitykeeper.Keeper
-	StakingKeeper         *stakingkeeper.Keeper
-	SlashingKeeper        slashingkeeper.Keeper
-	MintKeeper            mintkeeper.Keeper
-	DistrKeeper           distrkeeper.Keeper
-	GovKeeper             govkeeper.Keeper
-	CrisisKeeper          *crisiskeeper.Keeper
-	UpgradeKeeper         *upgradekeeper.Keeper
-	ParamsKeeper          paramskeeper.Keeper
-	IBCKeeper             *ibckeeper.Keeper // IBC Keeper must be a pointer in the app, so we can SetRouter on it correctly
-	IBCHooksKeeper        ibchookskeeper.Keeper
-	TransferKeeper        wibctransferkeeper.TransferKeeperWrapper
-	EvidenceKeeper        evidencekeeper.Keeper
-	FeeGrantKeeper        feegrantkeeper.Keeper
-	ConsensusParamsKeeper consensusparamkeeper.Keeper
-	WasmKeeper            wasmkeeper.Keeper
-	GroupKeeper           groupkeeper.Keeper
-=======
 	AccountKeeper    authkeeper.AccountKeeper
 	AuthzKeeper      authzkeeper.Keeper
 	CapabilityKeeper *capabilitykeeper.Keeper
@@ -294,6 +273,7 @@
 	ParamsKeeper     paramskeeper.Keeper
 	// IBC Keeper must be a pointer in the app, so we can SetRouter on it correctly
 	IBCKeeper              *ibckeeper.Keeper
+	IBCHooksKeeper         ibchookskeeper.Keeper
 	TransferKeeper         wibctransferkeeper.TransferKeeperWrapper
 	EvidenceKeeper         evidencekeeper.Keeper
 	FeeGrantKeeper         feegrantkeeper.Keeper
@@ -301,7 +281,6 @@
 	WasmKeeper             wasmkeeper.Keeper
 	WasmPermissionedKeeper *wasmkeeper.PermissionedKeeper
 	GroupKeeper            groupkeeper.Keeper
->>>>>>> fa5f9e3b
 
 	AssetFTKeeper      assetftkeeper.Keeper
 	AssetNFTKeeper     assetnftkeeper.Keeper
