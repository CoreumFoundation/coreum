package app

import (
	"io"
	"net/http"
	"os"
	"path/filepath"

	"github.com/CosmWasm/wasmd/x/wasm"
	wasmclient "github.com/CosmWasm/wasmd/x/wasm/client"
	wasmkeeper "github.com/CosmWasm/wasmd/x/wasm/keeper"
	"github.com/cosmos/cosmos-sdk/baseapp"
	"github.com/cosmos/cosmos-sdk/client"
	"github.com/cosmos/cosmos-sdk/client/grpc/tmservice"
	"github.com/cosmos/cosmos-sdk/client/rpc"
	"github.com/cosmos/cosmos-sdk/codec"
	"github.com/cosmos/cosmos-sdk/codec/types"
	serverapi "github.com/cosmos/cosmos-sdk/server/api"
	serverconfig "github.com/cosmos/cosmos-sdk/server/config"
	servertypes "github.com/cosmos/cosmos-sdk/server/types"
	"github.com/cosmos/cosmos-sdk/simapp"
	sdk "github.com/cosmos/cosmos-sdk/types"
	"github.com/cosmos/cosmos-sdk/types/module"
	"github.com/cosmos/cosmos-sdk/version"
	"github.com/cosmos/cosmos-sdk/x/auth"
	authrest "github.com/cosmos/cosmos-sdk/x/auth/client/rest"
	authkeeper "github.com/cosmos/cosmos-sdk/x/auth/keeper"
	authsims "github.com/cosmos/cosmos-sdk/x/auth/simulation"
	authtx "github.com/cosmos/cosmos-sdk/x/auth/tx"
	authtypes "github.com/cosmos/cosmos-sdk/x/auth/types"
	"github.com/cosmos/cosmos-sdk/x/auth/vesting"
	vestingtypes "github.com/cosmos/cosmos-sdk/x/auth/vesting/types"
	"github.com/cosmos/cosmos-sdk/x/authz"
	authzkeeper "github.com/cosmos/cosmos-sdk/x/authz/keeper"
	authzmodule "github.com/cosmos/cosmos-sdk/x/authz/module"
	bankkeeper "github.com/cosmos/cosmos-sdk/x/bank/keeper"
	banktypes "github.com/cosmos/cosmos-sdk/x/bank/types"
	"github.com/cosmos/cosmos-sdk/x/capability"
	capabilitykeeper "github.com/cosmos/cosmos-sdk/x/capability/keeper"
	capabilitytypes "github.com/cosmos/cosmos-sdk/x/capability/types"
	"github.com/cosmos/cosmos-sdk/x/crisis"
	crisiskeeper "github.com/cosmos/cosmos-sdk/x/crisis/keeper"
	crisistypes "github.com/cosmos/cosmos-sdk/x/crisis/types"
	distr "github.com/cosmos/cosmos-sdk/x/distribution"
	distrclient "github.com/cosmos/cosmos-sdk/x/distribution/client"
	distrkeeper "github.com/cosmos/cosmos-sdk/x/distribution/keeper"
	distrtypes "github.com/cosmos/cosmos-sdk/x/distribution/types"
	"github.com/cosmos/cosmos-sdk/x/evidence"
	evidencekeeper "github.com/cosmos/cosmos-sdk/x/evidence/keeper"
	evidencetypes "github.com/cosmos/cosmos-sdk/x/evidence/types"
	"github.com/cosmos/cosmos-sdk/x/feegrant"
	feegrantkeeper "github.com/cosmos/cosmos-sdk/x/feegrant/keeper"
	feegrantmodule "github.com/cosmos/cosmos-sdk/x/feegrant/module"
	"github.com/cosmos/cosmos-sdk/x/genutil"
	genutiltypes "github.com/cosmos/cosmos-sdk/x/genutil/types"
	"github.com/cosmos/cosmos-sdk/x/gov"
	govclient "github.com/cosmos/cosmos-sdk/x/gov/client"
	govkeeper "github.com/cosmos/cosmos-sdk/x/gov/keeper"
	govtypes "github.com/cosmos/cosmos-sdk/x/gov/types"
	"github.com/cosmos/cosmos-sdk/x/mint"
	mintkeeper "github.com/cosmos/cosmos-sdk/x/mint/keeper"
	minttypes "github.com/cosmos/cosmos-sdk/x/mint/types"
	"github.com/cosmos/cosmos-sdk/x/params"
	paramsclient "github.com/cosmos/cosmos-sdk/x/params/client"
	paramskeeper "github.com/cosmos/cosmos-sdk/x/params/keeper"
	paramstypes "github.com/cosmos/cosmos-sdk/x/params/types"
	paramproposal "github.com/cosmos/cosmos-sdk/x/params/types/proposal"
	"github.com/cosmos/cosmos-sdk/x/slashing"
	slashingkeeper "github.com/cosmos/cosmos-sdk/x/slashing/keeper"
	slashingtypes "github.com/cosmos/cosmos-sdk/x/slashing/types"
	"github.com/cosmos/cosmos-sdk/x/staking"
	stakingkeeper "github.com/cosmos/cosmos-sdk/x/staking/keeper"
	stakingtypes "github.com/cosmos/cosmos-sdk/x/staking/types"
	"github.com/cosmos/cosmos-sdk/x/upgrade"
	upgradeclient "github.com/cosmos/cosmos-sdk/x/upgrade/client"
	upgradekeeper "github.com/cosmos/cosmos-sdk/x/upgrade/keeper"
	upgradetypes "github.com/cosmos/cosmos-sdk/x/upgrade/types"
	"github.com/cosmos/ibc-go/v3/modules/apps/transfer"
	ibctransferkeeper "github.com/cosmos/ibc-go/v3/modules/apps/transfer/keeper"
	ibctransfertypes "github.com/cosmos/ibc-go/v3/modules/apps/transfer/types"
	ibc "github.com/cosmos/ibc-go/v3/modules/core"
	ibcclient "github.com/cosmos/ibc-go/v3/modules/core/02-client"
	ibcclientclient "github.com/cosmos/ibc-go/v3/modules/core/02-client/client"
	ibcclienttypes "github.com/cosmos/ibc-go/v3/modules/core/02-client/types"
	ibcporttypes "github.com/cosmos/ibc-go/v3/modules/core/05-port/types"
	ibchost "github.com/cosmos/ibc-go/v3/modules/core/24-host"
	ibckeeper "github.com/cosmos/ibc-go/v3/modules/core/keeper"
	"github.com/ignite/cli/ignite/pkg/openapiconsole"
	"github.com/pkg/errors"
	"github.com/prometheus/client_golang/prometheus"
	"github.com/spf13/cast"
	"github.com/tendermint/spn/x/monitoringp"
	monitoringpkeeper "github.com/tendermint/spn/x/monitoringp/keeper"
	monitoringptypes "github.com/tendermint/spn/x/monitoringp/types"
	abci "github.com/tendermint/tendermint/abci/types"
	tmjson "github.com/tendermint/tendermint/libs/json"
	"github.com/tendermint/tendermint/libs/log"
	tmos "github.com/tendermint/tendermint/libs/os"
	tmproto "github.com/tendermint/tendermint/proto/tendermint/types"
	dbm "github.com/tendermint/tm-db"

	"github.com/CoreumFoundation/coreum/docs"
	"github.com/CoreumFoundation/coreum/pkg/config"
	"github.com/CoreumFoundation/coreum/pkg/config/constant"
	"github.com/CoreumFoundation/coreum/x/asset"
	assetkeeper "github.com/CoreumFoundation/coreum/x/asset/keeper"
	assettypes "github.com/CoreumFoundation/coreum/x/asset/types"
	assetwasm "github.com/CoreumFoundation/coreum/x/asset/wasm"
	"github.com/CoreumFoundation/coreum/x/auth/ante"
	"github.com/CoreumFoundation/coreum/x/customparams"
	customparamskeeper "github.com/CoreumFoundation/coreum/x/customparams/keeper"
	customparamstypes "github.com/CoreumFoundation/coreum/x/customparams/types"
	deterministicgastypes "github.com/CoreumFoundation/coreum/x/deterministicgas/types"
	"github.com/CoreumFoundation/coreum/x/feemodel"
	feemodelkeeper "github.com/CoreumFoundation/coreum/x/feemodel/keeper"
	feemodeltypes "github.com/CoreumFoundation/coreum/x/feemodel/types"
	"github.com/CoreumFoundation/coreum/x/nft"
	nftkeeper "github.com/CoreumFoundation/coreum/x/nft/keeper"
	nftmodule "github.com/CoreumFoundation/coreum/x/nft/module"
	wasmtypes "github.com/CoreumFoundation/coreum/x/wasm/types"
	"github.com/CoreumFoundation/coreum/x/wbank"
	wbankkeeper "github.com/CoreumFoundation/coreum/x/wbank/keeper"
	"github.com/CoreumFoundation/coreum/x/wstaking"
	// this line is used by starport scaffolding # stargate/app/moduleImport
)

const (
	// Name is the blockchain name
	Name = "core"

	// DefaultChainID is the default chain id of the network
	DefaultChainID = constant.ChainIDDev
)

// ChosenNetwork is a hacky solution to pass network config
// from cmd package to app.
// FIXME remove this global field hack and pass network to the New function.
// This can be implemented once we separate network config into its own package.
var ChosenNetwork config.Network

// this line is used by starport scaffolding # stargate/wasm/app/enabledProposals

func getGovProposalHandlers() []govclient.ProposalHandler {
	var govProposalHandlers []govclient.ProposalHandler
	// this line is used by starport scaffolding # stargate/app/govProposalHandlers

	govProposalHandlers = append(govProposalHandlers, wasmclient.ProposalHandlers...)

	govProposalHandlers = append(govProposalHandlers,
		paramsclient.ProposalHandler,
		distrclient.ProposalHandler,
		upgradeclient.ProposalHandler,
		upgradeclient.CancelProposalHandler,
		ibcclientclient.UpdateClientProposalHandler,
		ibcclientclient.UpgradeProposalHandler,
		// this line is used by starport scaffolding # stargate/app/govProposalHandler
	)

	return govProposalHandlers
}

var (
	// DefaultNodeHome default home directories for the application daemon
	DefaultNodeHome string

	// ModuleBasics defines the module BasicManager is in charge of setting up basic,
	// non-dependant module elements, such as codec registration
	// and genesis verification.
	ModuleBasics = module.NewBasicManager(
		auth.AppModuleBasic{},
		authzmodule.AppModuleBasic{},
		genutil.AppModuleBasic{},
		wbank.AppModuleBasic{},
		capability.AppModuleBasic{},
		staking.AppModuleBasic{},
		mint.AppModuleBasic{},
		distr.AppModuleBasic{},
		gov.NewAppModuleBasic(getGovProposalHandlers()...),
		params.AppModuleBasic{},
		crisis.AppModuleBasic{},
		slashing.AppModuleBasic{},
		feegrantmodule.AppModuleBasic{},
		ibc.AppModuleBasic{},
		upgrade.AppModuleBasic{},
		evidence.AppModuleBasic{},
		transfer.AppModuleBasic{},
		vesting.AppModuleBasic{},
		monitoringp.AppModuleBasic{},
		wasm.AppModuleBasic{},
		feemodel.AppModuleBasic{},
		asset.AppModuleBasic{},
<<<<<<< HEAD
		customparams.AppModuleBasic{},
=======
		nftmodule.AppModuleBasic{},
>>>>>>> c044f1e0
		// this line is used by starport scaffolding # stargate/app/moduleBasic
	)

	// module account permissions
	maccPerms = map[string][]string{
		authtypes.FeeCollectorName:     nil,
		distrtypes.ModuleName:          nil,
		minttypes.ModuleName:           {authtypes.Minter},
		stakingtypes.BondedPoolName:    {authtypes.Burner, authtypes.Staking},
		stakingtypes.NotBondedPoolName: {authtypes.Burner, authtypes.Staking},
		govtypes.ModuleName:            {authtypes.Burner},
		ibctransfertypes.ModuleName:    {authtypes.Minter, authtypes.Burner},
		wasm.ModuleName:                {authtypes.Burner},
		assettypes.ModuleName:          {authtypes.Minter, authtypes.Burner},
		nft.ModuleName:                 {}, // the line is required by the nft module to have the module account stored in the account keeper
		// this line is used by starport scaffolding # stargate/app/maccPerms
	}
)

var (
	_ servertypes.Application = (*App)(nil)
	_ simapp.App              = (*App)(nil)
)

func init() {
	userHomeDir, err := os.UserHomeDir()
	if err != nil {
		panic(err)
	}

	DefaultNodeHome = filepath.Join(userHomeDir, "."+Name)
}

// App extends an ABCI application, but with most of its parameters exported.
// They are exported for convenience in creating helper functions, as object
// capabilities aren't needed for testing.
type App struct {
	*baseapp.BaseApp

	cdc               *codec.LegacyAmino
	appCodec          codec.Codec
	interfaceRegistry types.InterfaceRegistry

	invCheckPeriod uint

	// keys to access the substores
	keys    map[string]*sdk.KVStoreKey
	tkeys   map[string]*sdk.TransientStoreKey
	memKeys map[string]*sdk.MemoryStoreKey

	// keepers
	AccountKeeper    authkeeper.AccountKeeper
	AuthzKeeper      authzkeeper.Keeper
	CapabilityKeeper *capabilitykeeper.Keeper
	StakingKeeper    stakingkeeper.Keeper
	SlashingKeeper   slashingkeeper.Keeper
	MintKeeper       mintkeeper.Keeper
	DistrKeeper      distrkeeper.Keeper
	GovKeeper        govkeeper.Keeper
	CrisisKeeper     crisiskeeper.Keeper
	UpgradeKeeper    upgradekeeper.Keeper
	ParamsKeeper     paramskeeper.Keeper
	IBCKeeper        *ibckeeper.Keeper // IBC Keeper must be a pointer in the app, so we can SetRouter on it correctly
	EvidenceKeeper   evidencekeeper.Keeper
	TransferKeeper   ibctransferkeeper.Keeper
	FeeGrantKeeper   feegrantkeeper.Keeper
	MonitoringKeeper monitoringpkeeper.Keeper
	WASMKeeper       wasm.Keeper

<<<<<<< HEAD
	AssetKeeper        assetkeeper.Keeper
	FeeModelKeeper     feemodelkeeper.Keeper
	BankKeeper         wbankkeeper.BaseKeeperWrapper
	CustomParamsKeeper customparamskeeper.Keeper

=======
	AssetKeeper    assetkeeper.Keeper
	FeeModelKeeper feemodelkeeper.Keeper
	BankKeeper     wbankkeeper.BaseKeeperWrapper
	NFTKeeper      nftkeeper.Keeper
>>>>>>> c044f1e0
	// make scoped keepers public for test purposes
	ScopedIBCKeeper        capabilitykeeper.ScopedKeeper
	ScopedTransferKeeper   capabilitykeeper.ScopedKeeper
	ScopedMonitoringKeeper capabilitykeeper.ScopedKeeper
	ScopedWASMKeeper       capabilitykeeper.ScopedKeeper
	// this line is used by starport scaffolding # stargate/app/keeperDeclaration

	// mm is the module manager
	mm *module.Manager

	// sm is the simulation manager
	sm *module.SimulationManager
}

// New returns a reference to an initialized blockchain app
//
//nolint:funlen // Disable linting for code generated by Cosmos SDK
func New(
	logger log.Logger,
	db dbm.DB,
	traceStore io.Writer,
	loadLatest bool,
	skipUpgradeHeights map[int64]bool,
	homePath string,
	invCheckPeriod uint,
	encodingConfig config.EncodingConfig,
	appOpts servertypes.AppOptions,
	baseAppOptions ...func(*baseapp.BaseApp),
) *App {
	appCodec := encodingConfig.Codec
	cdc := encodingConfig.Amino
	interfaceRegistry := encodingConfig.InterfaceRegistry

	bApp := baseapp.NewBaseApp(Name, logger, db, encodingConfig.TxConfig.TxDecoder(), baseAppOptions...)
	bApp.SetCommitMultiStoreTracer(traceStore)
	bApp.SetVersion(version.Version)
	bApp.SetInterfaceRegistry(interfaceRegistry)
	bApp.SetRouter(deterministicgastypes.NewDeterministicGasRouter(bApp.Router(), ChosenNetwork.DeterministicGas()))

	keys := sdk.NewKVStoreKeys(
		authtypes.StoreKey, authz.ModuleName, banktypes.StoreKey, stakingtypes.StoreKey,
		minttypes.StoreKey, distrtypes.StoreKey, slashingtypes.StoreKey,
		govtypes.StoreKey, paramstypes.StoreKey, ibchost.StoreKey, upgradetypes.StoreKey, feegrant.StoreKey,
		evidencetypes.StoreKey, ibctransfertypes.StoreKey, capabilitytypes.StoreKey, monitoringptypes.StoreKey,
		wasm.StoreKey, feemodeltypes.StoreKey, assettypes.StoreKey, nftkeeper.StoreKey,
		// this line is used by starport scaffolding # stargate/app/storeKey
	)
	tkeys := sdk.NewTransientStoreKeys(paramstypes.TStoreKey, feemodeltypes.TransientStoreKey)
	memKeys := sdk.NewMemoryStoreKeys(capabilitytypes.MemStoreKey)

	app := &App{
		BaseApp:           bApp,
		cdc:               cdc,
		appCodec:          appCodec,
		interfaceRegistry: interfaceRegistry,
		invCheckPeriod:    invCheckPeriod,
		keys:              keys,
		tkeys:             tkeys,
		memKeys:           memKeys,
	}

	app.ParamsKeeper = initParamsKeeper(appCodec, cdc, keys[paramstypes.StoreKey], tkeys[paramstypes.TStoreKey])

	// set the BaseApp's parameter store
	bApp.SetParamStore(app.ParamsKeeper.Subspace(baseapp.Paramspace).WithKeyTable(paramskeeper.ConsensusParamsKeyTable()))

	// add capability keeper and ScopeToModule for ibc module
	app.CapabilityKeeper = capabilitykeeper.NewKeeper(appCodec, keys[capabilitytypes.StoreKey], memKeys[capabilitytypes.MemStoreKey])

	// grant capabilities for the ibc and ibc-transfer modules
	scopedIBCKeeper := app.CapabilityKeeper.ScopeToModule(ibchost.ModuleName)
	scopedTransferKeeper := app.CapabilityKeeper.ScopeToModule(ibctransfertypes.ModuleName)

	scopedWASMKeeper := app.CapabilityKeeper.ScopeToModule(wasm.ModuleName)
	// this line is used by starport scaffolding # stargate/app/scopedKeeper

	// add keepers
	app.AccountKeeper = authkeeper.NewAccountKeeper(
		appCodec, keys[authtypes.StoreKey], app.GetSubspace(authtypes.ModuleName), authtypes.ProtoBaseAccount, maccPerms,
	)

	app.AuthzKeeper = authzkeeper.NewKeeper(
		keys[authz.ModuleName], appCodec, app.MsgServiceRouter(),
	)

	assetKeeper := assetkeeper.NewKeeper(
		appCodec,
		keys[assettypes.StoreKey],
		// for the asset we use the clear bank keeper without the assets integration to prevent cycling calls.
		bankkeeper.NewBaseKeeper(appCodec, keys[banktypes.StoreKey], app.AccountKeeper, app.GetSubspace(banktypes.ModuleName), app.ModuleAccountAddrs()),
	)

	app.BankKeeper = wbankkeeper.NewKeeper(
		appCodec, keys[banktypes.StoreKey], app.AccountKeeper, app.GetSubspace(banktypes.ModuleName), app.ModuleAccountAddrs(), assetKeeper,
	)

	app.AssetKeeper = assetKeeper

	stakingKeeper := stakingkeeper.NewKeeper(
		appCodec, keys[stakingtypes.StoreKey], app.AccountKeeper, app.BankKeeper, app.GetSubspace(stakingtypes.ModuleName),
	)
	app.MintKeeper = mintkeeper.NewKeeper(
		appCodec, keys[minttypes.StoreKey], app.GetSubspace(minttypes.ModuleName), &stakingKeeper,
		app.AccountKeeper, app.BankKeeper, authtypes.FeeCollectorName,
	)
	app.DistrKeeper = distrkeeper.NewKeeper(
		appCodec, keys[distrtypes.StoreKey], app.GetSubspace(distrtypes.ModuleName), app.AccountKeeper, app.BankKeeper,
		&stakingKeeper, authtypes.FeeCollectorName, app.ModuleAccountAddrs(),
	)
	app.SlashingKeeper = slashingkeeper.NewKeeper(
		appCodec, keys[slashingtypes.StoreKey], &stakingKeeper, app.GetSubspace(slashingtypes.ModuleName),
	)
	app.CrisisKeeper = crisiskeeper.NewKeeper(
		app.GetSubspace(crisistypes.ModuleName), invCheckPeriod, app.BankKeeper, authtypes.FeeCollectorName,
	)

	app.FeeGrantKeeper = feegrantkeeper.NewKeeper(appCodec, keys[feegrant.StoreKey], app.AccountKeeper)
	app.UpgradeKeeper = upgradekeeper.NewKeeper(skipUpgradeHeights, keys[upgradetypes.StoreKey], appCodec, homePath, app.BaseApp)

	// We set fake upgrade handler to test upgrade procedure in CI before we have real upgrade available
	if ChosenNetwork.IsFakeUpgradeHandlerEnabled() {
		app.UpgradeKeeper.SetUpgradeHandler("upgrade", func(ctx sdk.Context, plan upgradetypes.Plan, fromVM module.VersionMap) (module.VersionMap, error) {
			return nil, nil
		})
	}

	// register the staking hooks
	// NOTE: stakingKeeper above is passed by reference, so that it will contain these hooks
	app.StakingKeeper = *stakingKeeper.SetHooks(
		stakingtypes.NewMultiStakingHooks(app.DistrKeeper.Hooks(), app.SlashingKeeper.Hooks()),
	)

	app.FeeModelKeeper = feemodelkeeper.NewKeeper(
		app.GetSubspace(feemodeltypes.ModuleName).WithKeyTable(paramstypes.NewKeyTable().RegisterParamSet(&feemodeltypes.Params{})),
		keys[feemodeltypes.StoreKey],
		tkeys[feemodeltypes.TransientStoreKey],
	)

<<<<<<< HEAD
	app.CustomParamsKeeper = customparamskeeper.NewKeeper(app.GetSubspace(customparamstypes.CustomParamsStaking))
=======
	app.NFTKeeper = nftkeeper.NewKeeper(keys[nftkeeper.StoreKey], appCodec, app.AccountKeeper, app.BankKeeper)
>>>>>>> c044f1e0

	// ... other modules keepers

	// Create IBC Keeper
	app.IBCKeeper = ibckeeper.NewKeeper(
		appCodec, keys[ibchost.StoreKey], app.GetSubspace(ibchost.ModuleName), app.StakingKeeper, app.UpgradeKeeper, scopedIBCKeeper,
	)

	// register the proposal types
	govRouter := govtypes.NewRouter()
	govRouter.AddRoute(govtypes.RouterKey, govtypes.ProposalHandler).
		AddRoute(paramproposal.RouterKey, params.NewParamChangeProposalHandler(app.ParamsKeeper)).
		AddRoute(distrtypes.RouterKey, distr.NewCommunityPoolSpendProposalHandler(app.DistrKeeper)).
		AddRoute(upgradetypes.RouterKey, upgrade.NewSoftwareUpgradeProposalHandler(app.UpgradeKeeper)).
		AddRoute(ibcclienttypes.RouterKey, ibcclient.NewClientProposalHandler(app.IBCKeeper.ClientKeeper))

	// Create Transfer Keepers
	app.TransferKeeper = ibctransferkeeper.NewKeeper(
		appCodec, keys[ibctransfertypes.StoreKey], app.GetSubspace(ibctransfertypes.ModuleName),
		app.IBCKeeper.ChannelKeeper, app.IBCKeeper.ChannelKeeper, &app.IBCKeeper.PortKeeper,
		app.AccountKeeper, app.BankKeeper, scopedTransferKeeper,
	)
	var (
		transferModule    = transfer.NewAppModule(app.TransferKeeper)
		transferIBCModule = transfer.NewIBCModule(app.TransferKeeper)
	)

	// Create evidence Keeper for to register the IBC light client misbehaviour evidence route
	evidenceKeeper := evidencekeeper.NewKeeper(
		appCodec, keys[evidencetypes.StoreKey], &app.StakingKeeper, app.SlashingKeeper,
	)
	// If evidence needs to be handled for the app, set routes in router here and seal
	app.EvidenceKeeper = *evidenceKeeper

	wasmDir := filepath.Join(homePath, "wasm-data")
	wasmConfig, err := wasm.ReadWasmConfig(appOpts)
	if err != nil {
		panic(errors.Wrapf(err, "error while reading wasm config"))
	}

	wasmOpts := []wasm.Option{
		wasmkeeper.WithMessageEncoders(wasmtypes.NewCustomEncoder(assetwasm.MsgHandler)),
		wasmkeeper.WithQueryPlugins(wasmtypes.NewCustomQuerier(assetwasm.QueryHandler(app.AssetKeeper))),
	}
	if cast.ToBool(appOpts.Get("telemetry.enabled")) {
		wasmOpts = append(wasmOpts, wasmkeeper.WithVMCacheMetrics(prometheus.DefaultRegisterer))
	}

	// The last arguments can contain custom message handlers, and custom query handlers,
	// if we want to allow any custom callbacks
	supportedFeatures := "iterator,staking,stargate"
	app.WASMKeeper = wasm.NewKeeper(
		appCodec,
		keys[wasm.StoreKey],
		app.GetSubspace(wasm.ModuleName),
		app.AccountKeeper,
		app.BankKeeper,
		app.StakingKeeper,
		app.DistrKeeper,
		app.IBCKeeper.ChannelKeeper,
		&app.IBCKeeper.PortKeeper,
		scopedWASMKeeper,
		app.TransferKeeper,
		app.MsgServiceRouter(),
		app.GRPCQueryRouter(),
		wasmDir,
		wasmConfig,
		supportedFeatures,
		wasmOpts...,
	)

	govRouter.AddRoute(wasm.RouterKey, wasm.NewWasmProposalHandler(app.WASMKeeper, wasm.EnableAllProposals))

	app.GovKeeper = govkeeper.NewKeeper(
		appCodec, keys[govtypes.StoreKey], app.GetSubspace(govtypes.ModuleName), app.AccountKeeper, app.BankKeeper,
		&stakingKeeper, govRouter,
	)

	scopedMonitoringKeeper := app.CapabilityKeeper.ScopeToModule(monitoringptypes.ModuleName)
	app.MonitoringKeeper = *monitoringpkeeper.NewKeeper(
		appCodec,
		keys[monitoringptypes.StoreKey],
		keys[monitoringptypes.MemStoreKey],
		app.GetSubspace(monitoringptypes.ModuleName),
		app.StakingKeeper,
		app.IBCKeeper.ClientKeeper,
		app.IBCKeeper.ConnectionKeeper,
		app.IBCKeeper.ChannelKeeper,
		&app.IBCKeeper.PortKeeper,
		scopedMonitoringKeeper,
	)
	monitoringModule := monitoringp.NewAppModule(appCodec, app.MonitoringKeeper)
	// this line is used by starport scaffolding # stargate/app/keeperDefinition

	// Create static IBC router, add transfer route, then set and seal it
	ibcRouter := ibcporttypes.NewRouter()
	ibcRouter.AddRoute(ibctransfertypes.ModuleName, transferIBCModule)
	ibcRouter.AddRoute(monitoringptypes.ModuleName, monitoringModule)
	ibcRouter.AddRoute(wasm.ModuleName, wasm.NewIBCHandler(app.WASMKeeper, app.IBCKeeper.ChannelKeeper))
	// this line is used by starport scaffolding # ibc/app/router
	app.IBCKeeper.SetRouter(ibcRouter)

	/****  Module Options ****/

	// NOTE: we may consider parsing `appOpts` inside module constructors. For the moment
	// we prefer to be more strict in what arguments the modules expect.
	var skipGenesisInvariants = cast.ToBool(appOpts.Get(crisis.FlagSkipGenesisInvariants))

	assetModule := asset.NewAppModule(appCodec, app.AssetKeeper, app.BankKeeper)
	feeModule := feemodel.NewAppModule(app.FeeModelKeeper)
<<<<<<< HEAD

	customParamsModule := customparams.NewAppModule(app.CustomParamsKeeper)
	wstakingModule := wstaking.NewAppModule(appCodec, app.StakingKeeper, app.AccountKeeper, app.BankKeeper, app.CustomParamsKeeper)

=======
	nftModule := nftmodule.NewAppModule(appCodec, app.NFTKeeper, app.AccountKeeper, app.BankKeeper, app.interfaceRegistry)
>>>>>>> c044f1e0
	// NOTE: Any module instantiated in the module manager that is later modified
	// must be passed by reference here.

	app.mm = module.NewManager(
		genutil.NewAppModule(
			app.AccountKeeper, app.StakingKeeper, app.BaseApp.DeliverTx,
			encodingConfig.TxConfig,
		),
		auth.NewAppModule(appCodec, app.AccountKeeper, nil),
		authzmodule.NewAppModule(appCodec, app.AuthzKeeper, app.AccountKeeper, app.BankKeeper, app.interfaceRegistry),
		vesting.NewAppModule(app.AccountKeeper, app.BankKeeper),
		wbank.NewAppModule(appCodec, app.BankKeeper, app.AccountKeeper),
		capability.NewAppModule(appCodec, *app.CapabilityKeeper),
		feegrantmodule.NewAppModule(appCodec, app.AccountKeeper, app.BankKeeper, app.FeeGrantKeeper, app.interfaceRegistry),
		crisis.NewAppModule(&app.CrisisKeeper, skipGenesisInvariants),
		gov.NewAppModule(appCodec, app.GovKeeper, app.AccountKeeper, app.BankKeeper),
		mint.NewAppModule(appCodec, app.MintKeeper, app.AccountKeeper),
		slashing.NewAppModule(appCodec, app.SlashingKeeper, app.AccountKeeper, app.BankKeeper, app.StakingKeeper),
		distr.NewAppModule(appCodec, app.DistrKeeper, app.AccountKeeper, app.BankKeeper, app.StakingKeeper),
		wstakingModule,
		upgrade.NewAppModule(app.UpgradeKeeper),
		evidence.NewAppModule(app.EvidenceKeeper),
		ibc.NewAppModule(app.IBCKeeper),
		params.NewAppModule(app.ParamsKeeper),
		transferModule,
		monitoringModule,
		wasm.NewAppModule(appCodec, &app.WASMKeeper, app.StakingKeeper, app.AccountKeeper, app.BankKeeper),
		feeModule,
		assetModule,
<<<<<<< HEAD
		customParamsModule,
=======
		nftModule,
>>>>>>> c044f1e0
		// this line is used by starport scaffolding # stargate/app/appModule
	)

	// During begin block slashing happens after distr.BeginBlocker so that
	// there is nothing left over in the validator fee pool, so as to keep the
	// CanWithdrawInvariant invariant.
	// NOTE: staking module is required if HistoricalEntries param > 0
	app.mm.SetOrderBeginBlockers(
		upgradetypes.ModuleName,
		capabilitytypes.ModuleName,
		minttypes.ModuleName,
		distrtypes.ModuleName,
		slashingtypes.ModuleName,
		evidencetypes.ModuleName,
		customparamstypes.ModuleName,
		stakingtypes.ModuleName,
		vestingtypes.ModuleName,
		ibchost.ModuleName,
		ibctransfertypes.ModuleName,
		authtypes.ModuleName,
		authz.ModuleName,
		banktypes.ModuleName,
		govtypes.ModuleName,
		crisistypes.ModuleName,
		genutiltypes.ModuleName,
		feegrant.ModuleName,
		paramstypes.ModuleName,
		monitoringptypes.ModuleName,
		wasm.ModuleName,
		feemodeltypes.ModuleName,
		assettypes.ModuleName,
		nft.ModuleName,
		// this line is used by starport scaffolding # stargate/app/beginBlockers
	)

	app.mm.SetOrderEndBlockers(
		crisistypes.ModuleName,
		govtypes.ModuleName,
		customparamstypes.ModuleName,
		stakingtypes.ModuleName,
		capabilitytypes.ModuleName,
		authtypes.ModuleName,
		authz.ModuleName,
		banktypes.ModuleName,
		distrtypes.ModuleName,
		slashingtypes.ModuleName,
		vestingtypes.ModuleName,
		minttypes.ModuleName,
		genutiltypes.ModuleName,
		evidencetypes.ModuleName,
		feegrant.ModuleName,
		paramstypes.ModuleName,
		upgradetypes.ModuleName,
		ibchost.ModuleName,
		ibctransfertypes.ModuleName,
		monitoringptypes.ModuleName,
		wasm.ModuleName,
		feemodeltypes.ModuleName,
		assettypes.ModuleName,
		nft.ModuleName,
		// this line is used by starport scaffolding # stargate/app/endBlockers
	)

	// NOTE: The genutils module must occur after staking so that pools are
	// properly initialized with tokens from genesis accounts.
	// NOTE: Capability module must occur first so that it can initialize any capabilities
	// so that other modules that want to create or claim capabilities afterwards in InitChain
	// can do so safely.
	app.mm.SetOrderInitGenesis(
		capabilitytypes.ModuleName,
		authtypes.ModuleName,
		authz.ModuleName,
		banktypes.ModuleName,
		distrtypes.ModuleName,
		customparamstypes.ModuleName,
		stakingtypes.ModuleName,
		vestingtypes.ModuleName,
		slashingtypes.ModuleName,
		govtypes.ModuleName,
		minttypes.ModuleName,
		crisistypes.ModuleName,
		ibchost.ModuleName,
		genutiltypes.ModuleName,
		evidencetypes.ModuleName,
		paramstypes.ModuleName,
		upgradetypes.ModuleName,
		ibctransfertypes.ModuleName,
		feegrant.ModuleName,
		monitoringptypes.ModuleName,
		wasm.ModuleName,
		feemodeltypes.ModuleName,
		assettypes.ModuleName,
		nft.ModuleName,
		// this line is used by starport scaffolding # stargate/app/initGenesis
	)

	app.mm.RegisterInvariants(&app.CrisisKeeper)
	app.mm.RegisterRoutes(app.Router(), app.QueryRouter(), encodingConfig.Amino)
	app.mm.RegisterServices(module.NewConfigurator(app.appCodec,
		deterministicgastypes.NewDeterministicMsgServer(app.MsgServiceRouter(), ChosenNetwork.DeterministicGas()), app.GRPCQueryRouter()))

	// create the simulation manager and define the order of the modules for deterministic simulations
	app.sm = module.NewSimulationManager(
		auth.NewAppModule(appCodec, app.AccountKeeper, authsims.RandomGenesisAccounts),
		authzmodule.NewAppModule(appCodec, app.AuthzKeeper, app.AccountKeeper, app.BankKeeper, app.interfaceRegistry),
		wbank.NewAppModule(appCodec, app.BankKeeper, app.AccountKeeper),
		capability.NewAppModule(appCodec, *app.CapabilityKeeper),
		feegrantmodule.NewAppModule(appCodec, app.AccountKeeper, app.BankKeeper, app.FeeGrantKeeper, app.interfaceRegistry),
		gov.NewAppModule(appCodec, app.GovKeeper, app.AccountKeeper, app.BankKeeper),
		mint.NewAppModule(appCodec, app.MintKeeper, app.AccountKeeper),
		wstakingModule,
		distr.NewAppModule(appCodec, app.DistrKeeper, app.AccountKeeper, app.BankKeeper, app.StakingKeeper),
		slashing.NewAppModule(appCodec, app.SlashingKeeper, app.AccountKeeper, app.BankKeeper, app.StakingKeeper),
		params.NewAppModule(app.ParamsKeeper),
		evidence.NewAppModule(app.EvidenceKeeper),
		ibc.NewAppModule(app.IBCKeeper),
		transferModule,
		monitoringModule,
		assetModule,
<<<<<<< HEAD
		customParamsModule,
		// this line is used by starport scaffolding # stargate/app/appModule
=======
		nftModule,
>>>>>>> c044f1e0
	)
	app.sm.RegisterStoreDecoders()

	// initialize stores
	app.MountKVStores(keys)
	app.MountTransientStores(tkeys)
	app.MountMemoryStores(memKeys)

	// initialize BaseApp
	app.SetInitChainer(app.InitChainer)
	app.SetBeginBlocker(app.BeginBlocker)

	anteHandler, err := ante.NewAnteHandler(
		ante.HandlerOptions{
			DeterministicGasRequirements: ChosenNetwork.DeterministicGas(),
			AccountKeeper:                app.AccountKeeper,
			BankKeeper:                   app.BankKeeper,
			SignModeHandler:              encodingConfig.TxConfig.SignModeHandler(),
			FeegrantKeeper:               app.FeeGrantKeeper,
			FeeModelKeeper:               app.FeeModelKeeper,
			WasmTXCounterStoreKey:        keys[wasm.StoreKey],
		},
	)
	if err != nil {
		panic(err)
	}

	app.SetAnteHandler(anteHandler)
	app.SetEndBlocker(app.EndBlocker)

	// must be before Loading version
	if manager := app.SnapshotManager(); manager != nil {
		err := manager.RegisterExtensions(
			wasmkeeper.NewWasmSnapshotter(app.CommitMultiStore(), &app.WASMKeeper),
		)
		if err != nil {
			panic(errors.Wrapf(err, "failed to register wasm snapshot extension"))
		}
	}

	if loadLatest {
		if err := app.LoadLatestVersion(); err != nil {
			tmos.Exit(err.Error())
		}

		ctx := app.BaseApp.NewUncachedContext(true, tmproto.Header{})

		// Initialize pinned codes in wasmvm as they are not persisted there
		if err := app.WASMKeeper.InitializePinnedCodes(ctx); err != nil {
			tmos.Exit(errors.Wrapf(err, "failed initialize wasmp pinned codes").Error())
		}
	}

	app.ScopedIBCKeeper = scopedIBCKeeper
	app.ScopedTransferKeeper = scopedTransferKeeper
	app.ScopedMonitoringKeeper = scopedMonitoringKeeper

	app.ScopedWASMKeeper = scopedWASMKeeper
	// this line is used by starport scaffolding # stargate/app/beforeInitReturn

	return app
}

// Name returns the name of the App
func (app *App) Name() string { return app.BaseApp.Name() }

// GetBaseApp returns the base app of the application
func (app *App) GetBaseApp() *baseapp.BaseApp { return app.BaseApp }

// BeginBlocker application updates every begin block
func (app *App) BeginBlocker(ctx sdk.Context, req abci.RequestBeginBlock) abci.ResponseBeginBlock {
	return app.mm.BeginBlock(ctx, req)
}

// EndBlocker application updates every end block
func (app *App) EndBlocker(ctx sdk.Context, req abci.RequestEndBlock) abci.ResponseEndBlock {
	return app.mm.EndBlock(ctx, req)
}

// InitChainer application update at chain initialization
func (app *App) InitChainer(ctx sdk.Context, req abci.RequestInitChain) abci.ResponseInitChain {
	var genesisState GenesisState
	if err := tmjson.Unmarshal(req.AppStateBytes, &genesisState); err != nil {
		panic(err)
	}
	app.UpgradeKeeper.SetModuleVersionMap(ctx, app.mm.GetVersionMap())
	return app.mm.InitGenesis(ctx, app.appCodec, genesisState)
}

// LoadHeight loads a particular height
func (app *App) LoadHeight(height int64) error {
	return app.LoadVersion(height)
}

// ModuleAccountAddrs returns all the app's module account addresses.
func (app *App) ModuleAccountAddrs() map[string]bool {
	modAccAddrs := make(map[string]bool)
	for acc := range maccPerms {
		modAccAddrs[authtypes.NewModuleAddress(acc).String()] = true
	}

	return modAccAddrs
}

// LegacyAmino returns SimApp's amino codec.
//
// NOTE: This is solely to be used for testing purposes as it may be desirable
// for modules to register their own custom testing types.
func (app *App) LegacyAmino() *codec.LegacyAmino {
	return app.cdc
}

// AppCodec returns an app codec.
//
// NOTE: This is solely to be used for testing purposes as it may be desirable
// for modules to register their own custom testing types.
func (app *App) AppCodec() codec.Codec {
	return app.appCodec
}

// InterfaceRegistry returns an InterfaceRegistry
func (app *App) InterfaceRegistry() types.InterfaceRegistry {
	return app.interfaceRegistry
}

// GetKey returns the KVStoreKey for the provided store key.
//
// NOTE: This is solely to be used for testing purposes.
func (app *App) GetKey(storeKey string) *sdk.KVStoreKey {
	return app.keys[storeKey]
}

// GetTKey returns the TransientStoreKey for the provided store key.
//
// NOTE: This is solely to be used for testing purposes.
func (app *App) GetTKey(storeKey string) *sdk.TransientStoreKey {
	return app.tkeys[storeKey]
}

// GetMemKey returns the MemStoreKey for the provided mem key.
//
// NOTE: This is solely used for testing purposes.
func (app *App) GetMemKey(storeKey string) *sdk.MemoryStoreKey {
	return app.memKeys[storeKey]
}

// GetSubspace returns a param subspace for a given module name.
//
// NOTE: This is solely to be used for testing purposes.
func (app *App) GetSubspace(moduleName string) paramstypes.Subspace {
	subspace, _ := app.ParamsKeeper.GetSubspace(moduleName)
	return subspace
}

// RegisterAPIRoutes registers all application module routes with the provided
// API server.
func (app *App) RegisterAPIRoutes(apiSvr *serverapi.Server, _ serverconfig.APIConfig) {
	clientCtx := apiSvr.ClientCtx
	rpc.RegisterRoutes(clientCtx, apiSvr.Router)
	// Register legacy tx routes.
	authrest.RegisterTxRoutes(clientCtx, apiSvr.Router)
	// Register new tx routes from grpc-gateway.
	authtx.RegisterGRPCGatewayRoutes(clientCtx, apiSvr.GRPCGatewayRouter)
	// Register new tendermint queries routes from grpc-gateway.
	tmservice.RegisterGRPCGatewayRoutes(clientCtx, apiSvr.GRPCGatewayRouter)

	// Register legacy and grpc-gateway routes for all modules.
	ModuleBasics.RegisterRESTRoutes(clientCtx, apiSvr.Router)
	ModuleBasics.RegisterGRPCGatewayRoutes(clientCtx, apiSvr.GRPCGatewayRouter)

	// register app's OpenAPI routes.
	apiSvr.Router.Handle("/static/openapi.yml", http.FileServer(http.FS(docs.Docs)))
	apiSvr.Router.HandleFunc("/", openapiconsole.Handler(Name, "/static/openapi.yml"))
}

// RegisterTxService implements the Application.RegisterTxService method.
func (app *App) RegisterTxService(clientCtx client.Context) {
	authtx.RegisterTxService(app.BaseApp.GRPCQueryRouter(), clientCtx, app.BaseApp.Simulate, app.interfaceRegistry)
}

// RegisterTendermintService implements the Application.RegisterTendermintService method.
func (app *App) RegisterTendermintService(clientCtx client.Context) {
	tmservice.RegisterTendermintService(app.BaseApp.GRPCQueryRouter(), clientCtx, app.interfaceRegistry)
}

// initParamsKeeper init params keeper and its subspaces
func initParamsKeeper(appCodec codec.BinaryCodec, legacyAmino *codec.LegacyAmino, key, tkey sdk.StoreKey) paramskeeper.Keeper {
	paramsKeeper := paramskeeper.NewKeeper(appCodec, legacyAmino, key, tkey)

	paramsKeeper.Subspace(authtypes.ModuleName)
	paramsKeeper.Subspace(banktypes.ModuleName)
	paramsKeeper.Subspace(stakingtypes.ModuleName)
	paramsKeeper.Subspace(minttypes.ModuleName)
	paramsKeeper.Subspace(distrtypes.ModuleName)
	paramsKeeper.Subspace(slashingtypes.ModuleName)
	paramsKeeper.Subspace(govtypes.ModuleName).WithKeyTable(govtypes.ParamKeyTable())
	paramsKeeper.Subspace(crisistypes.ModuleName)
	paramsKeeper.Subspace(ibctransfertypes.ModuleName)
	paramsKeeper.Subspace(ibchost.ModuleName)
	paramsKeeper.Subspace(monitoringptypes.ModuleName)
	paramsKeeper.Subspace(wasm.ModuleName)
	paramsKeeper.Subspace(feemodeltypes.ModuleName)
	paramsKeeper.Subspace(customparamstypes.CustomParamsStaking)
	// this line is used by starport scaffolding # stargate/app/paramSubspace

	return paramsKeeper
}

// SimulationManager implements the SimulationApp interface
func (app *App) SimulationManager() *module.SimulationManager {
	return app.sm
}<|MERGE_RESOLUTION|>--- conflicted
+++ resolved
@@ -189,11 +189,8 @@
 		wasm.AppModuleBasic{},
 		feemodel.AppModuleBasic{},
 		asset.AppModuleBasic{},
-<<<<<<< HEAD
+		nftmodule.AppModuleBasic{},
 		customparams.AppModuleBasic{},
-=======
-		nftmodule.AppModuleBasic{},
->>>>>>> c044f1e0
 		// this line is used by starport scaffolding # stargate/app/moduleBasic
 	)
 
@@ -263,18 +260,11 @@
 	MonitoringKeeper monitoringpkeeper.Keeper
 	WASMKeeper       wasm.Keeper
 
-<<<<<<< HEAD
 	AssetKeeper        assetkeeper.Keeper
 	FeeModelKeeper     feemodelkeeper.Keeper
 	BankKeeper         wbankkeeper.BaseKeeperWrapper
+	NFTKeeper          nftkeeper.Keeper
 	CustomParamsKeeper customparamskeeper.Keeper
-
-=======
-	AssetKeeper    assetkeeper.Keeper
-	FeeModelKeeper feemodelkeeper.Keeper
-	BankKeeper     wbankkeeper.BaseKeeperWrapper
-	NFTKeeper      nftkeeper.Keeper
->>>>>>> c044f1e0
 	// make scoped keepers public for test purposes
 	ScopedIBCKeeper        capabilitykeeper.ScopedKeeper
 	ScopedTransferKeeper   capabilitykeeper.ScopedKeeper
@@ -413,11 +403,9 @@
 		tkeys[feemodeltypes.TransientStoreKey],
 	)
 
-<<<<<<< HEAD
+	app.NFTKeeper = nftkeeper.NewKeeper(keys[nftkeeper.StoreKey], appCodec, app.AccountKeeper, app.BankKeeper)
+
 	app.CustomParamsKeeper = customparamskeeper.NewKeeper(app.GetSubspace(customparamstypes.CustomParamsStaking))
-=======
-	app.NFTKeeper = nftkeeper.NewKeeper(keys[nftkeeper.StoreKey], appCodec, app.AccountKeeper, app.BankKeeper)
->>>>>>> c044f1e0
 
 	// ... other modules keepers
 
@@ -527,15 +515,15 @@
 	var skipGenesisInvariants = cast.ToBool(appOpts.Get(crisis.FlagSkipGenesisInvariants))
 
 	assetModule := asset.NewAppModule(appCodec, app.AssetKeeper, app.BankKeeper)
+
 	feeModule := feemodel.NewAppModule(app.FeeModelKeeper)
-<<<<<<< HEAD
+
+	nftModule := nftmodule.NewAppModule(appCodec, app.NFTKeeper, app.AccountKeeper, app.BankKeeper, app.interfaceRegistry)
 
 	customParamsModule := customparams.NewAppModule(app.CustomParamsKeeper)
+
 	wstakingModule := wstaking.NewAppModule(appCodec, app.StakingKeeper, app.AccountKeeper, app.BankKeeper, app.CustomParamsKeeper)
 
-=======
-	nftModule := nftmodule.NewAppModule(appCodec, app.NFTKeeper, app.AccountKeeper, app.BankKeeper, app.interfaceRegistry)
->>>>>>> c044f1e0
 	// NOTE: Any module instantiated in the module manager that is later modified
 	// must be passed by reference here.
 
@@ -565,11 +553,8 @@
 		wasm.NewAppModule(appCodec, &app.WASMKeeper, app.StakingKeeper, app.AccountKeeper, app.BankKeeper),
 		feeModule,
 		assetModule,
-<<<<<<< HEAD
+		nftModule,
 		customParamsModule,
-=======
-		nftModule,
->>>>>>> c044f1e0
 		// this line is used by starport scaffolding # stargate/app/appModule
 	)
 
@@ -689,12 +674,9 @@
 		transferModule,
 		monitoringModule,
 		assetModule,
-<<<<<<< HEAD
+		nftModule,
 		customParamsModule,
 		// this line is used by starport scaffolding # stargate/app/appModule
-=======
-		nftModule,
->>>>>>> c044f1e0
 	)
 	app.sm.RegisterStoreDecoders()
 
