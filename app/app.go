--- conflicted
+++ resolved
@@ -639,15 +639,7 @@
 		wasmOpts...,
 	)
 
-<<<<<<< HEAD
-	// FIXME(v47-legacy): remove once we finish with full migration
-=======
-	// enable all wasm proposals
-	// FIXME(v47-legacy): remove once we finish with full migration
-	govRouter.AddRoute(wasmtypes.RouterKey, wasmkeeper.NewWasmProposalHandler(app.WasmKeeper, wasmtypes.EnableAllProposals)) //nolint:staticcheck // we need to keep backward compatibility
-
 	// FIXME(v4): drop once we drop gov v1beta1 compatibility.
->>>>>>> fb81dd29
 	// Set legacy router for backwards compatibility with gov v1beta1
 	app.GovKeeper.SetLegacyRouter(govRouter)
 
