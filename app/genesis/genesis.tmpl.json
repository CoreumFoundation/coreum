{
  "genesis_time": "{{ .GenesisTimeUTC }}",
  "chain_id": "{{ .ChainID }}",
  "initial_height": "1",
  "consensus_params": {
    "block": {
      "max_bytes": "22020096",
      "max_gas": "{{ .FeeModelParams.MaxBlockGas }}",
      "time_iota_ms": "1000"
    },
    "evidence": {
      "max_age_num_blocks": "100000",
      "max_age_duration": "172800000000000",
      "max_bytes": "1048576"
    },
    "validator": {
      "pub_key_types": [
        "ed25519"
      ]
    },
    "version": {}
  },
  "app_hash": "",
  "app_state": {
    "auth": {
      "params": {
        "max_memo_characters": "256",
        "tx_sig_limit": "7",
        "tx_size_cost_per_byte": "10",
        "sig_verify_cost_ed25519": "590",
        "sig_verify_cost_secp256k1": "1000"
      },
      "accounts": []
    },
    "authz": {
      "authorization": []
    },
    "bank": {
      "params": {
        "send_enabled": [],
        "default_send_enabled": true
      },
      "balances": [],
      "supply": [],
      "denom_metadata": []
    },
    "capability": {
      "index": "1",
      "owners": []
    },
    "crisis": {
      "constant_fee": {
        "denom": "{{ .TokenSymbol }}",
        "amount": "1000"
      }
    },
    "distribution": {
      "params": {
        "community_tax": "0.020000000000000000",
        "base_proposer_reward": "0.010000000000000000",
        "bonus_proposer_reward": "0.040000000000000000",
        "withdraw_addr_enabled": true
      },
      "fee_pool": {
        "community_pool": []
      },
      "delegator_withdraw_infos": [],
      "previous_proposer": "",
      "outstanding_rewards": [],
      "validator_accumulated_commissions": [],
      "validator_historical_rewards": [],
      "validator_current_rewards": [],
      "delegator_starting_infos": [],
      "validator_slash_events": []
    },
    "evidence": {
      "evidence": []
    },
    "feegrant": {
      "allowances": []
    },
    "genutil": {
      "gen_txs": []
    },
    "gov": {
      "starting_proposal_id": "1",
      "deposits": [],
      "votes": [],
      "proposals": [],
      "deposit_params": {
        "min_deposit": [
          {
            "denom": "{{ .TokenSymbol }}",
<<<<<<< HEAD
            "amount": "{{ .ProposalMinDepositAmount }}"
          }
        ],
        "max_deposit_period": "{{ .ProposalMinDepositPeriod }}"
      },
      "voting_params": {
        "voting_period": "{{ .ProposalVotingPeriod }}"
=======
            "amount": "{{ .Gov.ProposalConfig.MinDepositAmount }}"
          }
        ],
        "max_deposit_period": "{{ .Gov.ProposalConfig.MinDepositPeriod }}"
      },
      "voting_params": {
        "voting_period": "{{ .Gov.ProposalConfig.VotingPeriod }}"
>>>>>>> b308a20c
      },
      "tally_params": {
        "quorum": "0.334000000000000000",
        "threshold": "0.500000000000000000",
        "veto_threshold": "0.334000000000000000"
      }
    },
    "ibc": {
      "client_genesis": {
        "clients": [],
        "clients_consensus": [],
        "clients_metadata": [],
        "params": {
          "allowed_clients": [
            "06-solomachine",
            "07-tendermint"
          ]
        },
        "create_localhost": false,
        "next_client_sequence": "0"
      },
      "connection_genesis": {
        "connections": [],
        "client_connection_paths": [],
        "next_connection_sequence": "0",
        "params": {
          "max_expected_time_per_block": "30000000000"
        }
      },
      "channel_genesis": {
        "channels": [],
        "acknowledgements": [],
        "commitments": [],
        "receipts": [],
        "send_sequences": [],
        "recv_sequences": [],
        "ack_sequences": [],
        "next_channel_sequence": "0"
      }
    },
    "mint": {
      "minter": {
        "inflation": "0.130000000000000000",
        "annual_provisions": "0.000000000000000000"
      },
      "params": {
        "mint_denom": "{{ .TokenSymbol }}",
        "inflation_rate_change": "0.130000000000000000",
        "inflation_max": "0.200000000000000000",
        "inflation_min": "0.070000000000000000",
        "goal_bonded": "0.670000000000000000",
        "blocks_per_year": "6311520"
      }
    },
    "monitoringp": {
      "port_id": "monitoringp",
      "consumerClientID": null,
      "connectionChannelID": null,
      "monitoringInfo": null,
      "params": {
        "lastBlockHeight": "1",
        "consumerChainID": "spn-1",
        "consumerConsensusState": {
          "nextValidatorsHash": "",
          "timestamp": "",
          "root": {
            "hash": ""
          }
        },
        "consumerUnbondingPeriod": "1814400",
        "consumerRevisionHeight": "1"
      }
    },
    "params": null,
    "slashing": {
      "params": {
        "signed_blocks_window": "100",
        "min_signed_per_window": "0.500000000000000000",
        "downtime_jail_duration": "600s",
        "slash_fraction_double_sign": "0.050000000000000000",
        "slash_fraction_downtime": "0.010000000000000000"
      },
      "signing_infos": [],
      "missed_blocks": []
    },
    "staking": {
      "params": {
        "unbonding_time": "1814400s",
        "max_validators": 100,
        "max_entries": 7,
        "historical_entries": 10000,
        "bond_denom": "{{ .TokenSymbol }}"
      },
      "last_total_power": "0",
      "last_validator_powers": [],
      "validators": [],
      "delegations": [],
      "unbonding_delegations": [],
      "redelegations": [],
      "exported": false
    },
    "transfer": {
      "port_id": "transfer",
      "denom_traces": [],
      "params": {
        "send_enabled": true,
        "receive_enabled": true
      }
    },
    "upgrade": {},
    "vesting": {},
    "wasm": {
      "params": {
        "instantiate_default_permission": "Everybody",
        "code_upload_access": {
          "permission": "Everybody",
          "address": ""
        }
      }
    },
    "feemodel": {
      "params": {
        "initial_gas_price": "{{ .FeeModelParams.InitialGasPrice }}",
        "max_gas_price": "{{ .FeeModelParams.MaxGasPrice }}",
        "max_discount": "{{ .FeeModelParams.MaxDiscount }}",
        "escalation_start_block_gas": {{ .FeeModelParams.EscalationStartBlockGas }},
        "max_block_gas": {{ .FeeModelParams.MaxBlockGas }},
        "short_ema_block_length": {{ .FeeModelParams.ShortEmaBlockLength }},
        "long_ema_block_length": {{ .FeeModelParams.LongEmaBlockLength }}
      },
        "min_gas_price": {
          "denom": "{{ .TokenSymbol }}",
          "amount": "{{ .FeeModelParams.InitialGasPrice }}"
      }
    }
  }
}<|MERGE_RESOLUTION|>--- conflicted
+++ resolved
@@ -91,15 +91,6 @@
         "min_deposit": [
           {
             "denom": "{{ .TokenSymbol }}",
-<<<<<<< HEAD
-            "amount": "{{ .ProposalMinDepositAmount }}"
-          }
-        ],
-        "max_deposit_period": "{{ .ProposalMinDepositPeriod }}"
-      },
-      "voting_params": {
-        "voting_period": "{{ .ProposalVotingPeriod }}"
-=======
             "amount": "{{ .Gov.ProposalConfig.MinDepositAmount }}"
           }
         ],
@@ -107,7 +98,6 @@
       },
       "voting_params": {
         "voting_period": "{{ .Gov.ProposalConfig.VotingPeriod }}"
->>>>>>> b308a20c
       },
       "tally_params": {
         "quorum": "0.334000000000000000",
