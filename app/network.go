package app

import (
	"bytes"
	_ "embed"
	"encoding/json"
	"os"
	"sync"
	"text/template"
	"time"

	cosmossecp256k1 "github.com/cosmos/cosmos-sdk/crypto/keys/secp256k1"
	sdk "github.com/cosmos/cosmos-sdk/types"
	authtypes "github.com/cosmos/cosmos-sdk/x/auth/types"
	banktypes "github.com/cosmos/cosmos-sdk/x/bank/types"
	genutiltypes "github.com/cosmos/cosmos-sdk/x/genutil/types"
	"github.com/ignite/cli/ignite/pkg/cosmoscmd"
	"github.com/pkg/errors"
	tmjson "github.com/tendermint/tendermint/libs/json"
	tmtypes "github.com/tendermint/tendermint/types"

	"github.com/CoreumFoundation/coreum/pkg/types"
	"github.com/CoreumFoundation/coreum/x/auth"
	"github.com/CoreumFoundation/coreum/x/auth/ante"
	feemodeltypes "github.com/CoreumFoundation/coreum/x/feemodel/types"
)

// ChainID represents predefined chain ID
type ChainID string

// Predefined chain IDs
const (
	Mainnet ChainID = "coreum-mainnet-1"
	Devnet  ChainID = "coreum-devnet-1"
)

// Known TokenSymbols
const (
	// TODO (milad): rename TokenSymbol to acore or attocore
	// naming is coming from https://en.wikipedia.org/wiki/Metric_prefix
	TokenSymbolMain string = "core"
	TokenSymbolDev  string = "dacore"
)

var (
	//go:embed networks/coreum-devnet-1/validator-0.json
	coreumDevnet1Validator0 json.RawMessage

	//go:embed networks/coreum-devnet-1/validator-1.json
	coreumDevnet1Validator1 json.RawMessage

	//go:embed networks/coreum-devnet-1/validator-2.json
	coreumDevnet1Validator2 json.RawMessage

	//go:embed networks/coreum-devnet-1/validator-3.json
	coreumDevnet1Validator3 json.RawMessage
)

func init() {
	feeConfig := FeeConfig{
		FeeModel:         feemodeltypes.DefaultModel(),
		DeterministicGas: auth.DefaultDeterministicGasRequirements(),
	}

	govConfig := GovConfig{
		ProposalConfig: GovProposalConfig{
			MinDepositAmount: "10000000",
			MinDepositPeriod: "172800s",
			VotingPeriod:     "172800s",
		},
	}

	list := []NetworkConfig{
		{
			ChainID:       Mainnet,
			GenesisTime:   time.Date(2022, 6, 27, 12, 0, 0, 0, time.UTC),
			AddressPrefix: "core",
			TokenSymbol:   TokenSymbolMain,
			Fee:           feeConfig,
			GovConfig:     govConfig,
		},
		{
			ChainID:       Devnet,
			Enabled:       true,
			GenesisTime:   time.Date(2022, 6, 27, 12, 0, 0, 0, time.UTC),
			AddressPrefix: "devcore",
			TokenSymbol:   TokenSymbolDev,
			Fee:           feeConfig,
			NodeConfig: NodeConfig{
				SeedPeers: []string{"4ae4593aff8dd5ececd217f273195549503e2df8@35.223.81.227:26656"},
			},
			GovConfig: govConfig,
			FundedAccounts: []FundedAccount{
				// Staker of validator 0
				{
					PublicKey: types.Secp256k1PublicKey{0x2, 0x4d, 0x37, 0x41, 0xe3, 0xee, 0x24, 0xdf, 0xb1, 0x7b, 0xdb, 0xff, 0xcd, 0xc3, 0x51, 0xdc, 0x9f, 0xd1, 0x43, 0x19, 0x53, 0x4d, 0x7c, 0x33, 0x35, 0x5d, 0xf9, 0x8, 0x42, 0x58, 0xcb, 0x45, 0x59},
					Balances:  "100000000" + TokenSymbolDev,
				},

				// Staker of validator 1
				{
					PublicKey: types.Secp256k1PublicKey{0x2, 0xc1, 0x77, 0xad, 0xdf, 0xf4, 0x91, 0x13, 0x9f, 0xa8, 0xc0, 0x50, 0xd0, 0xba, 0x43, 0xce, 0xa5, 0x10, 0x3a, 0xd, 0xd0, 0xe7, 0x6e, 0xd8, 0x76, 0x94, 0x7f, 0xc0, 0x15, 0xe, 0xb4, 0x93, 0x56},
					Balances:  "100000000" + TokenSymbolDev,
				},

				// Staker of validator 2
				{
					PublicKey: types.Secp256k1PublicKey{0x3, 0x3e, 0x21, 0x76, 0x29, 0xba, 0x55, 0xd4, 0xad, 0xfe, 0x35, 0xf4, 0xcc, 0xcb, 0x96, 0x8e, 0x7f, 0x50, 0x53, 0xc0, 0x17, 0x15, 0x16, 0xab, 0x7c, 0x11, 0xd8, 0x44, 0x7a, 0xde, 0xdf, 0xd, 0x52},
					Balances:  "100000000" + TokenSymbolDev,
				},

				// Staker of validator 3
				{
					PublicKey: types.Secp256k1PublicKey{0x2, 0xbb, 0xfb, 0xad, 0xa6, 0xd, 0x8c, 0xfd, 0x9f, 0x6a, 0x24, 0xc4, 0xb8, 0xd0, 0x2c, 0x84, 0xb4, 0x57, 0x4b, 0xd8, 0xc1, 0x8b, 0xda, 0xf9, 0x18, 0x21, 0x63, 0xde, 0x7b, 0xfd, 0x5d, 0xf5, 0xe7},
					Balances:  "100000000" + TokenSymbolDev,
				},

				// Faucet's account storing the rest of total supply
				// FIXME (wojciech): generate new key once faucet is done
				{
					PublicKey: types.Secp256k1PublicKey{0x2, 0xf4, 0x17, 0xba, 0x2d, 0x78, 0x39, 0x29, 0xe3, 0x15, 0xd1, 0x71, 0xac, 0x79, 0x32, 0xe6, 0x8, 0xb1, 0xf6, 0x90, 0x34, 0xc5, 0x8c, 0xcf, 0xed, 0x55, 0x2e, 0xd6, 0x79, 0x2d, 0x40, 0xc6, 0xe9},
					Balances:  "499999999999999999600000000" + TokenSymbolDev,
				},
			},
			GenTxs: []json.RawMessage{
				coreumDevnet1Validator0,
				coreumDevnet1Validator1,
				coreumDevnet1Validator2,
				coreumDevnet1Validator3,
			},
		},
	}

	for _, elem := range list {
		networks[elem.ChainID] = elem
	}
}

var networks = map[ChainID]NetworkConfig{}

// FeeConfig is the part of network config defining parameters of our fee model
type FeeConfig struct {
	FeeModel         feemodeltypes.Model
	DeterministicGas ante.DeterministicGasRequirements
}

// GovConfig contains gov module configs
type GovConfig struct {
	ProposalConfig GovProposalConfig
}

// GovProposalConfig contains gov module proposal-related configuration options
type GovProposalConfig struct {
	MinDepositAmount string
	MinDepositPeriod string
	VotingPeriod     string
}

// NetworkConfig helps initialize Network instance
type NetworkConfig struct {
	ChainID        ChainID
	GenesisTime    time.Time
	AddressPrefix  string
	TokenSymbol    string
	Fee            FeeConfig
	FundedAccounts []FundedAccount
	GenTxs         []json.RawMessage
	NodeConfig     NodeConfig
	GovConfig      GovConfig
	// TODO: remove this field once all preconfigured networks are enabled
	Enabled bool
}

// Network holds all the configuration for different predefined networks
type Network struct {
	chainID       ChainID
	genesisTime   time.Time
	addressPrefix string
	tokenSymbol   string
	fee           FeeConfig
	nodeConfig    NodeConfig
	gov           GovConfig

	mu             *sync.Mutex
	fundedAccounts []FundedAccount
	genTxs         []json.RawMessage
}

// NewNetwork returns a new instance of Network
func NewNetwork(c NetworkConfig) Network {
	n := Network{
		genesisTime:    c.GenesisTime,
		chainID:        c.ChainID,
		addressPrefix:  c.AddressPrefix,
		tokenSymbol:    c.TokenSymbol,
		nodeConfig:     c.NodeConfig.Clone(),
		fee:            c.Fee,
		gov:            c.GovConfig,
		mu:             &sync.Mutex{},
		fundedAccounts: append([]FundedAccount{}, c.FundedAccounts...),
		genTxs:         append([]json.RawMessage{}, c.GenTxs...),
	}

	return n
}

// FundedAccount is used to provide information about pre funded
// accounts in network config
type FundedAccount struct {
	PublicKey types.Secp256k1PublicKey
	Balances  string
}

// FundAccount funds address with balances at genesis
func (n *Network) FundAccount(publicKey types.Secp256k1PublicKey, balances string) error {
	_, err := sdk.ParseCoinsNormalized(balances)
	if err != nil {
		return errors.Wrapf(err, "not able to parse balances %s", balances)
	}

	n.mu.Lock()
	defer n.mu.Unlock()

	n.fundedAccounts = append(n.fundedAccounts, FundedAccount{
		PublicKey: publicKey,
		Balances:  balances,
	})
	return nil
}

// NodeConfig returns NodeConfig
func (n *Network) NodeConfig() *NodeConfig {
	nodeConfig := n.nodeConfig.Clone()
	return &nodeConfig
}

// AddGenesisTx adds transaction to the genesis file
func (n *Network) AddGenesisTx(signedTx json.RawMessage) {
	n.mu.Lock()
	defer n.mu.Unlock()

	n.genTxs = append(n.genTxs, signedTx)
}

func applyFundedAccountToGenesis(
	fa FundedAccount,
	accountState authtypes.GenesisAccounts,
	bankState *banktypes.GenesisState,
) (authtypes.GenesisAccounts, error) {
	pubKey := cosmossecp256k1.PubKey{Key: fa.PublicKey}
	accountAddress := sdk.AccAddress(pubKey.Address())
	accountState = append(accountState, authtypes.NewBaseAccount(accountAddress, nil, 0, 0))
	coins, err := sdk.ParseCoinsNormalized(fa.Balances)
	if err != nil {
		return nil, errors.Wrapf(err, "not able to parse balances %s", fa.Balances)
	}

	bankState.Balances = append(
		bankState.Balances,
		banktypes.Balance{Address: accountAddress.String(), Coins: coins},
	)
	bankState.Supply = bankState.Supply.Add(coins...)
	return accountState, nil
}

// genesisDoc returns the genesis doc of the network
func (n Network) genesisDoc() (*tmtypes.GenesisDoc, error) {
	codec := NewEncodingConfig().Marshaler
	genesisJSON, err := genesis(n)
	if err != nil {
		return nil, errors.Wrap(err, "not able get genesis")
	}

	genesisDoc, err := tmtypes.GenesisDocFromJSON(genesisJSON)
	if err != nil {
		return nil, errors.Wrap(err, "not able to parse genesis json bytes")
	}
	var appState map[string]json.RawMessage

	if err = json.Unmarshal(genesisDoc.AppState, &appState); err != nil {
		return nil, errors.Wrap(err, "not able to parse genesis app state")
	}

	authState := authtypes.GetGenesisStateFromAppState(codec, appState)
	accountState, err := authtypes.UnpackAccounts(authState.Accounts)
	if err != nil {
		return nil, errors.Wrap(err, "not able to unpack auth accounts")
	}

	genutilState := genutiltypes.GetGenesisStateFromAppState(codec, appState)
	bankState := banktypes.GetGenesisStateFromAppState(codec, appState)

	n.mu.Lock()
	defer n.mu.Unlock()

	for _, fundedAcc := range n.fundedAccounts {
		accountState, err = applyFundedAccountToGenesis(fundedAcc, accountState, bankState)
		if err != nil {
			return nil, err
		}
	}

	genutilState.GenTxs = append(genutilState.GenTxs, n.genTxs...)

	genutiltypes.SetGenesisStateInAppState(codec, appState, genutilState)
	authState.Accounts, err = authtypes.PackAccounts(authtypes.SanitizeGenesisAccounts(accountState))
	if err != nil {
		return nil, errors.Wrap(err, "not able to sanitize and pack accounts")
	}
	appState[authtypes.ModuleName] = codec.MustMarshalJSON(&authState)

	bankState.Balances = banktypes.SanitizeGenesisBalances(bankState.Balances)
	appState[banktypes.ModuleName] = codec.MustMarshalJSON(bankState)

	genesisDoc.AppState, err = json.MarshalIndent(appState, "", "  ")
	if err != nil {
		return nil, err
	}

	return genesisDoc, nil
}

// EncodeGenesis returns the json encoded representation of the genesis file
func (n Network) EncodeGenesis() ([]byte, error) {
	genesisDoc, err := n.genesisDoc()
	if err != nil {
		return nil, errors.Wrap(err, "not able to get genesis doc")
	}

	bs, err := tmjson.MarshalIndent(genesisDoc, "", "  ")
	if err != nil {
		return nil, errors.Wrap(err, "not able to marshal genesis doc")
	}

	return bs, nil
}

// SaveGenesis saves json encoded representation of the genesis config into file
func (n Network) SaveGenesis(homeDir string) error {
	genDocBytes, err := n.EncodeGenesis()
	if err != nil {
		return err
	}

	if err := os.MkdirAll(homeDir+"/config", 0o700); err != nil {
		return errors.Wrap(err, "unable to make config directory")
	}

	err = os.WriteFile(homeDir+"/config/genesis.json", genDocBytes, 0644)
	return errors.Wrap(err, "unable to write genesis bytes to file")
}

// SetupPrefixes sets the global account prefixes config for cosmos sdk.
func (n Network) SetupPrefixes() {
	cosmoscmd.SetPrefixes(n.addressPrefix)
}

// AddressPrefix returns the address prefix to be used in network config
func (n Network) AddressPrefix() string {
	return n.addressPrefix
}

// ChainID returns the chain ID used in network config
func (n Network) ChainID() ChainID {
	return n.chainID
}

// TokenSymbol returns the governance token symbol. This is different
// for each network(i.e mainnet, testnet, etc)
func (n Network) TokenSymbol() string {
	return n.tokenSymbol
}

// FeeModel returns fee model configuration
func (n Network) FeeModel() feemodeltypes.Model {
	return n.fee.FeeModel
}

// DeterministicGas returns deterministic gas amounts required by some message types
func (n Network) DeterministicGas() ante.DeterministicGasRequirements {
	return n.fee.DeterministicGas
}

// NetworkByChainID returns config for a predefined config.
// predefined networks are "coreum-mainnet" and "coreum-devnet".
func NetworkByChainID(id ChainID) (Network, error) {
	nw, found := networks[id]
	if !found {
		return Network{}, errors.Errorf("chainID %s not found", id)
	}

	// TODO: remove this check once all preconfigured networks are enabled
	if !nw.Enabled {
		return Network{}, errors.Errorf("%s is not yet ready, use --chain-id=%s for devnet", id, string(Devnet))
	}

	return NewNetwork(nw), nil
}

//go:embed genesis/genesis.tmpl.json
var genesisTemplate string

func genesis(n Network) ([]byte, error) {
	genesisBuf := new(bytes.Buffer)
	err := template.Must(template.New("genesis").Parse(genesisTemplate)).Execute(genesisBuf, struct {
<<<<<<< HEAD
		GenesisTimeUTC           string
		ChainID                  ChainID
		TokenSymbol              string
		MaxBlockGas              int64
		ProposalMinDepositAmount string
		ProposalMinDepositPeriod string
		ProposalVotingPeriod     string
=======
		GenesisTimeUTC string
		ChainID        ChainID
		TokenSymbol    string
		FeeModelParams feemodeltypes.Params
>>>>>>> c52d5644
	}{
		GenesisTimeUTC: n.genesisTime.UTC().Format(time.RFC3339),
		ChainID:        n.chainID,
		TokenSymbol:    n.tokenSymbol,
<<<<<<< HEAD
		// TODO: adjust MaxBlockGas before creating testnet & mainnet
		MaxBlockGas:              n.fee.FeeModel.MaxBlockGas,
		ProposalMinDepositAmount: n.gov.ProposalConfig.MinDepositAmount,
		ProposalMinDepositPeriod: n.gov.ProposalConfig.MinDepositPeriod,
		ProposalVotingPeriod:     n.gov.ProposalConfig.VotingPeriod,
=======
		FeeModelParams: n.FeeModel().Params(),
>>>>>>> c52d5644
	})
	if err != nil {
		return nil, errors.Wrap(err, "unable to template genesis file")
	}

	return genesisBuf.Bytes(), nil
}<|MERGE_RESOLUTION|>--- conflicted
+++ resolved
@@ -403,33 +403,21 @@
 func genesis(n Network) ([]byte, error) {
 	genesisBuf := new(bytes.Buffer)
 	err := template.Must(template.New("genesis").Parse(genesisTemplate)).Execute(genesisBuf, struct {
-<<<<<<< HEAD
 		GenesisTimeUTC           string
 		ChainID                  ChainID
 		TokenSymbol              string
-		MaxBlockGas              int64
+		FeeModelParams feemodeltypes.Params
 		ProposalMinDepositAmount string
 		ProposalMinDepositPeriod string
 		ProposalVotingPeriod     string
-=======
-		GenesisTimeUTC string
-		ChainID        ChainID
-		TokenSymbol    string
-		FeeModelParams feemodeltypes.Params
->>>>>>> c52d5644
 	}{
 		GenesisTimeUTC: n.genesisTime.UTC().Format(time.RFC3339),
 		ChainID:        n.chainID,
 		TokenSymbol:    n.tokenSymbol,
-<<<<<<< HEAD
-		// TODO: adjust MaxBlockGas before creating testnet & mainnet
-		MaxBlockGas:              n.fee.FeeModel.MaxBlockGas,
+		FeeModelParams: n.FeeModel().Params(),
 		ProposalMinDepositAmount: n.gov.ProposalConfig.MinDepositAmount,
 		ProposalMinDepositPeriod: n.gov.ProposalConfig.MinDepositPeriod,
 		ProposalVotingPeriod:     n.gov.ProposalConfig.VotingPeriod,
-=======
-		FeeModelParams: n.FeeModel().Params(),
->>>>>>> c52d5644
 	})
 	if err != nil {
 		return nil, errors.Wrap(err, "unable to template genesis file")
