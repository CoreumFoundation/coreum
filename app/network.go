--- conflicted
+++ resolved
@@ -402,23 +402,6 @@
 func genesis(n Network) ([]byte, error) {
 	genesisBuf := new(bytes.Buffer)
 	err := template.Must(template.New("genesis").Parse(genesisTemplate)).Execute(genesisBuf, struct {
-<<<<<<< HEAD
-		GenesisTimeUTC           string
-		ChainID                  ChainID
-		TokenSymbol              string
-		FeeModelParams           feemodeltypes.Params
-		ProposalMinDepositAmount string
-		ProposalMinDepositPeriod string
-		ProposalVotingPeriod     string
-	}{
-		GenesisTimeUTC:           n.genesisTime.UTC().Format(time.RFC3339),
-		ChainID:                  n.chainID,
-		TokenSymbol:              n.tokenSymbol,
-		FeeModelParams:           n.FeeModel().Params(),
-		ProposalMinDepositAmount: n.gov.ProposalConfig.MinDepositAmount,
-		ProposalMinDepositPeriod: n.gov.ProposalConfig.MinDepositPeriod,
-		ProposalVotingPeriod:     n.gov.ProposalConfig.VotingPeriod,
-=======
 		GenesisTimeUTC string
 		ChainID        ChainID
 		TokenSymbol    string
@@ -430,7 +413,6 @@
 		TokenSymbol:    n.tokenSymbol,
 		FeeModelParams: n.FeeModel().Params(),
 		Gov:            n.gov,
->>>>>>> b308a20c
 	})
 	if err != nil {
 		return nil, errors.Wrap(err, "unable to template genesis file")
