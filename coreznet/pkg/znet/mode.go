--- conflicted
+++ resolved
@@ -7,15 +7,11 @@
 )
 
 // DevMode is the environment for developer
-<<<<<<< HEAD
-func DevMode(af *apps.Factory) infra.Mode {
-	return append(infra.Mode{
-		af.Cored("cored-node", cored.DefaultPorts, cored.NewGenesis("coredev"), nil),
-	}, af.BlockExplorer("explorer")...)
-=======
 func DevMode(appF *apps.Factory) infra.Mode {
-	return appF.CoredNetwork("coredev", 1)
->>>>>>> 42225bfe
+	var mode infra.Mode
+	mode = append(mode, appF.CoredNetwork("coredev", 1)...)
+	mode = append(mode, appF.BlockExplorer("explorer")...)
+	return mode
 }
 
 // TestMode returns environment used for testing
