package targets

import (
	"bytes"
	"context"
	"fmt"
	"net"
	"os"
	osexec "os/exec"
	"path/filepath"
	"strconv"
	"strings"

	"github.com/CoreumFoundation/coreum-tools/pkg/libexec"
	"github.com/CoreumFoundation/coreum-tools/pkg/must"

	"github.com/CoreumFoundation/coreum/coreznet/exec"
	"github.com/CoreumFoundation/coreum/coreznet/infra"
)

const labelEnv = "com.coreum.coreznet.env"

const dockerTemplate = `FROM alpine
COPY . .
ENTRYPOINT ["%s"]
`

// NewDocker creates new docker target
func NewDocker(config infra.Config, spec *infra.Spec) infra.Target {
	return &Docker{
		config: config,
		spec:   spec,
	}
}

// Docker is the target deploying apps to docker
type Docker struct {
	config infra.Config
	spec   *infra.Spec
}

// BindIP returns the IP application should bind to inside the target
func (d *Docker) BindIP() net.IP {
	return net.IPv4zero
}

// Stop stops running applications
func (d *Docker) Stop(ctx context.Context) error {
	buf := &bytes.Buffer{}
	listCmd := exec.Docker("ps", "-q", "--filter", "label="+labelEnv+"="+d.config.EnvName)
	listCmd.Stdout = buf
	if err := libexec.Exec(ctx, listCmd); err != nil {
		return err
	}

	var commands []*osexec.Cmd
	for _, cID := range strings.Split(buf.String(), "\n") {
		// last item is empty
		if cID == "" {
			break
		}
		commands = append(commands, exec.Docker("stop", "--time", "60", cID))
	}
	// FIXME (wojtek): parallelize this
	return libexec.Exec(ctx, commands...)
}

// Remove removes running applications
func (d *Docker) Remove(ctx context.Context) error {
	if err := d.dropContainers(ctx); err != nil {
		return err
	}
	return d.dropImages(ctx)
}

// Deploy deploys environment to docker target
func (d *Docker) Deploy(ctx context.Context, mode infra.Mode) error {
	return mode.Deploy(ctx, d, d.config, d.spec)
}

// DeployBinary builds container image out of binary file and starts it in docker
func (d *Docker) DeployBinary(ctx context.Context, app infra.Binary) (infra.DeploymentInfo, error) {
	contextDir := d.config.AppDir + "/" + app.Name
	contextBinDir := contextDir + "/bin/"
	must.OK(os.MkdirAll(contextBinDir, 0o700))

	binPath := app.BinPathFunc("linux")
	must.Any(os.Stat(binPath))
	if err := os.Link(binPath, contextBinDir+"/"+filepath.Base(binPath)); err != nil && !os.IsExist(err) {
		panic(err)
	}

	image := d.config.EnvName + "/" + app.Name + ":latest"
	name := d.config.EnvName + "-" + app.Name
	existsBuf := &bytes.Buffer{}
	existsCmd := exec.Docker("ps", "-aqf", "name="+name)
	existsCmd.Stdout = existsBuf
	if err := libexec.Exec(ctx, existsCmd); err != nil {
		return infra.DeploymentInfo{}, err
	}

	var commands []*osexec.Cmd
	if existsBuf.String() != "" {
		commands = append(commands, exec.Docker("start", name))
	} else {
		runArgs := []string{"run", "--name", name, "-d", "--label", labelEnv + "=" + d.config.EnvName}
		for _, port := range app.Ports {
			portStr := strconv.Itoa(port)
			runArgs = append(runArgs, "-p", ipLocalhost.String()+":"+portStr+":"+portStr+"/tcp")
		}
		runArgs = append(runArgs, image)
		runArgs = append(runArgs, app.ArgsFunc(net.IPv4zero, "/", containerIPResolver{})...)

		buildCmd := exec.Docker("build", "--tag", image, "--label", labelEnv+"="+d.config.EnvName, "-f-", contextDir)
		buildCmd.Stdin = bytes.NewBufferString(fmt.Sprintf(dockerTemplate, filepath.Base(binPath)))
<<<<<<< HEAD
		commands = append(commands,
			buildCmd,
			exec.Docker(append([]string{"run", "--name", name, "-d", "--label", labelEnv + "=" + d.config.EnvName, image}, app.ArgsFunc(d.BindIP(), "/")...)...))
=======
		commands = append(commands, buildCmd, exec.Docker(runArgs...))
>>>>>>> 61eaaf43
	}

	ipBuf := &bytes.Buffer{}
	ipCmd := exec.Docker("inspect", "-f", "{{range.NetworkSettings.Networks}}{{.IPAddress}}{{end}}", name)
	ipCmd.Stdout = ipBuf
	commands = append(commands, ipCmd)
	err := libexec.Exec(ctx, commands...)
	if err != nil {
		return infra.DeploymentInfo{}, err
	}

	err = osexec.Command("/bin/sh", "-ce",
		fmt.Sprintf("%s >> \"%s/%s.log\" 2>&1", exec.Docker("logs", "-f", name).String(),
			d.config.LogDir, app.Name)).Start()
	if err != nil {
		return infra.DeploymentInfo{}, err
	}

	// FromHostIP = ipLocalhost here means that application is available on host's localhost, not container's localhost
	return infra.DeploymentInfo{FromHostIP: ipLocalhost, FromContainerIP: net.ParseIP(strings.TrimSuffix(ipBuf.String(), "\n"))}, nil
}

// DeployContainer starts container in docker
func (d *Docker) DeployContainer(ctx context.Context, app infra.Container) (infra.DeploymentInfo, error) {
	panic("not implemented yet")
}

func (d *Docker) dropContainers(ctx context.Context) error {
	buf := &bytes.Buffer{}
	listCmd := exec.Docker("ps", "-q", "-a", "--filter", "label="+labelEnv+"="+d.config.EnvName)
	listCmd.Stdout = buf
	if err := libexec.Exec(ctx, listCmd); err != nil {
		return err
	}

	var commands []*osexec.Cmd
	for _, cID := range strings.Split(buf.String(), "\n") {
		// last item is empty
		if cID == "" {
			break
		}
		commands = append(commands, exec.Docker("stop", "--time", "60", cID))
		commands = append(commands, exec.Docker("rm", cID))
	}
	// FIXME (wojtek): parallelize this
	return libexec.Exec(ctx, commands...)
}

func (d *Docker) dropImages(ctx context.Context) error {
	buf := &bytes.Buffer{}
	listCmd := exec.Docker("images", "-q", "--filter", "label="+labelEnv+"="+d.config.EnvName)
	listCmd.Stdout = buf
	if err := libexec.Exec(ctx, listCmd); err != nil {
		return err
	}

	var commands []*osexec.Cmd
	for _, imageID := range strings.Split(buf.String(), "\n") {
		// last item is empty
		if imageID == "" {
			break
		}
		commands = append(commands, exec.Docker("rmi", "-f", imageID))
	}
	// FIXME (wojtek): parallelize this
	return libexec.Exec(ctx, commands...)
}<|MERGE_RESOLUTION|>--- conflicted
+++ resolved
@@ -37,11 +37,6 @@
 type Docker struct {
 	config infra.Config
 	spec   *infra.Spec
-}
-
-// BindIP returns the IP application should bind to inside the target
-func (d *Docker) BindIP() net.IP {
-	return net.IPv4zero
 }
 
 // Stop stops running applications
@@ -113,13 +108,7 @@
 
 		buildCmd := exec.Docker("build", "--tag", image, "--label", labelEnv+"="+d.config.EnvName, "-f-", contextDir)
 		buildCmd.Stdin = bytes.NewBufferString(fmt.Sprintf(dockerTemplate, filepath.Base(binPath)))
-<<<<<<< HEAD
-		commands = append(commands,
-			buildCmd,
-			exec.Docker(append([]string{"run", "--name", name, "-d", "--label", labelEnv + "=" + d.config.EnvName, image}, app.ArgsFunc(d.BindIP(), "/")...)...))
-=======
 		commands = append(commands, buildCmd, exec.Docker(runArgs...))
->>>>>>> 61eaaf43
 	}
 
 	ipBuf := &bytes.Buffer{}
