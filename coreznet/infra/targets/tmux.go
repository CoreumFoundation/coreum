package targets

import (
	"bytes"
	"context"
	"fmt"
	"os"
	osexec "os/exec"
	"runtime"
	"strconv"
	"strings"
	"sync"

	"github.com/CoreumFoundation/coreum-tools/pkg/libexec"
	"github.com/CoreumFoundation/coreum-tools/pkg/must"
	"github.com/pkg/errors"

	"github.com/CoreumFoundation/coreum/coreznet/exec"
	"github.com/CoreumFoundation/coreum/coreznet/infra"
)

// NewTMux creates new tmux target
func NewTMux(config infra.Config, spec *infra.Spec) infra.Target {
	return &TMux{
		config: config,
		spec:   spec,
	}
}

// TMux is the target deploying apps to tmux session
type TMux struct {
	config infra.Config
	spec   *infra.Spec

	mu sync.Mutex // to protect tmux session
}

// BindIP returns the IP application should bind to inside the target
func (t *TMux) BindIP() net.IP {
	return net.IPv4(127, 0, 0, 1)
}

// Stop stops running applications
func (t *TMux) Stop(ctx context.Context) error {
	return t.sessionKill(ctx)
}

// Remove removes running applications
func (t *TMux) Remove(ctx context.Context) error {
	return t.Stop(ctx)
}

// Deploy deploys environment to tmux target
func (t *TMux) Deploy(ctx context.Context, mode infra.Mode) error {
	if err := mode.Deploy(ctx, t, t.config, t.spec); err != nil {
		return err
	}
	if t.config.TestingMode {
		return nil
	}
	return t.sessionAttach(ctx)
}

// DeployBinary starts binary file inside tmux session
func (t *TMux) DeployBinary(ctx context.Context, app infra.Binary) (infra.DeploymentInfo, error) {
	binPath := app.BinPathFunc(runtime.GOOS)
	must.Any(os.Stat(binPath))
<<<<<<< HEAD
	if err := t.sessionAddApp(ctx, app.Name, append([]string{binPath}, app.ArgsFunc(t.BindIP(), t.config.AppDir+"/"+app.Name)...)...); err != nil {
		return infra.DeploymentInfo{}, err
	}
	return infra.DeploymentInfo{IP: t.BindIP()}, nil
=======
	if err := t.sessionAddApp(ctx, app.Name, append([]string{binPath}, app.ArgsFunc(ipLocalhost, t.config.AppDir+"/"+app.Name, hostIPResolver{})...)...); err != nil {
		return infra.DeploymentInfo{}, err
	}
	return infra.DeploymentInfo{FromHostIP: ipLocalhost, FromContainerIP: ipLocalhost}, nil
>>>>>>> 61eaaf43
}

// DeployContainer starts container inside tmux session
func (t *TMux) DeployContainer(ctx context.Context, app infra.Container) (infra.DeploymentInfo, error) {
	panic("not implemented yet")
}

func (t *TMux) sessionAddApp(ctx context.Context, name string, args ...string) error {
	t.mu.Lock()
	defer t.mu.Unlock()

	hasSession, err := t.sessionExists(ctx)
	if err != nil {
		return err
	}
	cmd := []string{
		"/bin/sh", "-ce",
		fmt.Sprintf(`exec %s > >(tee -a "%s/%s.log") 2>&1`, osexec.Command("", args...).String(), t.config.LogDir, name),
	}
	if hasSession {
		return libexec.Exec(ctx, exec.TMux(append([]string{"new-window", "-d", "-n", name, "-t", t.config.EnvName + ":"}, cmd...)...))
	}
	return libexec.Exec(ctx, exec.TMux(append([]string{"new-session", "-d", "-s", t.config.EnvName, "-n", name}, cmd...)...))
}

func (t *TMux) sessionAttach(ctx context.Context) error {
	cmd := exec.TMux("attach-session", "-t", t.config.EnvName)
	cmd.Stdout = os.Stdout
	cmd.Stdin = os.Stdin
	cmd.Stderr = os.Stderr
	return libexec.Exec(ctx, cmd)
}

func (t *TMux) sessionKill(ctx context.Context) error {
	// When using just `tmux kill-session` tmux sends SIGHUP to process, but we need SIGTERM.
	// After sending it to all apps, session is terminated automatically.

	// FIXME (wojciech): Yaroslav reports that on macOS tmux session is still there

	t.mu.Lock()
	defer t.mu.Unlock()

	if hasSession, err := t.sessionExists(ctx); err != nil || !hasSession {
		return err
	}
	pids, err := t.sessionPIDs(ctx)
	if err != nil || len(pids) == 0 {
		return err
	}
	return exec.Kill(ctx, pids)
}

func (t *TMux) sessionPIDs(ctx context.Context) ([]int, error) {
	buf := &bytes.Buffer{}
	cmd := exec.TMux("list-windows", "-t", t.config.EnvName, "-F", "#{pane_pid}")
	cmd.Stdout = buf
	if err := libexec.Exec(ctx, cmd); err != nil {
		return nil, err
	}
	var pids []int
	for _, pidStr := range strings.Split(buf.String(), "\n") {
		if pidStr == "" {
			break
		}
		pids = append(pids, int(must.Int64(strconv.ParseInt(pidStr, 10, 32))))
	}
	return pids, nil
}

func (t *TMux) sessionExists(ctx context.Context) (bool, error) {
	err := libexec.Exec(ctx, exec.TMuxNoOut("has-session", "-t", t.config.EnvName))
	if err != nil && errors.Is(err, ctx.Err()) {
		return false, err
	}
	return err == nil, nil
}<|MERGE_RESOLUTION|>--- conflicted
+++ resolved
@@ -35,11 +35,6 @@
 	mu sync.Mutex // to protect tmux session
 }
 
-// BindIP returns the IP application should bind to inside the target
-func (t *TMux) BindIP() net.IP {
-	return net.IPv4(127, 0, 0, 1)
-}
-
 // Stop stops running applications
 func (t *TMux) Stop(ctx context.Context) error {
 	return t.sessionKill(ctx)
@@ -65,17 +60,10 @@
 func (t *TMux) DeployBinary(ctx context.Context, app infra.Binary) (infra.DeploymentInfo, error) {
 	binPath := app.BinPathFunc(runtime.GOOS)
 	must.Any(os.Stat(binPath))
-<<<<<<< HEAD
-	if err := t.sessionAddApp(ctx, app.Name, append([]string{binPath}, app.ArgsFunc(t.BindIP(), t.config.AppDir+"/"+app.Name)...)...); err != nil {
-		return infra.DeploymentInfo{}, err
-	}
-	return infra.DeploymentInfo{IP: t.BindIP()}, nil
-=======
 	if err := t.sessionAddApp(ctx, app.Name, append([]string{binPath}, app.ArgsFunc(ipLocalhost, t.config.AppDir+"/"+app.Name, hostIPResolver{})...)...); err != nil {
 		return infra.DeploymentInfo{}, err
 	}
 	return infra.DeploymentInfo{FromHostIP: ipLocalhost, FromContainerIP: ipLocalhost}, nil
->>>>>>> 61eaaf43
 }
 
 // DeployContainer starts container inside tmux session
