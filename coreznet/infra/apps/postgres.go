package apps

import (
	"context"
	"net"
	"strconv"
	"time"

	"github.com/CoreumFoundation/coreum-tools/pkg/logger"
	"github.com/jackc/pgx/v4"
	"github.com/pkg/errors"
	"go.uber.org/zap"

	"github.com/CoreumFoundation/coreum/coreznet/infra"
	"github.com/CoreumFoundation/coreum/coreznet/infra/apps/postgres"
	"github.com/CoreumFoundation/coreum/coreznet/pkg/retry"
)

// PostgresType is the type of postgres application
const PostgresType infra.AppType = "postgres"

// SchemaLoaderFunc is the function receiving sql client and loading schema there
type SchemaLoaderFunc func(ctx context.Context, db *pgx.Conn) error

// NewPostgres creates new postgres app
func NewPostgres(name string, appInfo *infra.AppInfo, port int, schemaLoaderFunc SchemaLoaderFunc) Postgres {
	return Postgres{
		name:             name,
		appInfo:          appInfo,
		port:             port,
		schemaLoaderFunc: schemaLoaderFunc,
	}
}

// Postgres represents postgres
type Postgres struct {
	name             string
	appInfo          *infra.AppInfo
	port             int
	schemaLoaderFunc SchemaLoaderFunc
}

// Type returns type of application
func (p Postgres) Type() infra.AppType {
	return PostgresType
}

// Name returns name of app
func (p Postgres) Name() string {
	return p.name
}

// Port returns port used by postgres to accept client connections
func (p Postgres) Port() int {
	return p.port
}

// Info returns deployment info
func (p Postgres) Info() infra.DeploymentInfo {
	return p.appInfo.Info()
}

// Deployment returns deployment of postgres
func (p Postgres) Deployment() infra.Deployment {
	return infra.Container{
		Image: "postgres",
		Tag:   "14.3-alpine",
		EnvVars: []infra.EnvVar{
			{
				Name:  "POSTGRES_USER",
				Value: postgres.User,
			},
			{
				Name:  "POSTGRES_DB",
				Value: postgres.DB,
			},

			// This allows to log in using any existing user (even superuser) without providing a password.
			// This is local, temporary development setup so security doesn't matter.
			{
				Name:  "POSTGRES_HOST_AUTH_METHOD",
				Value: "trust",
			},
		},
		AppBase: infra.AppBase{
			Name: p.Name(),
			Info: p.appInfo,
<<<<<<< HEAD
			ArgsFunc: func(bindIP net.IP, homeDir string, ipResolver infra.IPResolver) []string {
				return []string{
					"-h", bindIP.String(),
=======
			ArgsFunc: func() []string {
				args := []string{
					"-h", net.IPv4zero.String(),
>>>>>>> 897f4f8f
					"-p", strconv.Itoa(p.port),
				}
			},
			Ports: map[string]int{
				"sql": p.port,
			},
			PostFunc: func(ctx context.Context, deployment infra.DeploymentInfo) error {
				if p.schemaLoaderFunc == nil || p.Info().Status != infra.AppStatusNotDeployed {
					return nil
				}

				log := logger.Get(ctx)

				db, err := p.dbConnection(ctx, deployment.FromHostIP)
				if err != nil {
					return err
				}
				defer db.Close(ctx)

				if err := waitDBReady(ctx, db); err != nil {
					return err
				}

				log.Info("Loading schema into the database")

				if err := p.schemaLoaderFunc(ctx, db); err != nil {
					return errors.Wrap(err, "loading schema failed")
				}

				log.Info("Database ready")
				return nil
			},
		},
	}
}

func (p Postgres) dbConnection(ctx context.Context, serverIP net.IP) (*pgx.Conn, error) {
	connStr := "postgres://" + postgres.User + "@" + infra.JoinProtoIPPort("", serverIP, p.port) + "/" + postgres.DB
	logger.Get(ctx).Info("Connecting to the database server", zap.String("connectionString", connStr))

	var db *pgx.Conn

	retryCtx, cancel := context.WithTimeout(ctx, 20*time.Second)
	defer cancel()
	err := retry.Do(retryCtx, 2*time.Second, func() error {
		connCtx, cancel := context.WithTimeout(ctx, time.Second)
		defer cancel()

		var err error
		db, err = pgx.Connect(connCtx, connStr)
		return retry.Retryable(errors.WithStack(err))
	})
	if err != nil {
		return nil, err
	}

	return db, nil
}

func waitDBReady(ctx context.Context, db *pgx.Conn) error {
	logger.Get(ctx).Info("Waiting for database to be created", zap.String("db", postgres.DB))

	retryCtx, cancel := context.WithTimeout(ctx, 20*time.Second)
	defer cancel()

	return retry.Do(retryCtx, time.Second, func() error {
		queryCtx, cancel := context.WithTimeout(ctx, time.Second)
		defer cancel()

		row := db.QueryRow(queryCtx, "select 1 as result from pg_database where datname=$1", postgres.DB)
		var dummy int
		if err := row.Scan(&dummy); err != nil {
			if errors.Is(err, pgx.ErrNoRows) {
				return retry.Retryable(errors.New("database hasn't been created yet"))
			}
			return retry.Retryable(errors.Wrap(err, "verifying database readiness failed"))
		}
		return nil
	})
}<|MERGE_RESOLUTION|>--- conflicted
+++ resolved
@@ -85,15 +85,9 @@
 		AppBase: infra.AppBase{
 			Name: p.Name(),
 			Info: p.appInfo,
-<<<<<<< HEAD
-			ArgsFunc: func(bindIP net.IP, homeDir string, ipResolver infra.IPResolver) []string {
+			ArgsFunc: func() []string {
 				return []string{
-					"-h", bindIP.String(),
-=======
-			ArgsFunc: func() []string {
-				args := []string{
 					"-h", net.IPv4zero.String(),
->>>>>>> 897f4f8f
 					"-p", strconv.Itoa(p.port),
 				}
 			},
