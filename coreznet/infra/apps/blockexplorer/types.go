package blockexplorer

// Ports defines ports used by applications required to run block explorer
type Ports struct {
	Postgres int
<<<<<<< HEAD
	BDJuno   int
=======
	Hasura   int
>>>>>>> 35554e7d
}<|MERGE_RESOLUTION|>--- conflicted
+++ resolved
@@ -3,9 +3,6 @@
 // Ports defines ports used by applications required to run block explorer
 type Ports struct {
 	Postgres int
-<<<<<<< HEAD
+	Hasura   int
 	BDJuno   int
-=======
-	Hasura   int
->>>>>>> 35554e7d
 }