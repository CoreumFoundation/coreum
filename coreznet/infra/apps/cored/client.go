--- conflicted
+++ resolved
@@ -145,13 +145,8 @@
 	timeoutCtx, cancel := context.WithTimeout(ctx, txTimeout)
 	defer cancel()
 
-<<<<<<< HEAD
 	err = retry.Do(timeoutCtx, txStatusPollInterval, func() error {
-		requestCtx, cancel := context.WithTimeout(timeoutCtx, requestTimeout)
-=======
-	err = retry.Do(timeoutCtx, 250*time.Millisecond, func() error {
 		requestCtx, cancel := context.WithTimeout(ctx, requestTimeout)
->>>>>>> 3337cc67
 		defer cancel()
 
 		resultTx, err := c.clientCtx.Client.Tx(requestCtx, txHashBytes, false)
